import axios from "axios";

export default class {
  chainId: number;
  baseUrl: string;

  constructor(chainId: number) {
    this.chainId = chainId;
    this.baseUrl =
      this.chainId === 42161 ? `${process.env.HMX_API_PROD_ENDPOINT}` : `${process.env.HMX_API_DEV_ENDPOINT}`;
  }

  async refreshAssetIds() {
    const endpoint = `${this.baseUrl}/arbitrum/v1/internal/pyth/asset-ids.reload`;
    try {
      await axios.post(endpoint);
    } catch (e: any) {
      const statusCode = e.response.data.status.code;
      if (statusCode === 8900) {
        console.log("lastest asset id cache is equal to the contract");
      }
    }
  }

<<<<<<< HEAD
  async feedOrderbookOracle() {
    const endpoint = `${this.baseUrl}/arbitrum/v1/internal/adaptive-fee.update`;
    await axios.post(endpoint, {
      force: true,
    });
=======
  async refreshMarketIds() {
    const endpoint = `${this.baseUrl}/arbitrum/v1/internal/market-ids.reload`;
    try {
      await axios.post(endpoint);
    } catch (e: any) {
      const statusCode = e.response.data.status.code;
      if (statusCode === 8900) {
        console.log("lastest market id cache is equal to the contract");
      }
    }
>>>>>>> 699c5e7a
  }
}<|MERGE_RESOLUTION|>--- conflicted
+++ resolved
@@ -22,13 +22,13 @@
     }
   }
 
-<<<<<<< HEAD
   async feedOrderbookOracle() {
     const endpoint = `${this.baseUrl}/arbitrum/v1/internal/adaptive-fee.update`;
     await axios.post(endpoint, {
       force: true,
     });
-=======
+  }
+
   async refreshMarketIds() {
     const endpoint = `${this.baseUrl}/arbitrum/v1/internal/market-ids.reload`;
     try {
@@ -39,6 +39,5 @@
         console.log("lastest market id cache is equal to the contract");
       }
     }
->>>>>>> 699c5e7a
   }
 }