import { ethers } from "ethers";
import { CalcPriceLens, CalcPriceLens__factory } from "../../../../typechain";
import { loadConfig } from "../../utils/config";
import signers from "../../entities/signers";
import { Command } from "commander";
import SafeWrapper from "../../wrappers/SafeWrapper";
import { compareAddress } from "../../utils/address";

async function main(chainId: number) {
  const config = loadConfig(chainId);
  const priceAdapters = [
    {
<<<<<<< HEAD
      priceId: ethers.utils.formatBytes32String("DIX"),
      adapter: config.oracles.priceAdapters.dix,
=======
      priceId: ethers.utils.formatBytes32String("GM-ETHUSD"),
      adapter: config.oracles.priceAdapters.gmETHUSD,
>>>>>>> 88eef342
    },
  ];

  const deployer = signers.deployer(chainId);
  const safeWrapper = new SafeWrapper(chainId, config.safe, deployer);
  const lens = CalcPriceLens__factory.connect(config.oracles.calcPriceLens, deployer);
  const owner = await lens.owner();

  console.log("[configs/CalcPriceLens] Setting price adapters...");
  if (compareAddress(owner, config.safe)) {
    const tx = await safeWrapper.proposeTransaction(
      lens.address,
      0,
      lens.interface.encodeFunctionData("setPriceAdapters", [
        priceAdapters.map((each) => each.priceId),
        priceAdapters.map((each) => each.adapter),
      ])
    );
    console.log(`[configs/CalcPriceLens] Tx: ${tx}`);
  } else {
    const tx = await lens.setPriceAdapters(
      priceAdapters.map((each) => each.priceId),
      priceAdapters.map((each) => each.adapter)
    );
    console.log(`[configs/CalcPriceLens] Tx: ${tx.hash}`);
  }

  console.log("[configs/CalcPriceLens] Finished");
}

const prog = new Command();

prog.requiredOption("--chain-id <chainId>", "chain id", parseInt);

prog.parse(process.argv);

const opts = prog.opts();

main(opts.chainId).catch((error) => {
  console.error(error);
  process.exitCode = 1;
});<|MERGE_RESOLUTION|>--- conflicted
+++ resolved
@@ -10,13 +10,8 @@
   const config = loadConfig(chainId);
   const priceAdapters = [
     {
-<<<<<<< HEAD
-      priceId: ethers.utils.formatBytes32String("DIX"),
-      adapter: config.oracles.priceAdapters.dix,
-=======
       priceId: ethers.utils.formatBytes32String("GM-ETHUSD"),
       adapter: config.oracles.priceAdapters.gmETHUSD,
->>>>>>> 88eef342
     },
   ];
 
