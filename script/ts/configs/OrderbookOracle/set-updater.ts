import { OrderbookOracle__factory } from "../../../../typechain";
import { loadConfig } from "../../utils/config";
import signers from "../../entities/signers";
import { Command } from "commander";
import { OwnerWrapper } from "../../wrappers/OwnerWrapper";

async function main(chainId: number) {
  const config = loadConfig(chainId);
  const ownerWrapper = new OwnerWrapper(chainId, signers.deployer(chainId));

<<<<<<< HEAD
  const inputs = [
    { updater: "0x6629eC35c8Aa279BA45Dbfb575c728d3812aE31a", isUpdater: true },
    { updater: "0x0578c797798ae89b688cd5676348344d7d0ec35e", isUpdater: true },
  ];
=======
  const inputs = [{ updater: "0xF1235511e36f2F4D578555218c41fe1B1B5dcc1E", isUpdater: true }];
>>>>>>> dd730b48

  const deployer = signers.deployer(chainId);
  const orderbookOracle = OrderbookOracle__factory.connect(config.oracles.orderbook, deployer);

  console.log("[configs/OrderbookOracle] Proposing to set updaters...");
  await ownerWrapper.authExec(
    orderbookOracle.address,
    orderbookOracle.interface.encodeFunctionData("setUpdaters", [
      inputs.map((each) => each.updater),
      inputs.map((each) => each.isUpdater),
    ])
  );
  console.log("[configs/OrderbookOracle] Set Updaters success!");
}

const program = new Command();

program.requiredOption("--chain-id <chainId>", "chain id", parseInt);

const opts = program.parse(process.argv).opts();

main(opts.chainId).catch((error) => {
  console.error(error);
  process.exitCode = 1;
});<|MERGE_RESOLUTION|>--- conflicted
+++ resolved
@@ -8,14 +8,7 @@
   const config = loadConfig(chainId);
   const ownerWrapper = new OwnerWrapper(chainId, signers.deployer(chainId));
 
-<<<<<<< HEAD
-  const inputs = [
-    { updater: "0x6629eC35c8Aa279BA45Dbfb575c728d3812aE31a", isUpdater: true },
-    { updater: "0x0578c797798ae89b688cd5676348344d7d0ec35e", isUpdater: true },
-  ];
-=======
   const inputs = [{ updater: "0xF1235511e36f2F4D578555218c41fe1B1B5dcc1E", isUpdater: true }];
->>>>>>> dd730b48
 
   const deployer = signers.deployer(chainId);
   const orderbookOracle = OrderbookOracle__factory.connect(config.oracles.orderbook, deployer);
