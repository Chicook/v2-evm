import { OrderbookOracle__factory } from "../../../../typechain";
import { loadConfig } from "../../utils/config";
import signers from "../../entities/signers";
import { Command } from "commander";
import { OwnerWrapper } from "../../wrappers/OwnerWrapper";

async function main(chainId: number) {
  const config = loadConfig(chainId);
  const deployer = signers.deployer(chainId);
  const ownerWrapper = new OwnerWrapper(chainId, deployer);

<<<<<<< HEAD
  const inputs = [46, 47];
=======
  const inputs = [45];
>>>>>>> dd730b48

  const orderbookOracle = OrderbookOracle__factory.connect(config.oracles.orderbook, deployer);

  console.log("[configs/OrderbookOracle] Proposing to insert market indexes...");
  await ownerWrapper.authExec(
    orderbookOracle.address,
    orderbookOracle.interface.encodeFunctionData("insertMarketIndexes", [inputs])
  );
  console.log("[configs/OrderbookOracle] Insert Market Indexes success!");
}

const program = new Command();

program.requiredOption("--chain-id <chainId>", "chain id", parseInt);

const opts = program.parse(process.argv).opts();

main(opts.chainId).catch((error) => {
  console.error(error);
  process.exitCode = 1;
});<|MERGE_RESOLUTION|>--- conflicted
+++ resolved
@@ -9,11 +9,7 @@
   const deployer = signers.deployer(chainId);
   const ownerWrapper = new OwnerWrapper(chainId, deployer);
 
-<<<<<<< HEAD
-  const inputs = [46, 47];
-=======
   const inputs = [45];
->>>>>>> dd730b48
 
   const orderbookOracle = OrderbookOracle__factory.connect(config.oracles.orderbook, deployer);
 
