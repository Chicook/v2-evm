--- conflicted
+++ resolved
@@ -3,25 +3,7 @@
 import signers from "../../entities/signers";
 import { Command } from "commander";
 
-<<<<<<< HEAD
-const config = getConfig();
-
-const inputs = [
-  {
-    executorAddress: config.rewardDistributor,
-    isServiceExecutor: true,
-  },
-  {
-    executorAddress: config.services.rebalanceHLP,
-    isServiceExecutor: true,
-  },
-];
-
-async function main() {
-  const chainId = Number(await getChainId());
-=======
 async function main(chainId: number) {
->>>>>>> 0acb4eba
   const config = loadConfig(chainId);
   const inputs = [
     {
