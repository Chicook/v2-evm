import { VaultStorage__factory } from "../../../../typechain";
import { loadConfig } from "../../utils/config";
import signers from "../../entities/signers";
import { Command } from "commander";
import { OwnerWrapper } from "../../wrappers/OwnerWrapper";

async function main(chainId: number) {
  const config = loadConfig(chainId);
  const inputs = [
    {
<<<<<<< HEAD
      executorAddress: config.services.liquidity,
      isServiceExecutor: true,
    },
    {
      executorAddress: config.services.crossMargin,
      isServiceExecutor: true,
    },
    {
      executorAddress: config.services.trade,
      isServiceExecutor: true,
    },
    {
      executorAddress: config.helpers.trade,
      isServiceExecutor: true,
    },
    {
      executorAddress: config.services.liquidation,
=======
      executorAddress: config.services.gas,
>>>>>>> a0156fc1
      isServiceExecutor: true,
    },
  ];

  const deployer = signers.deployer(chainId);
  const ownerWrapper = new OwnerWrapper(chainId, deployer);
  const vaultStorage = VaultStorage__factory.connect(config.storages.vault, deployer);

  console.log("[configs/VaultStorage] Set the service executors...");
  await ownerWrapper.authExec(
    vaultStorage.address,
    vaultStorage.interface.encodeFunctionData("setServiceExecutorBatch", [
      inputs.map((each) => each.executorAddress),
      inputs.map((each) => each.isServiceExecutor),
    ])
  );
  console.log(`[configs/VaultStorage] Done`);
}

const program = new Command();

program.requiredOption("--chain-id <chain-id>", "chain id", parseInt);

const opts = program.parse(process.argv).opts();

main(opts.chainId).catch((error) => {
  console.error(error);
  process.exitCode = 1;
});<|MERGE_RESOLUTION|>--- conflicted
+++ resolved
@@ -8,27 +8,7 @@
   const config = loadConfig(chainId);
   const inputs = [
     {
-<<<<<<< HEAD
-      executorAddress: config.services.liquidity,
-      isServiceExecutor: true,
-    },
-    {
-      executorAddress: config.services.crossMargin,
-      isServiceExecutor: true,
-    },
-    {
-      executorAddress: config.services.trade,
-      isServiceExecutor: true,
-    },
-    {
-      executorAddress: config.helpers.trade,
-      isServiceExecutor: true,
-    },
-    {
-      executorAddress: config.services.liquidation,
-=======
       executorAddress: config.services.gas,
->>>>>>> a0156fc1
       isServiceExecutor: true,
     },
   ];
