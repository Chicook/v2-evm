import { ethers } from "ethers";
import { PythAdapter__factory } from "../../../../typechain";
import { loadConfig } from "../../utils/config";
import signers from "../../entities/signers";
import { Command } from "commander";
import SafeWrapper from "../../wrappers/SafeWrapper";

const inputs = [
  {
    assetId: ethers.utils.formatBytes32String("1000SHIB"),
    pythPriceId: ethers.utils.formatBytes32String("1000SHIB"),
<<<<<<< HEAD
    inverse: false,
  },
  {
    assetId: ethers.utils.formatBytes32String("1000PEPE"),
    pythPriceId: ethers.utils.formatBytes32String("1000PEPE"),
=======
>>>>>>> dd730b48
    inverse: false,
  },
];

async function main(chainId: number) {
  const config = loadConfig(chainId);
  const deployer = signers.deployer(chainId);
  const safeWrapper = new SafeWrapper(chainId, config.safe, deployer);
  const pythAdapter = PythAdapter__factory.connect(config.oracles.pythAdapter, deployer);

  console.log("[configs/PythAdapter] Setting configs...");
  await await pythAdapter.setConfigs(
    inputs.map((each) => each.assetId),
    inputs.map((each) => each.pythPriceId),
    inputs.map((each) => each.inverse)
  );
}

const program = new Command();

program.requiredOption("--chain-id <chainId>", "chain id", parseInt);

const opts = program.parse(process.argv).opts();

main(opts.chainId).catch((error) => {
  console.error(error);
  process.exitCode = 1;
});<|MERGE_RESOLUTION|>--- conflicted
+++ resolved
@@ -9,14 +9,6 @@
   {
     assetId: ethers.utils.formatBytes32String("1000SHIB"),
     pythPriceId: ethers.utils.formatBytes32String("1000SHIB"),
-<<<<<<< HEAD
-    inverse: false,
-  },
-  {
-    assetId: ethers.utils.formatBytes32String("1000PEPE"),
-    pythPriceId: ethers.utils.formatBytes32String("1000PEPE"),
-=======
->>>>>>> dd730b48
     inverse: false,
   },
 ];
