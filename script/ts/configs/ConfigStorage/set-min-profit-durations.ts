import { ethers } from "ethers";
import { ConfigStorage__factory } from "../../../../typechain";
import { loadConfig } from "../../utils/config";
import { Command } from "commander";
import signers from "../../entities/signers";
import SafeWrapper from "../../wrappers/SafeWrapper";
import { compareAddress } from "../../utils/address";

async function main(chainId: number) {
  const config = loadConfig(chainId);
  const deployer = signers.deployer(chainId);

<<<<<<< HEAD
  const inputs = [
    { marketIndex: 32, minProfitDuration: 300 },
    { marketIndex: 33, minProfitDuration: 300 },
  ];
=======
  const inputs = [{ marketIndex: 32, minProfitDuration: 60 }];
>>>>>>> 922cd8d0

  const safeWrapper = new SafeWrapper(chainId, config.safe, deployer);
  const configStorage = ConfigStorage__factory.connect(config.storages.config, deployer);
  const owner = await configStorage.owner();

  console.log("[configs/ConfigStorage] Set Min Profit Duration by Market Index...");
  if (compareAddress(owner, safeWrapper.getAddress())) {
    const tx = await safeWrapper.proposeTransaction(
      configStorage.address,
      0,
      configStorage.interface.encodeFunctionData("setMinProfitDurations", [
        inputs.map((each) => each.marketIndex),
        inputs.map((each) => each.minProfitDuration),
      ])
    );
    console.log(`[configs/ConfigStorage] Proposed Tx: ${tx}`);
  } else {
    const tx = await configStorage.setMinProfitDurations(
      inputs.map((each) => each.marketIndex),
      inputs.map((each) => each.minProfitDuration)
    );
    console.log(`[config/ConfigStorage] Tx: ${tx}`);
    await tx.wait();
  }
}

const prog = new Command();

prog.requiredOption("--chain-id <number>", "chain id", parseInt);

prog.parse(process.argv);

const opts = prog.opts();

main(opts.chainId)
  .then(() => {
    process.exit(0);
  })
  .catch((error) => {
    console.error(error);
    process.exitCode = 1;
  });<|MERGE_RESOLUTION|>--- conflicted
+++ resolved
@@ -10,14 +10,7 @@
   const config = loadConfig(chainId);
   const deployer = signers.deployer(chainId);
 
-<<<<<<< HEAD
-  const inputs = [
-    { marketIndex: 32, minProfitDuration: 300 },
-    { marketIndex: 33, minProfitDuration: 300 },
-  ];
-=======
   const inputs = [{ marketIndex: 32, minProfitDuration: 60 }];
->>>>>>> 922cd8d0
 
   const safeWrapper = new SafeWrapper(chainId, config.safe, deployer);
   const configStorage = ConfigStorage__factory.connect(config.storages.config, deployer);
