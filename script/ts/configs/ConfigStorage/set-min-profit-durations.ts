--- conflicted
+++ resolved
@@ -11,16 +11,6 @@
   const deployer = signers.deployer(chainId);
 
   const inputs = [
-<<<<<<< HEAD
-    {
-      marketIndex: 0,
-      minProfitDuration: 60 * 5,
-    },
-    {
-      marketIndex: 1,
-      minProfitDuration: 30,
-    },
-=======
     { marketIndex: 0, minProfitDuration: 15 },
     { marketIndex: 1, minProfitDuration: 15 },
     { marketIndex: 2, minProfitDuration: 60 },
@@ -48,7 +38,6 @@
     { marketIndex: 24, minProfitDuration: 60 },
     { marketIndex: 25, minProfitDuration: 300 },
     { marketIndex: 26, minProfitDuration: 60 },
->>>>>>> 6191ea56
   ];
 
   const safeWrapper = new SafeWrapper(chainId, deployer);
