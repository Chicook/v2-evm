import { ethers } from "ethers";
import { ConfigStorage__factory } from "../../../../typechain";
import { loadConfig } from "../../utils/config";
import { Command } from "commander";
import signers from "../../entities/signers";
import assetClasses from "../../entities/asset-classes";
import SafeWrapper from "../../wrappers/SafeWrapper";

type AddMarketConfig = {
  assetId: string;
  increasePositionFeeRateBPS: number;
  decreasePositionFeeRateBPS: number;
  initialMarginFractionBPS: number;
  maintenanceMarginFractionBPS: number;
  maxProfitRateBPS: number;
  assetClass: number;
  allowIncreasePosition: boolean;
  active: boolean;
  fundingRate: {
    maxSkewScaleUSD: ethers.BigNumber;
    maxFundingRate: ethers.BigNumber;
  };
  maxLongPositionSize: ethers.BigNumber;
  maxShortPositionSize: ethers.BigNumber;
  isAdaptiveFeeEnabled: boolean;
};

async function main(chainId: number) {
  const config = loadConfig(chainId);
  const deployer = signers.deployer(chainId);

  const marketConfigs: Array<AddMarketConfig> = [
    {
      assetId: ethers.utils.formatBytes32String("JTO"),
      maxLongPositionSize: ethers.utils.parseUnits("1000000", 30),
      maxShortPositionSize: ethers.utils.parseUnits("1000000", 30),
      increasePositionFeeRateBPS: 3, // 0.03%
      decreasePositionFeeRateBPS: 3, // 0.03%
      initialMarginFractionBPS: 100, // IMF = 1%, Max leverage = 100
      maintenanceMarginFractionBPS: 50, // MMF = 0.5%
      maxProfitRateBPS: 300000, // 3000%
      assetClass: assetClasses.crypto,
      allowIncreasePosition: true,
      active: true,
      fundingRate: {
        maxSkewScaleUSD: ethers.utils.parseUnits("200000000", 30), // 200 M
        maxFundingRate: ethers.utils.parseUnits("8", 18), // 900% per day
      },
<<<<<<< HEAD
      isAdaptiveFeeEnabled: false,
=======
      isAdaptiveFeeEnabled: true,
    },
    {
      assetId: ethers.utils.formatBytes32String("STX"),
      maxLongPositionSize: ethers.utils.parseUnits("1000000", 30),
      maxShortPositionSize: ethers.utils.parseUnits("1000000", 30),
      increasePositionFeeRateBPS: 3, // 0.03%
      decreasePositionFeeRateBPS: 3, // 0.03%
      initialMarginFractionBPS: 100, // IMF = 1%, Max leverage = 100
      maintenanceMarginFractionBPS: 50, // MMF = 0.5%
      maxProfitRateBPS: 300000, // 3000%
      assetClass: assetClasses.crypto,
      allowIncreasePosition: true,
      active: true,
      fundingRate: {
        maxSkewScaleUSD: ethers.utils.parseUnits("200000000", 30), // 200 M
        maxFundingRate: ethers.utils.parseUnits("8", 18), // 900% per day
      },
      isAdaptiveFeeEnabled: true,
    },
    {
      assetId: ethers.utils.formatBytes32String("ORDI"),
      maxLongPositionSize: ethers.utils.parseUnits("1000000", 30),
      maxShortPositionSize: ethers.utils.parseUnits("1000000", 30),
      increasePositionFeeRateBPS: 3, // 0.03%
      decreasePositionFeeRateBPS: 3, // 0.03%
      initialMarginFractionBPS: 100, // IMF = 1%, Max leverage = 100
      maintenanceMarginFractionBPS: 50, // MMF = 0.5%
      maxProfitRateBPS: 300000, // 3000%
      assetClass: assetClasses.crypto,
      allowIncreasePosition: true,
      active: true,
      fundingRate: {
        maxSkewScaleUSD: ethers.utils.parseUnits("200000000", 30), // 200 M
        maxFundingRate: ethers.utils.parseUnits("8", 18), // 900% per day
      },
      isAdaptiveFeeEnabled: true,
    },
    {
      assetId: ethers.utils.formatBytes32String("TIA"),
      maxLongPositionSize: ethers.utils.parseUnits("1000000", 30),
      maxShortPositionSize: ethers.utils.parseUnits("1000000", 30),
      increasePositionFeeRateBPS: 3, // 0.03%
      decreasePositionFeeRateBPS: 3, // 0.03%
      initialMarginFractionBPS: 100, // IMF = 1%, Max leverage = 100
      maintenanceMarginFractionBPS: 50, // MMF = 0.5%
      maxProfitRateBPS: 300000, // 3000%
      assetClass: assetClasses.crypto,
      allowIncreasePosition: true,
      active: true,
      fundingRate: {
        maxSkewScaleUSD: ethers.utils.parseUnits("200000000", 30), // 200 M
        maxFundingRate: ethers.utils.parseUnits("8", 18), // 900% per day
      },
      isAdaptiveFeeEnabled: true,
>>>>>>> bd686b74
    },
  ];

  const safeWrapper = new SafeWrapper(chainId, config.safe, deployer);
  const configStorage = ConfigStorage__factory.connect(config.storages.config, deployer);

  console.log("[configs/ConfigStorage] Adding new market config...");
  for (let i = 0; i < marketConfigs.length; i++) {
    console.log(
      `[configs/ConfigStorage] Adding ${ethers.utils.parseBytes32String(marketConfigs[i].assetId)} market config...`
    );
    const tx = await safeWrapper.proposeTransaction(
      configStorage.address,
      0,
      configStorage.interface.encodeFunctionData("addMarketConfig", [
        marketConfigs[i],
        marketConfigs[i].isAdaptiveFeeEnabled,
      ])
    );
    console.log(`[configs/ConfigStorage] Tx: ${tx}`);
  }
  console.log("[configs/ConfigStorage] Finished");
}

const prog = new Command();

prog.requiredOption("--chain-id <number>", "chain id", parseInt);

prog.parse(process.argv);

const opts = prog.opts();

main(opts.chainId)
  .then(() => {
    process.exit(0);
  })
  .catch((error) => {
    console.error(error);
    process.exitCode = 1;
  });<|MERGE_RESOLUTION|>--- conflicted
+++ resolved
@@ -46,9 +46,6 @@
         maxSkewScaleUSD: ethers.utils.parseUnits("200000000", 30), // 200 M
         maxFundingRate: ethers.utils.parseUnits("8", 18), // 900% per day
       },
-<<<<<<< HEAD
-      isAdaptiveFeeEnabled: false,
-=======
       isAdaptiveFeeEnabled: true,
     },
     {
@@ -104,7 +101,6 @@
         maxFundingRate: ethers.utils.parseUnits("8", 18), // 900% per day
       },
       isAdaptiveFeeEnabled: true,
->>>>>>> bd686b74
     },
   ];
 
