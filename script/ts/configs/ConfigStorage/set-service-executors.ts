--- conflicted
+++ resolved
@@ -9,13 +9,8 @@
 
   const inputs = [
     {
-<<<<<<< HEAD
-      contractAddress: config.services.crossMargin,
-      executorAddress: config.handlers.ext01,
-=======
       contractAddress: config.services.gas,
       executorAddress: config.handlers.intent,
->>>>>>> 732448bf
       isServiceExecutor: true,
     },
   ];
