--- conflicted
+++ resolved
@@ -9,10 +9,6 @@
 
   const inputs = [
     {
-<<<<<<< HEAD
-      contractAddress: config.services.crossMargin,
-      executorAddress: config.handlers.ext01,
-=======
       contractAddress: config.services.gas,
       executorAddress: config.handlers.intent,
       isServiceExecutor: true,
@@ -20,7 +16,6 @@
     {
       contractAddress: config.services.trade,
       executorAddress: config.helpers.tradeOrder,
->>>>>>> a0156fc1
       isServiceExecutor: true,
     },
   ];
