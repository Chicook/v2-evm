--- conflicted
+++ resolved
@@ -32,380 +32,6 @@
 
   const marketConfigs: Array<AddMarketConfig> = [
     {
-<<<<<<< HEAD
-      marketIndex: 0,
-      assetId: ethers.utils.formatBytes32String("ETH"),
-      maxLongPositionSize: ethers.utils.parseUnits("5500000", 30),
-      maxShortPositionSize: ethers.utils.parseUnits("5500000", 30),
-      increasePositionFeeRateBPS: 2, // 0.02%
-      decreasePositionFeeRateBPS: 2, // 0.02%
-      initialMarginFractionBPS: 100, // IMF = 1%, Max leverage = 100
-      maintenanceMarginFractionBPS: 50, // MMF = 0.5%
-      maxProfitRateBPS: 350000, // 3500%
-      assetClass: assetClasses.crypto,
-=======
-      marketIndex: 26,
-      assetId: ethers.utils.formatBytes32String("CHF"),
-      maxLongPositionSize: ethers.utils.parseUnits("3000000", 30),
-      maxShortPositionSize: ethers.utils.parseUnits("3000000", 30),
-      increasePositionFeeRateBPS: 1, // 0.01%
-      decreasePositionFeeRateBPS: 1, // 0.01%
-      initialMarginFractionBPS: 10, // IMF = 0.1%, Max leverage = 1000
-      maintenanceMarginFractionBPS: 5, // MMF = 0.05%
-      maxProfitRateBPS: 500000, // 5000%
-      assetClass: assetClasses.forex,
->>>>>>> 9db5b73e
-      allowIncreasePosition: true,
-      active: true,
-      fundingRate: {
-        maxSkewScaleUSD: ethers.utils.parseUnits("10000000000", 30), // 10B
-        maxFundingRate: ethers.utils.parseUnits("1", 18), // 100% per day
-      },
-      isAdaptiveFeeEnabled: false,
-    },
-    {
-<<<<<<< HEAD
-      marketIndex: 1,
-      assetId: ethers.utils.formatBytes32String("BTC"),
-      maxLongPositionSize: ethers.utils.parseUnits("6000000", 30),
-      maxShortPositionSize: ethers.utils.parseUnits("6000000", 30),
-      increasePositionFeeRateBPS: 2, // 0.02%
-      decreasePositionFeeRateBPS: 2, // 0.02%
-      initialMarginFractionBPS: 100, // IMF = 1%, Max leverage = 100
-      maintenanceMarginFractionBPS: 50, // MMF = 0.5%
-      maxProfitRateBPS: 350000, // 3500%
-      assetClass: assetClasses.crypto,
-=======
-      marketIndex: 28,
-      assetId: ethers.utils.formatBytes32String("CAD"),
-      maxLongPositionSize: ethers.utils.parseUnits("3000000", 30),
-      maxShortPositionSize: ethers.utils.parseUnits("3000000", 30),
-      increasePositionFeeRateBPS: 1, // 0.01%
-      decreasePositionFeeRateBPS: 1, // 0.01%
-      initialMarginFractionBPS: 10, // IMF = 0.1%, Max leverage = 1000
-      maintenanceMarginFractionBPS: 5, // MMF = 0.05%
-      maxProfitRateBPS: 500000, // 5000%
-      assetClass: assetClasses.forex,
->>>>>>> 9db5b73e
-      allowIncreasePosition: true,
-      active: true,
-      fundingRate: {
-        maxSkewScaleUSD: ethers.utils.parseUnits("10000000000", 30), // 10B
-        maxFundingRate: ethers.utils.parseUnits("1", 18), // 800% per day
-      },
-      isAdaptiveFeeEnabled: false,
-    },
-    {
-<<<<<<< HEAD
-      marketIndex: 3,
-      assetId: ethers.utils.formatBytes32String("JPY"),
-=======
-      marketIndex: 29,
-      assetId: ethers.utils.formatBytes32String("SGD"),
->>>>>>> 9db5b73e
-      maxLongPositionSize: ethers.utils.parseUnits("3000000", 30),
-      maxShortPositionSize: ethers.utils.parseUnits("3000000", 30),
-      increasePositionFeeRateBPS: 1, // 0.01%
-      decreasePositionFeeRateBPS: 1, // 0.01%
-      initialMarginFractionBPS: 10, // IMF = 0.1%, Max leverage = 1000
-      maintenanceMarginFractionBPS: 5, // MMF = 0.05%
-      maxProfitRateBPS: 500000, // 5000%
-      assetClass: assetClasses.forex,
-<<<<<<< HEAD
-      allowIncreasePosition: true,
-      active: true,
-      fundingRate: {
-        maxSkewScaleUSD: ethers.utils.parseUnits("10000000000", 30), // 10B
-        maxFundingRate: ethers.utils.parseUnits("1", 18), // 100% per day
-      },
-      isAdaptiveFeeEnabled: false,
-    },
-    {
-      marketIndex: 4,
-      assetId: ethers.utils.formatBytes32String("XAU"),
-      maxLongPositionSize: ethers.utils.parseUnits("2500000", 30),
-      maxShortPositionSize: ethers.utils.parseUnits("2500000", 30),
-      increasePositionFeeRateBPS: 3, // 0.03%
-      decreasePositionFeeRateBPS: 3, // 0.03%
-      initialMarginFractionBPS: 200, // IMF = 2%, Max leverage = 50
-      maintenanceMarginFractionBPS: 100, // MMF = 1%
-      maxProfitRateBPS: 75000, // 750%
-      assetClass: assetClasses.commodities,
-      allowIncreasePosition: true,
-      active: true,
-      fundingRate: {
-        maxSkewScaleUSD: ethers.utils.parseUnits("10000000000", 30), // 10B
-        maxFundingRate: ethers.utils.parseUnits("1", 18), // 100% per day
-      },
-      isAdaptiveFeeEnabled: false,
-    },
-    {
-      marketIndex: 8,
-      assetId: ethers.utils.formatBytes32String("EUR"),
-      maxLongPositionSize: ethers.utils.parseUnits("2500000", 30),
-      maxShortPositionSize: ethers.utils.parseUnits("2500000", 30),
-      increasePositionFeeRateBPS: 1, // 0.01%
-      decreasePositionFeeRateBPS: 1, // 0.01%
-      initialMarginFractionBPS: 10, // IMF = 0.1%, Max leverage = 1000
-      maintenanceMarginFractionBPS: 5, // MMF = 0.05%
-      maxProfitRateBPS: 500000, // 5000%
-      assetClass: assetClasses.forex,
-      allowIncreasePosition: true,
-      active: true,
-      fundingRate: {
-        maxSkewScaleUSD: ethers.utils.parseUnits("10000000000", 30), // 10B
-        maxFundingRate: ethers.utils.parseUnits("1", 18), // 100% per day
-      },
-      isAdaptiveFeeEnabled: false,
-    },
-    {
-      marketIndex: 9,
-      assetId: ethers.utils.formatBytes32String("XAG"),
-      maxLongPositionSize: ethers.utils.parseUnits("2500000", 30),
-      maxShortPositionSize: ethers.utils.parseUnits("2500000", 30),
-      increasePositionFeeRateBPS: 3, // 0.03%
-      decreasePositionFeeRateBPS: 3, // 0.03%
-      initialMarginFractionBPS: 200, // IMF = 2%, Max leverage = 50
-      maintenanceMarginFractionBPS: 100, // MMF = 1%
-      maxProfitRateBPS: 75000, // 750%
-      assetClass: assetClasses.commodities,
-      allowIncreasePosition: true,
-      active: true,
-      fundingRate: {
-        maxSkewScaleUSD: ethers.utils.parseUnits("10000000000", 30), // 10B
-        maxFundingRate: ethers.utils.parseUnits("1", 18), // 100% per day
-      },
-      isAdaptiveFeeEnabled: false,
-    },
-    {
-      marketIndex: 10,
-      assetId: ethers.utils.formatBytes32String("AUD"),
-      maxLongPositionSize: ethers.utils.parseUnits("3000000", 30),
-      maxShortPositionSize: ethers.utils.parseUnits("3000000", 30),
-      increasePositionFeeRateBPS: 1, // 0.01%
-      decreasePositionFeeRateBPS: 1, // 0.01%
-      initialMarginFractionBPS: 10, // IMF = 0.1%, Max leverage = 1000
-      maintenanceMarginFractionBPS: 5, // MMF = 0.05%
-      maxProfitRateBPS: 500000, // 5000%
-      assetClass: assetClasses.forex,
-      allowIncreasePosition: true,
-      active: true,
-      fundingRate: {
-        maxSkewScaleUSD: ethers.utils.parseUnits("10000000000", 30), // 10B
-        maxFundingRate: ethers.utils.parseUnits("1", 18), // 100% per day
-      },
-      isAdaptiveFeeEnabled: false,
-    },
-    {
-      marketIndex: 11,
-      assetId: ethers.utils.formatBytes32String("GBP"),
-      maxLongPositionSize: ethers.utils.parseUnits("3000000", 30),
-      maxShortPositionSize: ethers.utils.parseUnits("3000000", 30),
-      increasePositionFeeRateBPS: 1, // 0.01%
-      decreasePositionFeeRateBPS: 1, // 0.01%
-      initialMarginFractionBPS: 10, // IMF = 0.1%, Max leverage = 1000
-      maintenanceMarginFractionBPS: 5, // MMF = 0.05%
-      maxProfitRateBPS: 500000, // 5000%
-      assetClass: assetClasses.forex,
-      allowIncreasePosition: true,
-      active: true,
-      fundingRate: {
-        maxSkewScaleUSD: ethers.utils.parseUnits("10000000000", 30), // 10B
-        maxFundingRate: ethers.utils.parseUnits("1", 18), // 100% per day
-      },
-      isAdaptiveFeeEnabled: false,
-    },
-    {
-      marketIndex: 12,
-      assetId: ethers.utils.formatBytes32String("ADA"),
-      maxLongPositionSize: ethers.utils.parseUnits("2500000", 30),
-      maxShortPositionSize: ethers.utils.parseUnits("2500000", 30),
-      increasePositionFeeRateBPS: 3, // 0.03%
-      decreasePositionFeeRateBPS: 3, // 0.03%
-      initialMarginFractionBPS: 100, // IMF = 1%, Max leverage = 100
-      maintenanceMarginFractionBPS: 50, // MMF = 0.5%
-      maxProfitRateBPS: 400000, // 4000%
-      assetClass: assetClasses.crypto,
-      allowIncreasePosition: true,
-      active: true,
-      fundingRate: {
-        maxSkewScaleUSD: ethers.utils.parseUnits("300000000", 30), // 300 M
-        maxFundingRate: ethers.utils.parseUnits("8", 18), // 900% per day
-      },
-      isAdaptiveFeeEnabled: true,
-    },
-    {
-      marketIndex: 13,
-      assetId: ethers.utils.formatBytes32String("MATIC"),
-      maxLongPositionSize: ethers.utils.parseUnits("2500000", 30),
-      maxShortPositionSize: ethers.utils.parseUnits("2500000", 30),
-      increasePositionFeeRateBPS: 3, // 0.03%
-      decreasePositionFeeRateBPS: 3, // 0.03%
-      initialMarginFractionBPS: 100, // IMF = 1%, Max leverage = 100
-      maintenanceMarginFractionBPS: 50, // MMF = 0.5%
-      maxProfitRateBPS: 400000, // 4000%
-      assetClass: assetClasses.crypto,
-      allowIncreasePosition: true,
-      active: true,
-      fundingRate: {
-        maxSkewScaleUSD: ethers.utils.parseUnits("300000000", 30), // 300 M
-        maxFundingRate: ethers.utils.parseUnits("8", 18), // 900% per day
-      },
-      isAdaptiveFeeEnabled: true,
-    },
-    {
-      marketIndex: 14,
-      assetId: ethers.utils.formatBytes32String("SUI"),
-      maxLongPositionSize: ethers.utils.parseUnits("1000000", 30),
-      maxShortPositionSize: ethers.utils.parseUnits("1000000", 30),
-      increasePositionFeeRateBPS: 3, // 0.03%
-      decreasePositionFeeRateBPS: 3, // 0.03%
-      initialMarginFractionBPS: 100, // IMF = 1%, Max leverage = 100
-      maintenanceMarginFractionBPS: 50, // MMF = 0.5%
-      maxProfitRateBPS: 400000, // 4000%
-      assetClass: assetClasses.crypto,
-      allowIncreasePosition: true,
-      active: true,
-      fundingRate: {
-        maxSkewScaleUSD: ethers.utils.parseUnits("200000000", 30), // 200 M
-        maxFundingRate: ethers.utils.parseUnits("8", 18), // 800% per day
-      },
-      isAdaptiveFeeEnabled: true,
-    },
-    {
-      marketIndex: 15,
-      assetId: ethers.utils.formatBytes32String("ARB"),
-      maxLongPositionSize: ethers.utils.parseUnits("2500000", 30),
-      maxShortPositionSize: ethers.utils.parseUnits("2500000", 30),
-      increasePositionFeeRateBPS: 3, // 0.03%
-      decreasePositionFeeRateBPS: 3, // 0.03%
-      initialMarginFractionBPS: 100, // IMF = 1%, Max leverage = 100
-      maintenanceMarginFractionBPS: 50, // MMF = 0.5%
-      maxProfitRateBPS: 400000, // 4000%
-      assetClass: assetClasses.crypto,
-      allowIncreasePosition: true,
-      active: true,
-      fundingRate: {
-        maxSkewScaleUSD: ethers.utils.parseUnits("200000000", 30), // 200 M
-        maxFundingRate: ethers.utils.parseUnits("8", 18), // 800% per day
-      },
-      isAdaptiveFeeEnabled: true,
-    },
-    {
-      marketIndex: 16,
-      assetId: ethers.utils.formatBytes32String("OP"),
-      maxLongPositionSize: ethers.utils.parseUnits("1000000", 30),
-      maxShortPositionSize: ethers.utils.parseUnits("1000000", 30),
-      increasePositionFeeRateBPS: 3, // 0.03%
-      decreasePositionFeeRateBPS: 3, // 0.03%
-      initialMarginFractionBPS: 100, // IMF = 1%, Max leverage = 100
-      maintenanceMarginFractionBPS: 50, // MMF = 0.5%
-      maxProfitRateBPS: 400000, // 4000%
-      assetClass: assetClasses.crypto,
-      allowIncreasePosition: true,
-      active: true,
-      fundingRate: {
-        maxSkewScaleUSD: ethers.utils.parseUnits("200000000", 30), // 200 M
-        maxFundingRate: ethers.utils.parseUnits("8", 18), // 800% per day
-      },
-      isAdaptiveFeeEnabled: true,
-    },
-    {
-      marketIndex: 17,
-      assetId: ethers.utils.formatBytes32String("LTC"),
-      maxLongPositionSize: ethers.utils.parseUnits("2500000", 30),
-      maxShortPositionSize: ethers.utils.parseUnits("2500000", 30),
-      increasePositionFeeRateBPS: 3, // 0.03%
-      decreasePositionFeeRateBPS: 3, // 0.03%
-      initialMarginFractionBPS: 100, // IMF = 1%, Max leverage = 100
-      maintenanceMarginFractionBPS: 50, // MMF = 0.5%
-      maxProfitRateBPS: 400000, // 4000%
-      assetClass: assetClasses.crypto,
-      allowIncreasePosition: true,
-      active: true,
-      fundingRate: {
-        maxSkewScaleUSD: ethers.utils.parseUnits("200000000", 30), // 200 M
-        maxFundingRate: ethers.utils.parseUnits("8", 18), // 800% per day
-      },
-      isAdaptiveFeeEnabled: true,
-    },
-    {
-      marketIndex: 20,
-      assetId: ethers.utils.formatBytes32String("BNB"),
-      maxLongPositionSize: ethers.utils.parseUnits("1000000", 30),
-      maxShortPositionSize: ethers.utils.parseUnits("1000000", 30),
-      increasePositionFeeRateBPS: 3, // 0.03%
-      decreasePositionFeeRateBPS: 3, // 0.03%
-      initialMarginFractionBPS: 100, // IMF = 1%, Max leverage = 100
-      maintenanceMarginFractionBPS: 50, // MMF = 0.5%
-      maxProfitRateBPS: 400000, // 4000%
-      assetClass: assetClasses.crypto,
-      allowIncreasePosition: true,
-      active: true,
-      fundingRate: {
-        maxSkewScaleUSD: ethers.utils.parseUnits("200000000", 30), // 200 M
-        maxFundingRate: ethers.utils.parseUnits("8", 18), // 800% per day
-      },
-      isAdaptiveFeeEnabled: true,
-    },
-    {
-      marketIndex: 21,
-      assetId: ethers.utils.formatBytes32String("SOL"),
-      maxLongPositionSize: ethers.utils.parseUnits("1000000", 30),
-      maxShortPositionSize: ethers.utils.parseUnits("1000000", 30),
-      increasePositionFeeRateBPS: 3, // 0.03%
-      decreasePositionFeeRateBPS: 3, // 0.03%
-      initialMarginFractionBPS: 100, // IMF = 1%, Max leverage = 100
-      maintenanceMarginFractionBPS: 50, // MMF = 0.5%
-      maxProfitRateBPS: 400000, // 4000%
-      assetClass: assetClasses.crypto,
-      allowIncreasePosition: true,
-      active: true,
-      fundingRate: {
-        maxSkewScaleUSD: ethers.utils.parseUnits("200000000", 30), // 200 M
-        maxFundingRate: ethers.utils.parseUnits("8", 18), // 800% per day
-      },
-      isAdaptiveFeeEnabled: true,
-    },
-    {
-      marketIndex: 23,
-      assetId: ethers.utils.formatBytes32String("XRP"),
-      maxLongPositionSize: ethers.utils.parseUnits("1000000", 30),
-      maxShortPositionSize: ethers.utils.parseUnits("1000000", 30),
-      increasePositionFeeRateBPS: 3, // 0.03%
-      decreasePositionFeeRateBPS: 3, // 0.03%
-      initialMarginFractionBPS: 100, // IMF = 1%, Max leverage = 100
-      maintenanceMarginFractionBPS: 50, // MMF = 0.5%
-      maxProfitRateBPS: 400000, // 4000%
-      assetClass: assetClasses.crypto,
-      allowIncreasePosition: true,
-      active: true,
-      fundingRate: {
-        maxSkewScaleUSD: ethers.utils.parseUnits("500000000", 30), // 500 M
-        maxFundingRate: ethers.utils.parseUnits("8", 18), // 800% per day
-      },
-      isAdaptiveFeeEnabled: true,
-    },
-    {
-      marketIndex: 25,
-      assetId: ethers.utils.formatBytes32String("LINK"),
-      maxLongPositionSize: ethers.utils.parseUnits("2500000", 30),
-      maxShortPositionSize: ethers.utils.parseUnits("2500000", 30),
-      increasePositionFeeRateBPS: 3, // 0.03%
-      decreasePositionFeeRateBPS: 3, // 0.03%
-      initialMarginFractionBPS: 100, // IMF = 1%, Max leverage = 100
-      maintenanceMarginFractionBPS: 50, // MMF = 0.5%
-      maxProfitRateBPS: 400000, // 4000%
-      assetClass: assetClasses.crypto,
-      allowIncreasePosition: true,
-      active: true,
-      fundingRate: {
-        maxSkewScaleUSD: ethers.utils.parseUnits("200000000", 30), // 200 M
-        maxFundingRate: ethers.utils.parseUnits("8", 18), // 800% per day
-      },
-      isAdaptiveFeeEnabled: true,
-    },
-    {
       marketIndex: 26,
       assetId: ethers.utils.formatBytes32String("CHF"),
       maxLongPositionSize: ethers.utils.parseUnits("3000000", 30),
@@ -423,25 +49,6 @@
         maxFundingRate: ethers.utils.parseUnits("1", 18), // 100% per day
       },
       isAdaptiveFeeEnabled: false,
-    },
-    {
-      marketIndex: 27,
-      assetId: ethers.utils.formatBytes32String("DOGE"),
-      maxLongPositionSize: ethers.utils.parseUnits("2500000", 30),
-      maxShortPositionSize: ethers.utils.parseUnits("2500000", 30),
-      increasePositionFeeRateBPS: 3, // 0.03%
-      decreasePositionFeeRateBPS: 3, // 0.03%
-      initialMarginFractionBPS: 100, // IMF = 1%, Max leverage = 100
-      maintenanceMarginFractionBPS: 50, // MMF = 0.5%
-      maxProfitRateBPS: 400000, // 4000%
-      assetClass: assetClasses.crypto,
-      allowIncreasePosition: true,
-      active: true,
-      fundingRate: {
-        maxSkewScaleUSD: ethers.utils.parseUnits("300000000", 30), // 300 M
-        maxFundingRate: ethers.utils.parseUnits("8", 18), // 100% per day
-      },
-      isAdaptiveFeeEnabled: true,
     },
     {
       marketIndex: 28,
@@ -519,287 +126,6 @@
       },
       isAdaptiveFeeEnabled: false,
     },
-    {
-      marketIndex: 32,
-      assetId: ethers.utils.formatBytes32String("BCH"),
-      maxLongPositionSize: ethers.utils.parseUnits("2500000", 30),
-      maxShortPositionSize: ethers.utils.parseUnits("2500000", 30),
-      increasePositionFeeRateBPS: 3, // 0.03%
-      decreasePositionFeeRateBPS: 3, // 0.03%
-      initialMarginFractionBPS: 100, // IMF = 1%, Max leverage = 100
-      maintenanceMarginFractionBPS: 50, // MMF = 0.5%
-      maxProfitRateBPS: 400000, // 4000%
-      assetClass: assetClasses.crypto,
-      allowIncreasePosition: true,
-      active: true,
-      fundingRate: {
-        maxSkewScaleUSD: ethers.utils.parseUnits("300000000", 30), // 300 M
-        maxFundingRate: ethers.utils.parseUnits("8", 18), // 900% per day
-      },
-      isAdaptiveFeeEnabled: true,
-    },
-    {
-      marketIndex: 33,
-      assetId: ethers.utils.formatBytes32String("MEME"),
-      maxLongPositionSize: ethers.utils.parseUnits("2000000", 30),
-      maxShortPositionSize: ethers.utils.parseUnits("2000000", 30),
-      increasePositionFeeRateBPS: 3, // 0.03%
-      decreasePositionFeeRateBPS: 3, // 0.03%
-      initialMarginFractionBPS: 100, // IMF = 1%, Max leverage = 100
-      maintenanceMarginFractionBPS: 50, // MMF = 0.5%
-      maxProfitRateBPS: 400000, // 4000%
-      assetClass: assetClasses.crypto,
-      allowIncreasePosition: true,
-      active: true,
-      fundingRate: {
-        maxSkewScaleUSD: ethers.utils.parseUnits("300000000", 30), // 300 M
-        maxFundingRate: ethers.utils.parseUnits("8", 18), // 800% per day
-=======
-      allowIncreasePosition: true,
-      active: true,
-      fundingRate: {
-        maxSkewScaleUSD: ethers.utils.parseUnits("10000000000", 30), // 10B
-        maxFundingRate: ethers.utils.parseUnits("1", 18), // 100% per day
->>>>>>> 9db5b73e
-      },
-      isAdaptiveFeeEnabled: false,
-    },
-    {
-<<<<<<< HEAD
-      marketIndex: 34,
-      assetId: ethers.utils.formatBytes32String("DIX"),
-=======
-      marketIndex: 30,
-      assetId: ethers.utils.formatBytes32String("CNH"),
->>>>>>> 9db5b73e
-      maxLongPositionSize: ethers.utils.parseUnits("3000000", 30),
-      maxShortPositionSize: ethers.utils.parseUnits("3000000", 30),
-      increasePositionFeeRateBPS: 1, // 0.01%
-      decreasePositionFeeRateBPS: 1, // 0.01%
-      initialMarginFractionBPS: 10, // IMF = 0.1%, Max leverage = 1000
-      maintenanceMarginFractionBPS: 5, // MMF = 0.05%
-<<<<<<< HEAD
-      maxProfitRateBPS: 250000, // 2500%
-=======
-      maxProfitRateBPS: 500000, // 5000%
->>>>>>> 9db5b73e
-      assetClass: assetClasses.forex,
-      allowIncreasePosition: true,
-      active: true,
-      fundingRate: {
-        maxSkewScaleUSD: ethers.utils.parseUnits("10000000000", 30), // 10B
-        maxFundingRate: ethers.utils.parseUnits("1", 18), // 800% per day
-      },
-      isAdaptiveFeeEnabled: false,
-    },
-    {
-<<<<<<< HEAD
-      marketIndex: 35,
-      assetId: ethers.utils.formatBytes32String("JTO"),
-      maxLongPositionSize: ethers.utils.parseUnits("1000000", 30),
-      maxShortPositionSize: ethers.utils.parseUnits("1000000", 30),
-      increasePositionFeeRateBPS: 3, // 0.03%
-      decreasePositionFeeRateBPS: 3, // 0.03%
-      initialMarginFractionBPS: 100, // IMF = 1%, Max leverage = 100
-      maintenanceMarginFractionBPS: 50, // MMF = 0.5%
-      maxProfitRateBPS: 300000, // 3000%
-      assetClass: assetClasses.crypto,
-      allowIncreasePosition: true,
-      active: true,
-      fundingRate: {
-        maxSkewScaleUSD: ethers.utils.parseUnits("200000000", 30), // 200 M
-        maxFundingRate: ethers.utils.parseUnits("8", 18), // 900% per day
-=======
-      marketIndex: 31,
-      assetId: ethers.utils.formatBytes32String("HKD"),
-      maxLongPositionSize: ethers.utils.parseUnits("3000000", 30),
-      maxShortPositionSize: ethers.utils.parseUnits("3000000", 30),
-      increasePositionFeeRateBPS: 1, // 0.01%
-      decreasePositionFeeRateBPS: 1, // 0.01%
-      initialMarginFractionBPS: 10, // IMF = 0.1%, Max leverage = 1000
-      maintenanceMarginFractionBPS: 5, // MMF = 0.05%
-      maxProfitRateBPS: 500000, // 5000%
-      assetClass: assetClasses.forex,
-      allowIncreasePosition: true,
-      active: true,
-      fundingRate: {
-        maxSkewScaleUSD: ethers.utils.parseUnits("10000000000", 30), // 10B
-        maxFundingRate: ethers.utils.parseUnits("1", 18), // 800% per day
->>>>>>> 9db5b73e
-      },
-      isAdaptiveFeeEnabled: true,
-    },
-    {
-      marketIndex: 36,
-      assetId: ethers.utils.formatBytes32String("STX"),
-      maxLongPositionSize: ethers.utils.parseUnits("1000000", 30),
-      maxShortPositionSize: ethers.utils.parseUnits("1000000", 30),
-      increasePositionFeeRateBPS: 3, // 0.03%
-      decreasePositionFeeRateBPS: 3, // 0.03%
-      initialMarginFractionBPS: 100, // IMF = 1%, Max leverage = 100
-      maintenanceMarginFractionBPS: 50, // MMF = 0.5%
-      maxProfitRateBPS: 300000, // 3000%
-      assetClass: assetClasses.crypto,
-      allowIncreasePosition: true,
-      active: true,
-      fundingRate: {
-        maxSkewScaleUSD: ethers.utils.parseUnits("200000000", 30), // 200 M
-        maxFundingRate: ethers.utils.parseUnits("8", 18), // 900% per day
-      },
-      isAdaptiveFeeEnabled: true,
-    },
-    {
-      marketIndex: 37,
-      assetId: ethers.utils.formatBytes32String("ORDI"),
-      maxLongPositionSize: ethers.utils.parseUnits("1000000", 30),
-      maxShortPositionSize: ethers.utils.parseUnits("1000000", 30),
-      increasePositionFeeRateBPS: 3, // 0.03%
-      decreasePositionFeeRateBPS: 3, // 0.03%
-      initialMarginFractionBPS: 100, // IMF = 1%, Max leverage = 100
-      maintenanceMarginFractionBPS: 50, // MMF = 0.5%
-      maxProfitRateBPS: 300000, // 3000%
-      assetClass: assetClasses.crypto,
-      allowIncreasePosition: true,
-      active: true,
-      fundingRate: {
-        maxSkewScaleUSD: ethers.utils.parseUnits("200000000", 30), // 200 M
-        maxFundingRate: ethers.utils.parseUnits("8", 18), // 900% per day
-      },
-      isAdaptiveFeeEnabled: true,
-    },
-    {
-      marketIndex: 38,
-      assetId: ethers.utils.formatBytes32String("TIA"),
-      maxLongPositionSize: ethers.utils.parseUnits("1000000", 30),
-      maxShortPositionSize: ethers.utils.parseUnits("1000000", 30),
-      increasePositionFeeRateBPS: 3, // 0.03%
-      decreasePositionFeeRateBPS: 3, // 0.03%
-      initialMarginFractionBPS: 100, // IMF = 1%, Max leverage = 100
-      maintenanceMarginFractionBPS: 50, // MMF = 0.5%
-      maxProfitRateBPS: 300000, // 3000%
-      assetClass: assetClasses.crypto,
-      allowIncreasePosition: true,
-      active: true,
-      fundingRate: {
-        maxSkewScaleUSD: ethers.utils.parseUnits("200000000", 30), // 200 M
-        maxFundingRate: ethers.utils.parseUnits("8", 18), // 900% per day
-      },
-      isAdaptiveFeeEnabled: true,
-    },
-    {
-      marketIndex: 39,
-      assetId: ethers.utils.formatBytes32String("AVAX"),
-      maxLongPositionSize: ethers.utils.parseUnits("1000000", 30),
-      maxShortPositionSize: ethers.utils.parseUnits("1000000", 30),
-      increasePositionFeeRateBPS: 3, // 0.03%
-      decreasePositionFeeRateBPS: 3, // 0.03%
-      initialMarginFractionBPS: 100, // IMF = 1%, Max leverage = 100
-      maintenanceMarginFractionBPS: 50, // MMF = 0.5%
-      maxProfitRateBPS: 400000, // 4000%
-      assetClass: assetClasses.crypto,
-      allowIncreasePosition: true,
-      active: true,
-      fundingRate: {
-        maxSkewScaleUSD: ethers.utils.parseUnits("200000000", 30), // 200 M
-        maxFundingRate: ethers.utils.parseUnits("8", 18), // 900% per day
-      },
-      isAdaptiveFeeEnabled: true,
-    },
-    {
-      marketIndex: 40,
-      assetId: ethers.utils.formatBytes32String("INJ"),
-      maxLongPositionSize: ethers.utils.parseUnits("1000000", 30),
-      maxShortPositionSize: ethers.utils.parseUnits("1000000", 30),
-      increasePositionFeeRateBPS: 3, // 0.03%
-      decreasePositionFeeRateBPS: 3, // 0.03%
-      initialMarginFractionBPS: 100, // IMF = 1%, Max leverage = 100
-      maintenanceMarginFractionBPS: 50, // MMF = 0.5%
-      maxProfitRateBPS: 400000, // 4000%
-      assetClass: assetClasses.crypto,
-      allowIncreasePosition: true,
-      active: true,
-      fundingRate: {
-        maxSkewScaleUSD: ethers.utils.parseUnits("200000000", 30), // 200 M
-        maxFundingRate: ethers.utils.parseUnits("8", 18), // 900% per day
-      },
-      isAdaptiveFeeEnabled: true,
-    },
-    {
-      marketIndex: 41,
-      assetId: ethers.utils.formatBytes32String("DOT"),
-      maxLongPositionSize: ethers.utils.parseUnits("1000000", 30),
-      maxShortPositionSize: ethers.utils.parseUnits("1000000", 30),
-      increasePositionFeeRateBPS: 3, // 0.03%
-      decreasePositionFeeRateBPS: 3, // 0.03%
-      initialMarginFractionBPS: 100, // IMF = 1%, Max leverage = 100
-      maintenanceMarginFractionBPS: 50, // MMF = 0.5%
-      maxProfitRateBPS: 400000, // 4000%
-      assetClass: assetClasses.crypto,
-      allowIncreasePosition: true,
-      active: true,
-      fundingRate: {
-        maxSkewScaleUSD: ethers.utils.parseUnits("200000000", 30), // 200 M
-        maxFundingRate: ethers.utils.parseUnits("8", 18), // 900% per day
-      },
-      isAdaptiveFeeEnabled: true,
-    },
-    {
-      marketIndex: 42,
-      assetId: ethers.utils.formatBytes32String("SEI"),
-      maxLongPositionSize: ethers.utils.parseUnits("1000000", 30),
-      maxShortPositionSize: ethers.utils.parseUnits("1000000", 30),
-      increasePositionFeeRateBPS: 3, // 0.03%
-      decreasePositionFeeRateBPS: 3, // 0.03%
-      initialMarginFractionBPS: 100, // IMF = 1%, Max leverage = 100
-      maintenanceMarginFractionBPS: 50, // MMF = 0.5%
-      maxProfitRateBPS: 400000, // 4000%
-      assetClass: assetClasses.crypto,
-      allowIncreasePosition: true,
-      active: true,
-      fundingRate: {
-        maxSkewScaleUSD: ethers.utils.parseUnits("200000000", 30), // 200 M
-        maxFundingRate: ethers.utils.parseUnits("8", 18), // 900% per day
-      },
-      isAdaptiveFeeEnabled: true,
-    },
-    {
-      marketIndex: 43,
-      assetId: ethers.utils.formatBytes32String("ATOM"),
-      maxLongPositionSize: ethers.utils.parseUnits("1000000", 30),
-      maxShortPositionSize: ethers.utils.parseUnits("1000000", 30),
-      increasePositionFeeRateBPS: 3, // 0.03%
-      decreasePositionFeeRateBPS: 3, // 0.03%
-      initialMarginFractionBPS: 100, // IMF = 1%, Max leverage = 100
-      maintenanceMarginFractionBPS: 50, // MMF = 0.5%
-      maxProfitRateBPS: 400000, // 4000%
-      assetClass: assetClasses.crypto,
-      allowIncreasePosition: true,
-      active: true,
-      fundingRate: {
-        maxSkewScaleUSD: ethers.utils.parseUnits("200000000", 30), // 200 M
-        maxFundingRate: ethers.utils.parseUnits("8", 18), // 900% per day
-      },
-      isAdaptiveFeeEnabled: true,
-    },
-    {
-      marketIndex: 44,
-      assetId: ethers.utils.formatBytes32String("1000PEPE"),
-      maxLongPositionSize: ethers.utils.parseUnits("1000000", 30),
-      maxShortPositionSize: ethers.utils.parseUnits("1000000", 30),
-      increasePositionFeeRateBPS: 3, // 0.03%
-      decreasePositionFeeRateBPS: 3, // 0.03%
-      initialMarginFractionBPS: 100, // IMF = 1%, Max leverage = 100
-      maintenanceMarginFractionBPS: 50, // MMF = 0.5%
-      maxProfitRateBPS: 400000, // 4000%
-      assetClass: assetClasses.crypto,
-      allowIncreasePosition: true,
-      active: true,
-      fundingRate: {
-        maxSkewScaleUSD: ethers.utils.parseUnits("200000000", 30), // 200 M
-        maxFundingRate: ethers.utils.parseUnits("8", 18), // 900% per day
-      },
-      isAdaptiveFeeEnabled: true,
-    },
   ];
 
   const configStorage = ConfigStorage__factory.connect(config.storages.config, deployer);
