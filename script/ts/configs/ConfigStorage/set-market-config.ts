--- conflicted
+++ resolved
@@ -1,9 +1,5 @@
 import { ethers } from "ethers";
-<<<<<<< HEAD
-import { ConfigStorage, ConfigStorage__factory } from "../../../../typechain";
-=======
 import { ConfigStorage__factory, TradeHelper__factory } from "../../../../typechain";
->>>>>>> ff58a760
 import { loadConfig } from "../../utils/config";
 import { Command } from "commander";
 import signers from "../../entities/signers";
@@ -118,8 +114,6 @@
       console.log(`[configs/ConfigStorage] Tx: ${tx.hash}`);
       await tx.wait();
     }
-<<<<<<< HEAD
-=======
     await safeWrapper.proposeTransaction(
       tradeHelper.address,
       0,
@@ -140,7 +134,6 @@
       ])
     );
     console.log(`[ConfigStorage] Tx: ${tx}`);
->>>>>>> ff58a760
   }
   console.log("[configs/ConfigStorage] Finished");
 }
