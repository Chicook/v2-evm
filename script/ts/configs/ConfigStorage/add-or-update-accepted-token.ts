--- conflicted
+++ resolved
@@ -13,11 +13,7 @@
 
   const inputs = [
     {
-<<<<<<< HEAD
-      tokenAddress: config.tokens.usdcCircle,
-=======
       tokenAddress: config.tokens.sglp,
->>>>>>> 88eef342
       config: {
         targetWeight: ethers.utils.parseEther("0"),
         bufferLiquidity: 0,
