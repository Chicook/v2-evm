import { ethers } from "ethers";
import { EcoPyth__factory } from "../../../../typechain";
import signers from "../../entities/signers";
import { loadConfig } from "../../utils/config";
import { Command } from "commander";
import SafeWrapper from "../../wrappers/SafeWrapper";

const ASSET_IDS = [ethers.utils.formatBytes32String("wstETH")];

async function main(chainId: number) {
  const deployer = signers.deployer(chainId);
  const config = loadConfig(chainId);
  const safeWrappar = new SafeWrapper(chainId, config.safe, deployer);

<<<<<<< HEAD
  const ecoPyth = EcoPyth__factory.connect(config.oracles.ecoPyth, deployer);
  console.log("[EcoPyth] Inserting asset IDs...");
  await (await ecoPyth.insertAssetIds(ASSET_IDS)).wait();
  console.log("[EcoPyth] Finished");
=======
  const ecoPyth = EcoPyth__factory.connect(config.oracles.ecoPyth2, deployer);
  console.log("[configs/EcoPyth] Inserting asset IDs...");
  const tx = await safeWrappar.proposeTransaction(
    ecoPyth.address,
    0,
    ecoPyth.interface.encodeFunctionData("insertAssetIds", [ASSET_IDS])
  );
  console.log(`[configs/EcoPyth] Tx: ${tx}`);
  console.log("[configs/EcoPyth] Finished");
>>>>>>> e9df19f9
}

const program = new Command();

program.requiredOption("--chain-id <chainId>", "chain id", parseInt);

const opts = program.parse(process.argv).opts();

main(opts.chainId).catch((error) => {
  console.error(error);
  process.exitCode = 1;
});<|MERGE_RESOLUTION|>--- conflicted
+++ resolved
@@ -12,12 +12,6 @@
   const config = loadConfig(chainId);
   const safeWrappar = new SafeWrapper(chainId, config.safe, deployer);
 
-<<<<<<< HEAD
-  const ecoPyth = EcoPyth__factory.connect(config.oracles.ecoPyth, deployer);
-  console.log("[EcoPyth] Inserting asset IDs...");
-  await (await ecoPyth.insertAssetIds(ASSET_IDS)).wait();
-  console.log("[EcoPyth] Finished");
-=======
   const ecoPyth = EcoPyth__factory.connect(config.oracles.ecoPyth2, deployer);
   console.log("[configs/EcoPyth] Inserting asset IDs...");
   const tx = await safeWrappar.proposeTransaction(
@@ -27,7 +21,6 @@
   );
   console.log(`[configs/EcoPyth] Tx: ${tx}`);
   console.log("[configs/EcoPyth] Finished");
->>>>>>> e9df19f9
 }
 
 const program = new Command();
