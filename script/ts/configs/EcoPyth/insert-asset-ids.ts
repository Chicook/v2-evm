import { ethers } from "ethers";
import { EcoPyth__factory } from "../../../../typechain";
import signers from "../../entities/signers";
import { loadConfig } from "../../utils/config";
import { Command } from "commander";
import SafeWrapper from "../../wrappers/SafeWrapper";

const ASSET_IDS = [
  ethers.utils.formatBytes32String("NVDA"),
  ethers.utils.formatBytes32String("LINK"),
  ethers.utils.formatBytes32String("CHF"),
];

async function main(chainId: number) {
  const deployer = signers.deployer(chainId);
  const safeWrapper = new SafeWrapper(chainId, deployer);
  const config = loadConfig(chainId);
  const safeWrappar = new SafeWrapper(chainId, deployer);

  const ecoPyth = EcoPyth__factory.connect(config.oracles.ecoPyth2, deployer);
  console.log("[EcoPyth] Inserting asset IDs...");
<<<<<<< HEAD
  const tx = await safeWrapper.proposeTransaction(
=======
  const tx = await safeWrappar.proposeTransaction(
>>>>>>> 2e83c2c0
    ecoPyth.address,
    0,
    ecoPyth.interface.encodeFunctionData("insertAssetIds", [ASSET_IDS])
  );
  console.log(`[EcoPyth] Tx: ${tx}`);
  console.log("[EcoPyth] Finished");
}

const program = new Command();

program.requiredOption("--chain-id <chainId>", "chain id", parseInt);

const opts = program.parse(process.argv).opts();

main(opts.chainId).catch((error) => {
  console.error(error);
  process.exitCode = 1;
});<|MERGE_RESOLUTION|>--- conflicted
+++ resolved
@@ -19,11 +19,7 @@
 
   const ecoPyth = EcoPyth__factory.connect(config.oracles.ecoPyth2, deployer);
   console.log("[EcoPyth] Inserting asset IDs...");
-<<<<<<< HEAD
-  const tx = await safeWrapper.proposeTransaction(
-=======
   const tx = await safeWrappar.proposeTransaction(
->>>>>>> 2e83c2c0
     ecoPyth.address,
     0,
     ecoPyth.interface.encodeFunctionData("insertAssetIds", [ASSET_IDS])
