--- conflicted
+++ resolved
@@ -5,19 +5,12 @@
 import { Command } from "commander";
 import SafeWrapper from "../../wrappers/SafeWrapper";
 
-<<<<<<< HEAD
-const ASSET_IDS = [ethers.utils.formatBytes32String("CNH"), ethers.utils.formatBytes32String("HKD")];
-=======
 const ASSET_IDS = [ethers.utils.formatBytes32String("WSTETH")];
->>>>>>> 813d7c39
 
 async function main(chainId: number) {
   const deployer = signers.deployer(chainId);
   const config = loadConfig(chainId);
-<<<<<<< HEAD
-=======
   const safeWrappar = new SafeWrapper(chainId, config.safe, deployer);
->>>>>>> 813d7c39
 
   const ecoPyth = EcoPyth__factory.connect(config.oracles.ecoPyth, deployer);
   console.log("[EcoPyth] Inserting asset IDs...");
