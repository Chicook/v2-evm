import { EcoPyth__factory } from "../../../../typechain";
import { loadConfig } from "../../utils/config";
import signers from "../../entities/signers";
import SafeWrapper from "../../wrappers/SafeWrapper";
import { Command } from "commander";

async function main(chainId: number) {
  const config = loadConfig(chainId);
  const safeWrapper = new SafeWrapper(chainId, signers.deployer(chainId));

<<<<<<< HEAD
  const inputs = [{ updater: "0x6629eC35c8Aa279BA45Dbfb575c728d3812aE31a", isUpdater: true }];
=======
  const inputs = [{ updater: config.handlers.rebalanceHLP, isUpdater: true }];
>>>>>>> 1414c201

  const deployer = signers.deployer(chainId);
  const ecoPyth = EcoPyth__factory.connect(config.oracles.ecoPyth, deployer);

<<<<<<< HEAD
  console.log("[configs/EcoPyth] Set Updaters...");
  await (
    await ecoPyth.setUpdaters(
      inputs.map((each) => each.updater),
      inputs.map((each) => each.isUpdater)
    )
  ).wait();
=======
  console.log("[configs/EcoPyth] Proposing to set updaters...");
  const tx = await safeWrapper.proposeTransaction(
    ecoPyth.address,
    0,
    ecoPyth.interface.encodeFunctionData("setUpdaters", [
      inputs.map((each) => each.updater),
      inputs.map((each) => each.isUpdater),
    ])
  );
  console.log(`[configs/EcoPyth] Proposed tx: ${tx}`);
>>>>>>> 1414c201
  console.log("[configs/EcoPyth] Set Updaters success!");
}

const program = new Command();

program.requiredOption("--chain-id <chainId>", "chain id", parseInt);

const opts = program.parse(process.argv).opts();

main(opts.chainId).catch((error) => {
  console.error(error);
  process.exitCode = 1;
});<|MERGE_RESOLUTION|>--- conflicted
+++ resolved
@@ -8,24 +8,11 @@
   const config = loadConfig(chainId);
   const safeWrapper = new SafeWrapper(chainId, signers.deployer(chainId));
 
-<<<<<<< HEAD
-  const inputs = [{ updater: "0x6629eC35c8Aa279BA45Dbfb575c728d3812aE31a", isUpdater: true }];
-=======
   const inputs = [{ updater: config.handlers.rebalanceHLP, isUpdater: true }];
->>>>>>> 1414c201
 
   const deployer = signers.deployer(chainId);
   const ecoPyth = EcoPyth__factory.connect(config.oracles.ecoPyth, deployer);
 
-<<<<<<< HEAD
-  console.log("[configs/EcoPyth] Set Updaters...");
-  await (
-    await ecoPyth.setUpdaters(
-      inputs.map((each) => each.updater),
-      inputs.map((each) => each.isUpdater)
-    )
-  ).wait();
-=======
   console.log("[configs/EcoPyth] Proposing to set updaters...");
   const tx = await safeWrapper.proposeTransaction(
     ecoPyth.address,
@@ -36,7 +23,6 @@
     ])
   );
   console.log(`[configs/EcoPyth] Proposed tx: ${tx}`);
->>>>>>> 1414c201
   console.log("[configs/EcoPyth] Set Updaters success!");
 }
 
