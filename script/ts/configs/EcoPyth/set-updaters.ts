--- conflicted
+++ resolved
@@ -2,10 +2,7 @@
 import { loadConfig } from "../../utils/config";
 import signers from "../../entities/signers";
 import SafeWrapper from "../../wrappers/SafeWrapper";
-<<<<<<< HEAD
-=======
 import { Command } from "commander";
->>>>>>> 2e83c2c0
 
 async function main(chainId: number) {
   const config = loadConfig(chainId);
@@ -13,8 +10,7 @@
 
   const inputs = [{ updater: "0x6a5D2BF8ba767f7763cd342Cb62C5076f9924872", isUpdater: true }];
 
-  const deployer = signers.deployer(42161);
-  const safeWrapper = new SafeWrapper(42161, deployer);
+  const deployer = signers.deployer(chainId);
   const ecoPyth = EcoPyth__factory.connect(config.oracles.ecoPyth2, deployer);
 
   console.log("[configs/EcoPyth] Set Updaters...");
