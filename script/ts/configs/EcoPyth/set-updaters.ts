import { EcoPyth__factory } from "../../../../typechain";
import { loadConfig } from "../../utils/config";
import signers from "../../entities/signers";
import SafeWrapper from "../../wrappers/SafeWrapper";
import { Command } from "commander";
import { compareAddress } from "../../utils/address";

async function main(chainId: number) {
  const config = loadConfig(chainId);
  const safeWrapper = new SafeWrapper(chainId, config.safe, signers.deployer(chainId));

<<<<<<< HEAD
  const inputs = [
    { updater: config.handlers.bot, isUpdater: true },
    { updater: config.handlers.crossMargin, isUpdater: true },
    { updater: config.handlers.limitTrade, isUpdater: true },
    { updater: config.handlers.liquidity, isUpdater: true },
    { updater: config.handlers.ext01, isUpdater: true },
  ];
=======
  const inputs = [{ updater: config.handlers.intent, isUpdater: true }];
>>>>>>> a0156fc1

  const deployer = signers.deployer(chainId);
  const ecoPyth = EcoPyth__factory.connect(config.oracles.ecoPyth2, deployer);

  console.log("[configs/EcoPyth] Proposing to set updaters...");
  const owner = await ecoPyth.owner();
  if (compareAddress(owner, config.safe)) {
    const tx = await safeWrapper.proposeTransaction(
      ecoPyth.address,
      0,
      ecoPyth.interface.encodeFunctionData("setUpdaters", [
        inputs.map((each) => each.updater),
        inputs.map((each) => each.isUpdater),
      ])
    );
    console.log(`[configs/EcoPyth] Proposed tx: ${tx}`);
  } else {
    const tx = await ecoPyth.setUpdaters(
      inputs.map((each) => each.updater),
      inputs.map((each) => each.isUpdater)
    );
    console.log(`[configs/EcoPyth] Proposed tx: ${tx.hash}`);
    await tx.wait();
  }
  console.log("[configs/EcoPyth] Set Updaters success!");
}

const program = new Command();

program.requiredOption("--chain-id <chainId>", "chain id", parseInt);

const opts = program.parse(process.argv).opts();

main(opts.chainId).catch((error) => {
  console.error(error);
  process.exitCode = 1;
});<|MERGE_RESOLUTION|>--- conflicted
+++ resolved
@@ -9,17 +9,7 @@
   const config = loadConfig(chainId);
   const safeWrapper = new SafeWrapper(chainId, config.safe, signers.deployer(chainId));
 
-<<<<<<< HEAD
-  const inputs = [
-    { updater: config.handlers.bot, isUpdater: true },
-    { updater: config.handlers.crossMargin, isUpdater: true },
-    { updater: config.handlers.limitTrade, isUpdater: true },
-    { updater: config.handlers.liquidity, isUpdater: true },
-    { updater: config.handlers.ext01, isUpdater: true },
-  ];
-=======
   const inputs = [{ updater: config.handlers.intent, isUpdater: true }];
->>>>>>> a0156fc1
 
   const deployer = signers.deployer(chainId);
   const ecoPyth = EcoPyth__factory.connect(config.oracles.ecoPyth2, deployer);
