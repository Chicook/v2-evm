--- conflicted
+++ resolved
@@ -20,18 +20,6 @@
   const safeWrapper = new SafeWrapper(chainId, config.safe, deployer);
   const oracle = OracleMiddleware__factory.connect(config.oracles.middleware, deployer);
 
-<<<<<<< HEAD
-  console.log("[OracleMiddleware] Setting asset price configs...");
-  await (
-    await oracle.setAssetPriceConfigs(
-      assetConfigs.map((each) => each.assetId),
-      assetConfigs.map((each) => each.confidenceThreshold),
-      assetConfigs.map((each) => each.trustPriceAge),
-      assetConfigs.map((each) => each.adapter)
-    )
-  ).wait();
-  console.log("[OracleMiddleware] Finished");
-=======
   console.log("[configs/OracleMiddleware] Setting asset price configs...");
   const tx = await safeWrapper.proposeTransaction(
     oracle.address,
@@ -45,7 +33,6 @@
   );
   console.log(`[configs/OracleMiddleware] Tx: ${tx}`);
   console.log("[configs/OracleMiddleware] Finished");
->>>>>>> e9df19f9
 }
 
 const prog = new Command();
