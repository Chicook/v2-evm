import { ethers } from "ethers";
import { OracleMiddleware__factory } from "../../../../typechain";
import { loadConfig } from "../../utils/config";
import signers from "../../entities/signers";
import { Command } from "commander";
import SafeWrapper from "../../wrappers/SafeWrapper";

async function main(chainId: number) {
  const config = loadConfig(chainId);
  const assetConfigs = [
    {
      assetId: ethers.utils.formatBytes32String("WSTETH"),
      confidenceThreshold: 0,
      trustPriceAge: 60 * 5, // 5 minutes
      adapter: config.oracles.pythAdapter,
    },
  ];

  const deployer = signers.deployer(chainId);
<<<<<<< HEAD
=======
  const safeWrapper = new SafeWrapper(chainId, config.safe, deployer);
>>>>>>> 813d7c39
  const oracle = OracleMiddleware__factory.connect(config.oracles.middleware, deployer);

  console.log("[OracleMiddleware] Setting asset price configs...");
  await (
    await oracle.setAssetPriceConfigs(
      assetConfigs.map((each) => each.assetId),
      assetConfigs.map((each) => each.confidenceThreshold),
      assetConfigs.map((each) => each.trustPriceAge),
      assetConfigs.map((each) => each.adapter)
    )
  ).wait();
  console.log("[OracleMiddleware] Finished");
}

const prog = new Command();

prog.requiredOption("--chain-id <chainId>", "chain id", parseInt);

prog.parse(process.argv);

const opts = prog.opts();

main(opts.chainId).catch((error) => {
  console.error(error);
  process.exitCode = 1;
});<|MERGE_RESOLUTION|>--- conflicted
+++ resolved
@@ -17,10 +17,7 @@
   ];
 
   const deployer = signers.deployer(chainId);
-<<<<<<< HEAD
-=======
   const safeWrapper = new SafeWrapper(chainId, config.safe, deployer);
->>>>>>> 813d7c39
   const oracle = OracleMiddleware__factory.connect(config.oracles.middleware, deployer);
 
   console.log("[OracleMiddleware] Setting asset price configs...");
