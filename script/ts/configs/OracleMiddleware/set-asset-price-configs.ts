import { ethers } from "ethers";
import { OracleMiddleware__factory } from "../../../../typechain";
import { loadConfig } from "../../utils/config";
import signers from "../../entities/signers";
import { Command } from "commander";
import SafeWrapper from "../../wrappers/SafeWrapper";

async function main(chainId: number) {
  const config = loadConfig(chainId);
  const assetConfigs = [
    {
      assetId: ethers.utils.formatBytes32String("1000SHIB"),
      confidenceThreshold: 0,
      trustPriceAge: 60 * 5, // 5 minutes
<<<<<<< HEAD
      adapter: config.oracles.pythAdapter,
    },
    {
      assetId: ethers.utils.formatBytes32String("1000PEPE"),
      confidenceThreshold: 0,
      trustPriceAge: 60 * 5, // 5 minutes
=======
>>>>>>> dd730b48
      adapter: config.oracles.pythAdapter,
    },
  ];

  const deployer = signers.deployer(chainId);
  const safeWrapper = new SafeWrapper(chainId, config.safe, deployer);
  const oracle = OracleMiddleware__factory.connect(config.oracles.middleware, deployer);

  console.log("[configs/OracleMiddleware] Setting asset price configs...");

  await oracle.setAssetPriceConfigs(
    assetConfigs.map((each) => each.assetId),
    assetConfigs.map((each) => each.confidenceThreshold),
    assetConfigs.map((each) => each.trustPriceAge),
    assetConfigs.map((each) => each.adapter)
  );
}

const prog = new Command();

prog.requiredOption("--chain-id <chainId>", "chain id", parseInt);

prog.parse(process.argv);

const opts = prog.opts();

main(opts.chainId).catch((error) => {
  console.error(error);
  process.exitCode = 1;
});<|MERGE_RESOLUTION|>--- conflicted
+++ resolved
@@ -12,15 +12,6 @@
       assetId: ethers.utils.formatBytes32String("1000SHIB"),
       confidenceThreshold: 0,
       trustPriceAge: 60 * 5, // 5 minutes
-<<<<<<< HEAD
-      adapter: config.oracles.pythAdapter,
-    },
-    {
-      assetId: ethers.utils.formatBytes32String("1000PEPE"),
-      confidenceThreshold: 0,
-      trustPriceAge: 60 * 5, // 5 minutes
-=======
->>>>>>> dd730b48
       adapter: config.oracles.pythAdapter,
     },
   ];
