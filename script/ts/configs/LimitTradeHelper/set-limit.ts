--- conflicted
+++ resolved
@@ -8,20 +8,9 @@
 async function main(chainId: number) {
   const inputs = [
     {
-<<<<<<< HEAD
-      marketIndex: 46,
-      tradeSizeLimit: ethers.utils.parseUnits("300000", 30),
-      positionSizeLimit: ethers.utils.parseUnits("300000", 30),
-    },
-    {
-      marketIndex: 47,
-      tradeSizeLimit: ethers.utils.parseUnits("200000", 30),
-      positionSizeLimit: ethers.utils.parseUnits("200000", 30),
-=======
       marketIndex: 39,
       tradeSizeLimit: ethers.utils.parseUnits("500000", 30),
       positionSizeLimit: ethers.utils.parseUnits("500000", 30),
->>>>>>> dd730b48
     },
   ];
 
