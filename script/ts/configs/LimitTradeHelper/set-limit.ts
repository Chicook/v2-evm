--- conflicted
+++ resolved
@@ -8,15 +8,9 @@
 async function main(chainId: number) {
   const inputs = [
     {
-<<<<<<< HEAD
-      marketIndex: 45,
-      tradeSizeLimit: ethers.utils.parseUnits("300000", 30),
-      positionSizeLimit: ethers.utils.parseUnits("300000", 30),
-=======
       marketIndex: 39,
       tradeSizeLimit: ethers.utils.parseUnits("500000", 30),
       positionSizeLimit: ethers.utils.parseUnits("500000", 30),
->>>>>>> 9db5b73e
     },
   ];
 
