import { Command } from "commander";
import { loadConfig } from "../../utils/config";
import signers from "../../entities/signers";
import { UniswapDexter__factory } from "../../../../typechain";
import { ethers } from "ethers";

type SetPathConfig = {
  tokenIn: string;
  tokenOut: string;
  path: string;
};

async function main(chainId: number) {
  const config = loadConfig(chainId);
  const deployer = signers.deployer(chainId);
  const dexter = UniswapDexter__factory.connect(config.extension.dexter.uniswapV3, deployer);

  const params: Array<SetPathConfig> = [
    {
<<<<<<< HEAD
      tokenIn: config.tokens.usdc,
      tokenOut: config.tokens.usdcCircle,
      path: ethers.utils.solidityPack(
        ["address", "uint24", "address"],
        [config.tokens.usdc, 100, config.tokens.usdcCircle]
      ),
    },
    {
      tokenIn: config.tokens.usdcCircle,
      tokenOut: config.tokens.usdc,
      path: ethers.utils.solidityPack(
        ["address", "uint24", "address"],
        [config.tokens.usdcCircle, 100, config.tokens.usdc]
=======
      tokenIn: config.tokens.usdt,
      tokenOut: config.tokens.usdcNative,
      path: ethers.utils.solidityPack(
        ["address", "uint24", "address"],
        [config.tokens.usdt, 100, config.tokens.usdcNative]
>>>>>>> 88eef342
      ),
    },
  ];

  console.log("[cmds/UniswapDexter] Setting path config...");
  for (let i = 0; i < params.length; i++) {
    console.log(params[i].path);
    const tx = await dexter.setPathOf(params[i].tokenIn, params[i].tokenOut, params[i].path, {
      gasLimit: 10000000,
    });
    console.log(`[cmds/UniswapDexter] Tx - Set Path of (${params[i].tokenIn}, ${params[i].tokenOut}): ${tx.hash}`);
    await tx.wait(1);
  }

  console.log("[cmds/UniswapDexter] Finished");
}

const prog = new Command();
prog.requiredOption("--chain-id <chainId>", "chain id", parseInt);

prog.parse(process.argv);

const opts = prog.opts();

main(opts.chainId)
  .then(() => {
    process.exit(0);
  })
  .catch((e) => {
    console.error(e);
    process.exit(1);
  });<|MERGE_RESOLUTION|>--- conflicted
+++ resolved
@@ -17,27 +17,11 @@
 
   const params: Array<SetPathConfig> = [
     {
-<<<<<<< HEAD
-      tokenIn: config.tokens.usdc,
-      tokenOut: config.tokens.usdcCircle,
-      path: ethers.utils.solidityPack(
-        ["address", "uint24", "address"],
-        [config.tokens.usdc, 100, config.tokens.usdcCircle]
-      ),
-    },
-    {
-      tokenIn: config.tokens.usdcCircle,
-      tokenOut: config.tokens.usdc,
-      path: ethers.utils.solidityPack(
-        ["address", "uint24", "address"],
-        [config.tokens.usdcCircle, 100, config.tokens.usdc]
-=======
       tokenIn: config.tokens.usdt,
       tokenOut: config.tokens.usdcNative,
       path: ethers.utils.solidityPack(
         ["address", "uint24", "address"],
         [config.tokens.usdt, 100, config.tokens.usdcNative]
->>>>>>> 88eef342
       ),
     },
   ];
