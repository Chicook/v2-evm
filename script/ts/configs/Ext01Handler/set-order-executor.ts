--- conflicted
+++ resolved
@@ -15,11 +15,7 @@
   const safeWrapper = new SafeWrapper(chainId, config.safe, deployer);
   const ext01Handler = Ext01Handler__factory.connect(config.handlers.ext01, deployer);
 
-<<<<<<< HEAD
-  const orderExecutor = "0x0578c797798ae89b688cd5676348344d7d0ec35e";
-=======
   const orderExecutor = "0xF1235511e36f2F4D578555218c41fe1B1B5dcc1E";
->>>>>>> 8eafc9ee
   const isAllow = true;
 
   console.log("[config/Ext01Handler] Ext01Handler setOrderExecutor...");
