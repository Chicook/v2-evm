--- conflicted
+++ resolved
@@ -33,15 +33,6 @@
 
   console.log("[cmds/EcoPyth] Refreshing Asset Ids at HMX API...");
   await hmxApi.refreshAssetIds();
-<<<<<<< HEAD
-  console.log("Success!");
-  console.log("Feed Price...");
-  const tx = await (
-    await pyth.updatePriceFeeds(priceUpdateData, publishTimeDiffUpdateData, minPublishedTime, hashedVaas)
-  ).wait();
-  console.log(`Done: ${tx.transactionHash}`);
-  console.log("Feed Price success!");
-=======
   console.log("[cmds/EcoPyth] Success!");
   console.log("[cmds/EcoPyth] Feed Price...");
   const tx = await (
@@ -49,7 +40,6 @@
   ).wait();
   console.log(`[cmds/EcoPyth] Done: ${tx.transactionHash}`);
   console.log("[cmds/EcoPyth] Feed Price success!");
->>>>>>> 2e83c2c0
 }
 
 const prog = new Command();
