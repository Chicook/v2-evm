import { Command } from "commander";
import { loadConfig } from "../../utils/config";
import signers from "../../entities/signers";
import { DistributeSTIPARBStrategy__factory } from "../../../../typechain";
import SafeWrapper from "../../wrappers/SafeWrapper";
import { ethers } from "ethers";

async function main(chainId: number) {
  const config = loadConfig(chainId);
  const signer = signers.deployer(chainId);
  const safeWrapper = new SafeWrapper(chainId, config.safe, signer);

<<<<<<< HEAD
  const amount = "23570427909533894425920";
  const expiredAt = 1704362400; // Thu Jan 04 2024 10:00:00 GMT+0000
=======
  const amount = "21880741320577983196606";
  const expiredAt = 1705572000; // Thu Jan 18 2024 10:00:00 GMT+0000
>>>>>>> 676d7ad4

  console.log(`[cmds/DistributeSTIPARBStrategy] Feeding ${ethers.utils.formatEther(amount)} ARB...`);
  const strat = DistributeSTIPARBStrategy__factory.connect(config.strategies.distributeSTIPARB, signer);
  const tx = await safeWrapper.proposeTransaction(
    strat.address,
    0,
    strat.interface.encodeFunctionData("execute", [amount, expiredAt])
  );
  console.log(`[cmds/DistributeSTIPARBStrategy] Proposed tx: ${tx}`);
}

const prog = new Command();

prog.requiredOption("--chain-id <chainId>", "chain id", parseInt);

prog.parse(process.argv);

const opts = prog.opts();

main(opts.chainId)
  .then(() => {
    process.exit(0);
  })
  .catch((e) => {
    console.error(e);
    process.exit(1);
  });<|MERGE_RESOLUTION|>--- conflicted
+++ resolved
@@ -10,13 +10,8 @@
   const signer = signers.deployer(chainId);
   const safeWrapper = new SafeWrapper(chainId, config.safe, signer);
 
-<<<<<<< HEAD
-  const amount = "23570427909533894425920";
-  const expiredAt = 1704362400; // Thu Jan 04 2024 10:00:00 GMT+0000
-=======
   const amount = "21880741320577983196606";
   const expiredAt = 1705572000; // Thu Jan 18 2024 10:00:00 GMT+0000
->>>>>>> 676d7ad4
 
   console.log(`[cmds/DistributeSTIPARBStrategy] Feeding ${ethers.utils.formatEther(amount)} ARB...`);
   const strat = DistributeSTIPARBStrategy__factory.connect(config.strategies.distributeSTIPARB, signer);
