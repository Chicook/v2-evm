// SPDX-License-Identifier: MIT
pragma solidity 0.8.18;

import { IPyth } from "pyth-sdk-solidity/IPyth.sol";

import { PythAdapter } from "@hmx/oracles/PythAdapter.sol";

import { ConfigJsonRepo } from "@hmx-script/utils/ConfigJsonRepo.s.sol";

import { Deployer } from "@hmx-test/libs/Deployer.sol";
import { ProxyAdmin } from "@openzeppelin/contracts/proxy/transparent/ProxyAdmin.sol";

contract DeployPythAdapter is ConfigJsonRepo {
  function run() public {
    uint256 deployerPrivateKey = vm.envUint("DEPLOYER_PRIVATE_KEY");
    vm.startBroadcast(deployerPrivateKey);
<<<<<<< HEAD
    address pythAddress = getJsonAddress(".oracles.ecoPyth");
    address pythAdapterAddress = address(new PythAdapter(pythAddress));
=======
    ProxyAdmin proxyAdmin = new ProxyAdmin();

    address pythAddress = getJsonAddress(".oracles.pyth");
    address pythAdapterAddress = address(Deployer.deployPythAdapter(address(proxyAdmin), pythAddress));
>>>>>>> b5f4e815

    vm.stopBroadcast();

    updateJson(".oracles.pythAdapter", pythAdapterAddress);
  }
}<|MERGE_RESOLUTION|>--- conflicted
+++ resolved
@@ -14,15 +14,10 @@
   function run() public {
     uint256 deployerPrivateKey = vm.envUint("DEPLOYER_PRIVATE_KEY");
     vm.startBroadcast(deployerPrivateKey);
-<<<<<<< HEAD
-    address pythAddress = getJsonAddress(".oracles.ecoPyth");
-    address pythAdapterAddress = address(new PythAdapter(pythAddress));
-=======
     ProxyAdmin proxyAdmin = new ProxyAdmin();
 
     address pythAddress = getJsonAddress(".oracles.pyth");
     address pythAdapterAddress = address(Deployer.deployPythAdapter(address(proxyAdmin), pythAddress));
->>>>>>> b5f4e815
 
     vm.stopBroadcast();
 
