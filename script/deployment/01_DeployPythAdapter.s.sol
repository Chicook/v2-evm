// SPDX-License-Identifier: MIT
pragma solidity 0.8.18;

import { IPyth } from "lib/pyth-sdk-solidity/IPyth.sol";

import { PythAdapter } from "@hmx/oracles/PythAdapter.sol";

import { ConfigJsonRepo } from "@hmx-script/utils/ConfigJsonRepo.s.sol";

contract DeployPythAdapter is ConfigJsonRepo {
  function run() public {
    uint256 deployerPrivateKey = vm.envUint("DEPLOYER_PRIVATE_KEY");
    vm.startBroadcast(deployerPrivateKey);
<<<<<<< HEAD
    address pythAddress = getJsonAddress(".oracle.leanPyth");
=======
    address pythAddress = getJsonAddress(".oracle.ecoPyth");
>>>>>>> 2b814a53
    address pythAdapterAddress = address(new PythAdapter(pythAddress));

    vm.stopBroadcast();

    updateJson(".oracles.pythAdapter", pythAdapterAddress);
  }
}<|MERGE_RESOLUTION|>--- conflicted
+++ resolved
@@ -11,11 +11,7 @@
   function run() public {
     uint256 deployerPrivateKey = vm.envUint("DEPLOYER_PRIVATE_KEY");
     vm.startBroadcast(deployerPrivateKey);
-<<<<<<< HEAD
-    address pythAddress = getJsonAddress(".oracle.leanPyth");
-=======
     address pythAddress = getJsonAddress(".oracle.ecoPyth");
->>>>>>> 2b814a53
     address pythAdapterAddress = address(new PythAdapter(pythAddress));
 
     vm.stopBroadcast();
