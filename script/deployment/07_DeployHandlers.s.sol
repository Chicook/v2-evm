--- conflicted
+++ resolved
@@ -35,12 +35,9 @@
       getJsonAddress(".tokens.weth")
     );
 
-<<<<<<< HEAD
-=======
     // @todo - TBD
     uint256 minExecutionFee = 0;
     uint256 minExecutionTimestamp = 5 * 60;
->>>>>>> f3396a81
     uint256 executionOrderFee = 0.0001 ether;
 
     address botHandlerAddress = address(
@@ -78,12 +75,8 @@
         vars.weth,
         vars.tradeServiceAddress,
         vars.pythAddress,
-<<<<<<< HEAD
-        executionOrderFee
-=======
         minExecutionFee,
         minExecutionTimestamp
->>>>>>> f3396a81
       )
     );
 
