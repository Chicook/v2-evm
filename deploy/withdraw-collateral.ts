--- conflicted
+++ resolved
@@ -26,16 +26,6 @@
   const crossMarginHandler = CrossMarginHandler__factory.connect(config.handlers.crossMargin, deployer);
   const token = ERC20__factory.connect(config.tokens.usdc, deployer);
 
-<<<<<<< HEAD
-  await (await crossMarginHandler.withdrawCollateral(
-    address,
-    subAccountId,
-    token.address,
-    ethers.utils.parseUnits("50000", 6),
-    priceData,
-    { gasLimit: 20000000, value: updateFee }
-  )).wait();
-=======
   await (
     await crossMarginHandler.withdrawCollateral(
       deployer.address,
@@ -46,7 +36,6 @@
       { gasLimit: 20000000, value: updateFee }
     )
   ).wait();
->>>>>>> ee7c4094
 };
 
 export default func;
