--- conflicted
+++ resolved
@@ -65,13 +65,8 @@
 
   function settleAllFees(
     bytes32 _positionId,
-<<<<<<< HEAD
-    PerpStorage.Position memory position,
+    IPerpStorage.Position memory position,
     int256 _sizeDelta,
-=======
-    IPerpStorage.Position memory position,
-    uint256 _absSizeDelta,
->>>>>>> f76b7852
     uint32 _positionFeeBPS,
     uint8 _assetClassIndex
   ) external;
