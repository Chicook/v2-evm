--- conflicted
+++ resolved
@@ -438,16 +438,7 @@
 
     // Calculate the trading fee
     if (_isAdaptiveFee) {
-<<<<<<< HEAD
-      _positionFeeBPS = _getAdaptiveFeeBps(
-        _position.positionSizeE30 > 0,
-        _sizeDelta,
-        _position.marketIndex,
-        _positionFeeBPS
-      );
-=======
       _positionFeeBPS = getAdaptiveFeeBps(_sizeDelta, _position.marketIndex, _positionFeeBPS);
->>>>>>> 88eef342
     }
 
     _tradingFee = (_absSizeDelta * _positionFeeBPS) / BPS;
@@ -1004,17 +995,6 @@
     PerpStorage(_perpStorage).getGlobalState();
   }
 
-<<<<<<< HEAD
-  function _getAdaptiveFeeBps(
-    bool _isLong,
-    int256 _sizeDelta,
-    uint256 _marketIndex,
-    uint32 _baseFeeBps
-  ) internal view returns (uint32 feeBps) {
-    (uint256 askDepth, uint256 bidDepth, uint256 coeffVariants) = orderbookOracle.getData(_marketIndex);
-    uint256 epochOI = PerpStorage(perpStorage).getEpochOI(_isLong, _marketIndex);
-    bool isBuy = _sizeDelta > 0;
-=======
   function getAdaptiveFeeBps(
     int256 _sizeDelta,
     uint256 _marketIndex,
@@ -1023,7 +1003,6 @@
     (uint256 askDepth, uint256 bidDepth, uint256 coeffVariants) = orderbookOracle.getData(_marketIndex);
     bool isBuy = _sizeDelta > 0;
     uint256 epochOI = PerpStorage(perpStorage).getEpochVolume(isBuy, _marketIndex);
->>>>>>> 88eef342
     feeBps = adaptiveFeeCalculator.getAdaptiveFeeBps(
       HMXLib.abs(_sizeDelta) / 1e22,
       epochOI / 1e22,
