--- conflicted
+++ resolved
@@ -285,8 +285,6 @@
     _perpStorage.updateGlobalAssetClass(uint8(_assetClassIndex), _globalAssetClass);
   }
 
-<<<<<<< HEAD
-=======
   function increaseCollateral(
     address _subAccount,
     int256 _unrealizedPnl,
@@ -295,7 +293,6 @@
     _increaseCollateral(_subAccount, _unrealizedPnl, _fundingFee);
   }
 
->>>>>>> 2fa2165b
   struct IncreaseCollateralVars {
     VaultStorage vaultStorage;
     ConfigStorage configStorage;
