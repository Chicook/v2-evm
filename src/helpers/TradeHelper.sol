--- conflicted
+++ resolved
@@ -225,7 +225,6 @@
       _accumSettledBorrowingFee(_assetClassIndex, _vars.borrowingFeeToBePaid);
     }
 
-<<<<<<< HEAD
     increaseCollateral(_vars.subAccount, 0, _vars.fundingFeeToBePaid);
     decreaseCollateral(
       _vars.subAccount,
@@ -236,120 +235,6 @@
       0,
       address(0)
     );
-=======
-    // In case trader must receive funding fee, process it first and separately from other fees
-    if (!_vars.traderMustPay) {
-      // We are now trying our best to cover
-      // - _vars.absFundingFeeToBePaid (when trader must receive)
-      //
-      // If one collateral cannot cover, try the next one and so on.
-      // If all of the collaterals still cannot cover, revert.
-      for (uint256 i; i < _vars.collateralTokensLength; ) {
-        bytes32 _tokenAssetId = _vars.configStorage.tokenAssetIds(_vars.collateralTokens[i]);
-        (_vars.tokenPrice, ) = _vars.oracle.getLatestPrice(_tokenAssetId, false);
-
-        _settleFundingFeeWhenTraderMustReceive(_vars, _vars.collateralTokens[i]);
-
-        // stop iteration, if all fees are covered
-        if (_vars.absFundingFeeToBePaid == 0) break;
-
-        unchecked {
-          ++i;
-        }
-      }
-
-      if (_vars.absFundingFeeToBePaid > 0) {
-        // This could occur when funding fee does not have enough liquidity to pay funding fee to trader
-        // If fee cannot be covered, borrow from PLP and book as PLP Debts
-        for (uint256 i; i < _vars.collateralTokensLength; ) {
-          bytes32 _tokenAssetId = _vars.configStorage.tokenAssetIds(_vars.collateralTokens[i]);
-          (_vars.tokenPrice, ) = _vars.oracle.getLatestPrice(_tokenAssetId, false);
-
-          _settleFundingFeeWhenBorrowingFromPLP(_vars, _vars.collateralTokens[i]);
-
-          // stop iteration, if all fees are covered
-          if (_vars.absFundingFeeToBePaid == 0) break;
-
-          unchecked {
-            ++i;
-          }
-        }
-      }
-
-      if (_vars.absFundingFeeToBePaid > 0) revert ITradeHelper_FundingFeeCannotBeCovered();
-    }
-
-    // We are now trying our best to cover
-    // - _vars.tradingFeeToBePaid
-    // - _vars.borrowingFeeToBePaid
-    // - _vars.absFundingFeeToBePaid (when trader must pay)
-    //
-    // If one collateral cannot cover, try the next one and so on.
-    // If all of the collaterals still cannot cover, revert.
-    for (uint256 i; i < _vars.collateralTokensLength; ) {
-      bytes32 _tokenAssetId = _vars.configStorage.tokenAssetIds(_vars.collateralTokens[i]);
-      (_vars.tokenPrice, ) = _vars.oracle.getLatestPrice(_tokenAssetId, false);
-
-      // Funding fee
-      if (_vars.absFundingFeeToBePaid > 0) {
-        // If there's borrowing debts from PLP, then trader must repays to PLP first
-        _vars.plpLiquidityDebtUSDE30 = _vars.vaultStorage.plpLiquidityDebtUSDE30();
-        if (_vars.plpLiquidityDebtUSDE30 > 0) {
-          _repayBorrowDebtFromTraderToPlp(_vars, _vars.collateralTokens[i]);
-        }
-
-        // If no borrowing debts from PLP
-        // or
-        // If trader still must pays for funding fee reserve after repay borrowing debts
-        if (_vars.absFundingFeeToBePaid > 0) {
-          _settleFundingFeeWhenTraderMustPay(_vars, _vars.collateralTokens[i]);
-        }
-
-        // still cannot cover all, move to next iteration
-        if (_vars.absFundingFeeToBePaid > 0) {
-          unchecked {
-            ++i;
-          }
-          continue;
-        }
-      }
-
-      // Trading fee
-      if (_vars.tradingFeeToBePaid > 0) {
-        _settleTradingFee(_vars, _vars.collateralTokens[i]);
-
-        // still cannot cover all, move to next iteration
-        if (_vars.tradingFeeToBePaid > 0) {
-          unchecked {
-            ++i;
-          }
-          continue;
-        }
-      }
-
-      // Borrowing fee
-      if (_vars.borrowingFeeToBePaid > 0) {
-        _settleBorrowingFee(_vars, _vars.collateralTokens[i]);
-
-        // still cannot cover all, move to next iteration
-        if (_vars.borrowingFeeToBePaid > 0) {
-          unchecked {
-            ++i;
-          }
-          continue;
-        }
-      }
-
-      // _vars.borrowingFeeToBePaid  is the last fee to be covered
-      // simply check _vars.borrowingFeeToBePaid  == 0
-      // stop iteration, if all fees are covered
-      if (_vars.borrowingFeeToBePaid == 0) break;
-
-      unchecked {
-        ++i;
-      }
-    }
->>>>>>> b036f214
 
     // If fee cannot be covered, revert.
     // This shouldn't be happen unless the platform is suffering from bad debt
@@ -703,7 +588,8 @@
 
     _vars.subAccount = _subAccount;
 
-    address[] memory _collateralTokens = _vars.vaultStorage.getTraderTokens(_vars.subAccount);
+    // address[] memory _collateralTokens = _vars.vaultStorage.getTraderTokens(_vars.subAccount);
+    address[] memory _collateralTokens = _vars.configStorage.getCollateralTokens();
     uint256 _len = _collateralTokens.length;
     if (_unrealizedPnl < 0) _vars.unrealizedPnlToBePaid = uint256(-_unrealizedPnl);
     if (_fundingFee > 0) _vars.fundingFeeToBePaid = uint256(_fundingFee);
@@ -746,6 +632,8 @@
         _vars.payerBalance = _vars.vaultStorage.traderBalances(_vars.subAccount, _vars.token);
         _vars.plpDebt = _vars.vaultStorage.plpLiquidityDebtUSDE30();
         console2.log("balance 3", _vars.payerBalance);
+        console2.log("balance 3 fundingFeeToBePaid", _vars.fundingFeeToBePaid);
+        console2.log("balance 3 plpDebt", _vars.plpDebt);
         if (_vars.payerBalance > 0 && _vars.fundingFeeToBePaid > 0 && _vars.plpDebt > 0) {
           _decreaseCollateralWithFundingFeeToPlp(_vars);
         }
@@ -794,7 +682,7 @@
   function _decreaseCollateralWithFundingFeeToPlp(DecreaseCollateralVars memory _vars) internal {
     (uint256 _repayAmount, uint256 _repayValue) = _getRepayAmount(
       _vars.payerBalance,
-      _vars.fundingFeeToBePaid,
+      _vars.plpDebt,
       _vars.tokenPrice,
       _vars.tokenDecimal
     );
