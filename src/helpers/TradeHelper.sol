--- conflicted
+++ resolved
@@ -444,10 +444,6 @@
     _isLong
       ? _updateAccumFundingLong(_marketIndex, -_fundingFee)
       : _updateAccumFundingShort(_marketIndex, -_fundingFee);
-<<<<<<< HEAD
-    emit LogSettleFundingFeeValue(_positionId, _subAccount, _fundingFee > 0 ? uint256(_fundingFee) : 0);
-=======
->>>>>>> c858ab09
 
     return (_tradingFee, _borrowingFee, _fundingFee);
   }
@@ -776,11 +772,7 @@
       // Trader repay with just enough current collateral amounts to HLP
       (uint256 _repayAmount, uint256 _repayValue) = _getRepayAmount(
         _vars.payerBalance,
-<<<<<<< HEAD
-        _vars.fundingFeeToBePaid > _vars.plpDebt ? _vars.plpDebt : _vars.fundingFeeToBePaid,
-=======
         _vars.fundingFeeToBePaid > _vars.hlpDebt ? _vars.hlpDebt : _vars.fundingFeeToBePaid,
->>>>>>> c858ab09
         _vars.tokenPrice,
         _vars.tokenDecimal
       );
