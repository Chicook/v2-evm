// SPDX-License-Identifier: MIT
pragma solidity 0.8.18;

import { ERC20 } from "@openzeppelin/contracts/token/ERC20/ERC20.sol";

import { PerpStorage } from "@hmx/storages/PerpStorage.sol";

import { VaultStorage } from "@hmx/storages/VaultStorage.sol";

import { ConfigStorage } from "@hmx/storages/ConfigStorage.sol";

import { Calculator } from "@hmx/contracts/Calculator.sol";

import { FeeCalculator } from "@hmx/contracts/FeeCalculator.sol";

import { OracleMiddleware } from "@hmx/oracle/OracleMiddleware.sol";

import { ITradeHelper } from "@hmx/helpers/interfaces/ITradeHelper.sol";

contract TradeHelper is ITradeHelper {
  uint32 internal constant BPS = 1e4;
  uint64 internal constant RATE_PRECISION = 1e18;

  event LogSettleTradingFeeValue(address subAccount, uint256 feeUsd);
  event LogSettleTradingFeeAmount(address subAccount, address token, uint256 devFeeAmount, uint256 protocolFeeAmount);

  event LogSettleBorrowingFeeValue(address subAccount, uint256 feeUsd);
  event LogSettleBorrowingFeeAmount(address subAccount, address token, uint256 devFeeAmount, uint256 plpFeeAmount);

  event LogSettleFundingFeeValue(address subAccount, int256 feeUsd);
  event LogSettleFundingFeeAmountWhenTraderPays(address subAccount, address token, uint256 amount);
  event LogSettleFundingFeeAmountWhenTraderReceives(address subAccount, address token, uint256 amount);

  address public perpStorage;
  address public vaultStorage;
  address public configStorage;
  Calculator public calculator; // cache this from configStorage

  constructor(address _perpStorage, address _vaultStorage, address _configStorage) {
    // Sanity check
    // PerpStorage(_perpStorage).getGlobalState();
    // VaultStorage(_vaultStorage).plpLiquidityDebtUSDE30();
    // ConfigStorage(_configStorage).getLiquidityConfig();

    perpStorage = _perpStorage;
    vaultStorage = _vaultStorage;
    configStorage = _configStorage;
    calculator = Calculator(ConfigStorage(_configStorage).calculator());
  }

  function reloadConfig() external {
    // TODO: access control, sanity check, natspec
    // TODO: discuss about this pattern

    calculator = Calculator(ConfigStorage(configStorage).calculator());
  }

  /// @notice This function updates the borrowing rate for the given asset class index.
  /// @param _assetClassIndex The index of the asset class.
  function updateBorrowingRate(uint8 _assetClassIndex) external {
    PerpStorage _perpStorage = PerpStorage(perpStorage);

    // Get the funding interval, asset class config, and global asset class for the given asset class index.
    PerpStorage.GlobalAssetClass memory _globalAssetClass = _perpStorage.getGlobalAssetClassByIndex(_assetClassIndex);
    uint256 _fundingInterval = ConfigStorage(configStorage).getTradingConfig().fundingInterval;
    uint256 _lastBorrowingTime = _globalAssetClass.lastBorrowingTime;

    // If last borrowing time is 0, set it to the nearest funding interval time and return.
    if (_lastBorrowingTime == 0) {
      _globalAssetClass.lastBorrowingTime = (block.timestamp / _fundingInterval) * _fundingInterval;
      _perpStorage.updateGlobalAssetClass(_assetClassIndex, _globalAssetClass);
      return;
    }

    // If block.timestamp is not passed the next funding interval, skip updating
    if (_lastBorrowingTime + _fundingInterval <= block.timestamp) {
      uint256 _plpTVL = calculator.getPLPValueE30(false);

      // update borrowing rate
      uint256 borrowingRate = calculator.getNextBorrowingRate(_assetClassIndex, _plpTVL);
      _globalAssetClass.sumBorrowingRate += borrowingRate;
      _globalAssetClass.lastBorrowingTime = (block.timestamp / _fundingInterval) * _fundingInterval;

      uint256 borrowingFee = (_globalAssetClass.reserveValueE30 * borrowingRate) / RATE_PRECISION;

      _globalAssetClass.sumBorrowingFeeE30 += borrowingFee;
    }
    _perpStorage.updateGlobalAssetClass(_assetClassIndex, _globalAssetClass);
  }

  /// @notice This function updates the funding rate for the given market index.
  /// @param _marketIndex The index of the market.
  function updateFundingRate(uint256 _marketIndex) external {
    PerpStorage _perpStorage = PerpStorage(perpStorage);

    // Get the funding interval, asset class config, and global asset class for the given asset class index.
    PerpStorage.GlobalMarket memory _globalMarket = _perpStorage.getGlobalMarketByIndex(_marketIndex);

    uint256 _fundingInterval = ConfigStorage(configStorage).getTradingConfig().fundingInterval;
    uint256 _lastFundingTime = _globalMarket.lastFundingTime;

    // If last funding time is 0, set it to the nearest funding interval time and return.
    if (_lastFundingTime == 0) {
      _globalMarket.lastFundingTime = (block.timestamp / _fundingInterval) * _fundingInterval;
      _perpStorage.updateGlobalMarket(_marketIndex, _globalMarket);
      return;
    }

    // If block.timestamp is not passed the next funding interval, skip updating
    if (_lastFundingTime + _fundingInterval <= block.timestamp) {
      // update funding rate
      (int256 nextFundingRate, int256 nextFundingRateLong, int256 nextFundingRateShort) = calculator.getNextFundingRate(
        _marketIndex
      );

      _globalMarket.currentFundingRate += nextFundingRate;
      _globalMarket.accumFundingLong += nextFundingRateLong;
      _globalMarket.accumFundingShort += nextFundingRateShort;
      _globalMarket.lastFundingTime = (block.timestamp / _fundingInterval) * _fundingInterval;

      _perpStorage.updateGlobalMarket(_marketIndex, _globalMarket);
    }
  }

  struct SettleAllFeesVars {
    // Share vars
    VaultStorage vaultStorage;
    ConfigStorage configStorage;
    OracleMiddleware oracle;
    ConfigStorage.TradingConfig tradingConfig;
    address[] collateralTokens;
    uint256 collateralTokensLength;
    address subAccount;
    uint256 tokenPrice;
    // Trading fee vars
    uint256 tradingFeeToBePaid;
    // Borrowing fee vars
    uint256 borrowingFeeToBePaid;
    // Funding fee vars
    int256 fundingFeeToBePaid;
    uint256 absFundingFeeToBePaid;
    bool isLong;
    bool traderMustPay;
  }

  function settleAllFees(
    PerpStorage.Position memory _position,
    uint256 _absSizeDelta,
    uint32 _positionFeeBPS,
    uint8 _assetClassIndex,
    uint256 _marketIndex
  ) external {
    SettleAllFeesVars memory _vars;
    // SLOAD
    _vars.vaultStorage = VaultStorage(vaultStorage);
    _vars.configStorage = ConfigStorage(configStorage);
    _vars.oracle = OracleMiddleware(_vars.configStorage.oracle());
    _vars.collateralTokens = _vars.configStorage.getCollateralTokens();
    _vars.collateralTokensLength = _vars.collateralTokens.length;
    _vars.tradingConfig = _vars.configStorage.getTradingConfig();
    _vars.subAccount = _getSubAccount(_position.primaryAccount, _position.subAccountId);

    // Calculate the trading fee
    {
      _vars.tradingFeeToBePaid = (_absSizeDelta * _positionFeeBPS) / BPS;

      emit LogSettleTradingFeeValue(_vars.subAccount, _vars.tradingFeeToBePaid);
    }

    // Calculate the borrowing fee
    {
      _vars.borrowingFeeToBePaid = calculator.getBorrowingFee(
        _assetClassIndex,
        _position.reserveValueE30,
        _position.entryBorrowingRate
      );

      emit LogSettleBorrowingFeeValue(_vars.subAccount, _vars.borrowingFeeToBePaid);
    }

    // Calculate the funding fee
    {
      _vars.isLong = _position.positionSizeE30 > 0;
      _vars.fundingFeeToBePaid = calculator.getFundingFee(
        _marketIndex,
        _vars.isLong,
        _position.positionSizeE30,
        _position.entryFundingRate
      );
      _vars.absFundingFeeToBePaid = _abs(_vars.fundingFeeToBePaid);

      // If fundingFee is negative mean Trader receives Fee
      // If fundingFee is positive mean Trader pays Fee
      _vars.traderMustPay = (_vars.fundingFeeToBePaid > 0);

      emit LogSettleFundingFeeValue(_vars.subAccount, _vars.fundingFeeToBePaid);
    }

    // Update global state
    {
      _accumSettledBorrowingFee(_assetClassIndex, _vars.borrowingFeeToBePaid);
    }

    // In case trader must receive funding fee, process it first and separately from other fees
    if (!_vars.traderMustPay) {
      // We are now trying our best to cover
      // - _vars.absFundingFeeToBePaid (when trader must receive)
      //
      // If one collateral cannot cover, try the next one and so on.
      // If all of the collaterals still cannot cover, revert.
      for (uint256 i; i < _vars.collateralTokensLength; ) {
<<<<<<< HEAD
        bytes32 _tokenAssetId = _vars.configStorage.tokenAssetIds(_vars.collateralTokens[i]);
        (_vars.tokenPrice, ) = _vars.oracle.getLatestPrice(_tokenAssetId, false);
        _settleFundingFeeWhenTraderMustReceive(_vars, _vars.collateralTokens[i]);
=======
        _settleFundingFeeWhenTraderReceive(_vars, _vars.collateralTokens[i]);
>>>>>>> dce7b38d

        // stop iteration, if all fees are covered
        if (_vars.absFundingFeeToBePaid == 0) break;

        unchecked {
          ++i;
        }
      }

      // This could occur when funding fee does not have enough liquidity to pay funding fee to trader
      // If fee cannot be covered, borrow from PLP and book as PLP Debts
      for (uint256 i; i < _vars.collateralTokensLength; ) {
        bytes32 _tokenAssetId = _vars.configStorage.tokenAssetIds(_vars.collateralTokens[i]);
        (_vars.tokenPrice, ) = _vars.oracle.getLatestPrice(_tokenAssetId, false);
        _settleFundingFeeWhenBorrowingFromPLP(_vars, _vars.collateralTokens[i]);
        unchecked {
          ++i;
        }
      }

      if (_vars.absFundingFeeToBePaid > 0) revert ITradeHelper_FundingFeeCannotBeCovered();
    }

    // We are now trying our best to cover
    // - _vars.tradingFeeToBePaid
    // - _vars.borrowingFeeToBePaid
    // - _vars.absFundingFeeToBePaid (when trader must pay)
    //
    // If one collateral cannot cover, try the next one and so on.
    // If all of the collaterals still cannot cover, revert.
    for (uint256 i; i < _vars.collateralTokensLength; ) {
      bytes32 _tokenAssetId = _vars.configStorage.tokenAssetIds(_vars.collateralTokens[i]);
      (_vars.tokenPrice, ) = _vars.oracle.getLatestPrice(_tokenAssetId, false);

      // Funding fee
      if (_vars.absFundingFeeToBePaid > 0) {
        _settleFundingFeeWhenTraderMustPay(_vars, _vars.collateralTokens[i]);

        // still cannot cover all, move to next iteration
        if (_vars.absFundingFeeToBePaid > 0) {
          unchecked {
            ++i;
          }
          continue;
        }
      }

      // Trading fee
      if (_vars.tradingFeeToBePaid > 0) {
        _settleTradingFee(_vars, _vars.collateralTokens[i]);

        // still cannot cover all, move to next iteration
        if (_vars.tradingFeeToBePaid > 0) {
          unchecked {
            ++i;
          }
          continue;
        }
      }

<<<<<<< HEAD
      // Borrowing fee
      if (_vars.borrowingFeeToBePaid > 0) {
        _settleBorrowingFee(_vars, _vars.collateralTokens[i]);
=======
      // Funding fee
      if (_vars.absFundingFeeToBePaid > 0) {
        _settleFundingFeeWhenTraderPay(_vars, _vars.collateralTokens[i]);
>>>>>>> dce7b38d

        // still cannot cover all, move to next iteration
        if (_vars.borrowingFeeToBePaid > 0) {
          unchecked {
            ++i;
          }
          continue;
        }
      }

      // _vars.borrowingFeeToBePaid  is the last fee to be covered
      // simply check _vars.borrowingFeeToBePaid  == 0
      // stop iteration, if all fees are covered
      if (_vars.borrowingFeeToBePaid == 0) break;

      unchecked {
        ++i;
      }
    }

    // If fee cannot be covered, revert.
    // This shouldn't be happen unless the platform is suffering from bad debt
    if (_vars.tradingFeeToBePaid > 0) revert ITradeHelper_TradingFeeCannotBeCovered();
    if (_vars.borrowingFeeToBePaid > 0) revert ITradeHelper_BorrowingFeeCannotBeCovered();
    if (_vars.absFundingFeeToBePaid > 0) revert ITradeHelper_FundingFeeCannotBeCovered();
  }

  function _settleFundingFeeWhenTraderPay(
    SettleAllFeesVars memory _vars,
    address _collateralToken
  ) internal returns (uint256) {
    // When trader is the payer
    uint256 _traderBalance = _vars.vaultStorage.traderBalances(_vars.subAccount, _collateralToken);
    uint256 _plpLiquidityDebtUSDE30 = _vars.vaultStorage.plpLiquidityDebtUSDE30();

    // We are going to deduct trader balance,
    // so we need to check whether trader has this collateral token or not.
    // If not skip to next token
    if (_traderBalance > 0) {
      uint256 _repayAmount;
      uint256 _repayValue;

      // If there's borrowing debts from PLP, then trader must repays to PLP first
      if (_plpLiquidityDebtUSDE30 > 0) {
        if (_vars.absFundingFeeToBePaid < _plpLiquidityDebtUSDE30) {
          (_repayAmount, _repayValue) = _getRepayAmount(
            _vars.configStorage,
            _vars.oracle,
            _traderBalance,
            _vars.absFundingFeeToBePaid,
            _collateralToken,
            _vars.tokenPrice
          );

          // Trader repay with all current collateral amounts to PLP
          _vars.vaultStorage.repayFundingFeeDebtFromTraderToPlp(
            _vars.subAccount,
            _collateralToken,
            _repayAmount,
            _repayValue
          );
        } else {
          // Trader repay with just enough current collateral amounts to PLP
          (_repayAmount, _repayValue) = _getRepayAmount(
            _vars.configStorage,
            _vars.oracle,
            _traderBalance,
            _plpLiquidityDebtUSDE30,
            _collateralToken,
            _vars.tokenPrice
          );
          _vars.vaultStorage.repayFundingFeeDebtFromTraderToPlp(
            _vars.subAccount,
            _collateralToken,
            _repayAmount,
            _repayValue
          );
        }

        _vars.absFundingFeeToBePaid -= _repayValue;
      }

      // If no borrowing debts from PLP
      // or
      // If trader still must pays for funding fee after repay borrowing debts
      if (_vars.absFundingFeeToBePaid > 0) {
        (_repayAmount, _repayValue) = _getRepayAmount(
          _vars.configStorage,
          _vars.oracle,
          _traderBalance,
          _vars.absFundingFeeToBePaid,
          _collateralToken,
          _vars.tokenPrice
        );

        // book the balances
        _vars.vaultStorage.payFundingFeeFromTraderToFundingFee(_vars.subAccount, _collateralToken, _repayAmount);

        // deduct _vars.absFundingFeeToBePaid with _repayAmount, so that the next iteration could continue deducting the fee
        _vars.absFundingFeeToBePaid -= _repayValue;
      }
    }
  }

  function _settleFundingFeeWhenTraderMustReceive(
    SettleAllFeesVars memory _vars,
    address _collateralToken
  ) internal returns (uint256) {
    // When funding fee is the payer
    uint256 _fundingFeeBalance = _vars.vaultStorage.fundingFee(_collateralToken);

    // We are going to deduct funding fee balance,
    // so we need to check whether funding fee has this collateral token or not.
    // If not skip to next token
    if (_fundingFeeBalance > 0) {
      (uint256 _repayAmount, uint256 _repayValue) = _getRepayAmount(
        _vars.configStorage,
        _vars.oracle,
        _fundingFeeBalance,
        _vars.absFundingFeeToBePaid,
        _collateralToken,
        _vars.tokenPrice
      );

      // book the balances
      _vars.vaultStorage.payFundingFeeFromFundingFeeToTrader(_vars.subAccount, _collateralToken, _repayAmount);

      // deduct _vars.absFundingFeeToBePaid with _repayAmount, so that the next iteration could continue deducting the fee
      _vars.absFundingFeeToBePaid -= _repayValue;

      emit LogSettleFundingFeeAmountWhenTraderPays(_vars.subAccount, _collateralToken, _repayAmount);
    }
  }

<<<<<<< HEAD
  function _settleFundingFeeWhenBorrowingFromPLP(SettleAllFeesVars memory _vars, address _collateralToken) internal {
=======
  function _settleFundingFeeWhenTraderReceive(SettleAllFeesVars memory _vars, address _collateralToken) internal {
>>>>>>> dce7b38d
    // When plp liquidity is the payer
    uint256 _plpBalance = _vars.vaultStorage.plpLiquidity(_collateralToken);

    // We are going to deduct plp liquidity balance,
    // so we need to check whether plp has this collateral token or not.
    // If not skip to next token
    if (_plpBalance > 0) {
      (uint256 _repayAmount, uint256 _repayValue) = _getRepayAmount(
        _vars.configStorage,
        _vars.oracle,
        _plpBalance,
        _vars.absFundingFeeToBePaid,
        _collateralToken,
        _vars.tokenPrice
      );

      // book the balances
      _vars.vaultStorage.borrowFundingFeeFromPlpToTrader(_vars.subAccount, _collateralToken, _repayAmount, _repayValue);

      // deduct _vars.absFundingFeeToBePaid with _repayAmount, so that the next iteration could continue deducting the fee
      _vars.absFundingFeeToBePaid -= _repayValue;

      emit LogSettleFundingFeeAmountWhenTraderReceives(_vars.subAccount, _collateralToken, _repayAmount);
    }
  }

  function _settleTradingFee(SettleAllFeesVars memory _vars, address _collateralToken) internal {
    // Get trader balance of each collateral
    uint256 _traderBalance = _vars.vaultStorage.traderBalances(_vars.subAccount, _collateralToken);

    // if trader has some of this collateral token, try cover the fee with it
    if (_traderBalance > 0) {
      // protocol fee portion + dev fee portion
      (uint256 _repayAmount, uint256 _repayValue) = _getRepayAmount(
        _vars.configStorage,
        _vars.oracle,
        _traderBalance,
        _vars.tradingFeeToBePaid,
        _collateralToken,
        _vars.tokenPrice
      );

      // devFee = tradingFee * devFeeRate
      uint256 _devFeeAmount = (_repayAmount * _vars.tradingConfig.devFeeRateBPS) / BPS;
      // the rest after dev fee deduction belongs to protocol fee portion
      uint256 _protocolFeeAmount = _repayAmount - _devFeeAmount;

      // book those moving balances
      _vars.vaultStorage.payTradingFee(_vars.subAccount, _collateralToken, _devFeeAmount, _protocolFeeAmount);

      // deduct _vars.tradingFeeToBePaid with _repayAmount, so that the next iteration could continue deducting the fee
      _vars.tradingFeeToBePaid -= _repayValue;

      emit LogSettleTradingFeeAmount(_vars.subAccount, _collateralToken, _devFeeAmount, _protocolFeeAmount);
    }
    // else continue, as trader does not have any of this collateral token
  }

  function _settleBorrowingFee(SettleAllFeesVars memory _vars, address _collateralToken) internal {
    // Get trader balance of each collateral
    uint256 _traderBalance = _vars.vaultStorage.traderBalances(_vars.subAccount, _collateralToken);

    // if trader has some of this collateral token, try cover the fee with it
    if (_traderBalance > 0) {
      // plp fee portion + dev fee portion
      (uint256 _repayAmount, uint256 _repayValue) = _getRepayAmount(
        _vars.configStorage,
        _vars.oracle,
        _traderBalance,
        _vars.borrowingFeeToBePaid,
        _collateralToken,
        _vars.tokenPrice
      );

      // devFee = tradingFee * devFeeRate
      uint256 _devFeeAmount = (_repayAmount * _vars.tradingConfig.devFeeRateBPS) / BPS;
      // the rest after dev fee deduction belongs to plp liquidity
      uint256 _plpFeeAmount = _repayAmount - _devFeeAmount;

      // book those moving balances
      _vars.vaultStorage.payBorrowingFee(_vars.subAccount, _collateralToken, _devFeeAmount, _plpFeeAmount);

      // deduct _vars.tradingFeeToBePaid with _repayAmount, so that the next iteration could continue deducting the fee
      _vars.borrowingFeeToBePaid -= _repayValue;

      emit LogSettleBorrowingFeeAmount(_vars.subAccount, _collateralToken, _devFeeAmount, _plpFeeAmount);
    }
    // else continue, as trader does not have any of this collateral token
  }

  function _accumSettledBorrowingFee(uint256 _assetClassIndex, uint256 _borrowingFeeToBeSettled) internal {
    PerpStorage _perpStorage = PerpStorage(perpStorage);
    PerpStorage.GlobalAssetClass memory _globalAssetClass = _perpStorage.getGlobalAssetClassByIndex(
      uint8(_assetClassIndex)
    );
    _globalAssetClass.sumSettledBorrowingFeeE30 += _borrowingFeeToBeSettled;
    _perpStorage.updateGlobalAssetClass(uint8(_assetClassIndex), _globalAssetClass);
  }

  function _getRepayAmount(
    ConfigStorage _configStorage,
    OracleMiddleware _oracle,
    uint256 _traderBalance,
    uint256 _feeValueE30,
    address _token,
    uint256 _tokenPrice
  ) internal view returns (uint256 _repayAmount, uint256 _repayValueE30) {
    uint8 _tokenDecimal = _configStorage.getAssetTokenDecimal(_token);
    uint256 _feeAmount = (_feeValueE30 * (10 ** _tokenDecimal)) / _tokenPrice;

    if (_traderBalance > _feeAmount) {
      // _traderBalance can cover the rest of the fee
      return (_feeAmount, _feeValueE30);
    } else {
      // _traderBalance cannot cover the rest of the fee, just take the amount the trader have
      uint256 _traderBalanceValue = (_traderBalance * _tokenPrice) / (10 ** _tokenDecimal);
      return (_traderBalance, _traderBalanceValue);
    }
  }

  function _abs(int256 x) private pure returns (uint256) {
    return uint256(x >= 0 ? x : -x);
  }

  function _getSubAccount(address _primary, uint8 _subAccountId) internal pure returns (address) {
    if (_subAccountId > 255) revert();
    return address(uint160(_primary) ^ uint160(_subAccountId));
  }
}<|MERGE_RESOLUTION|>--- conflicted
+++ resolved
@@ -209,13 +209,9 @@
       // If one collateral cannot cover, try the next one and so on.
       // If all of the collaterals still cannot cover, revert.
       for (uint256 i; i < _vars.collateralTokensLength; ) {
-<<<<<<< HEAD
         bytes32 _tokenAssetId = _vars.configStorage.tokenAssetIds(_vars.collateralTokens[i]);
         (_vars.tokenPrice, ) = _vars.oracle.getLatestPrice(_tokenAssetId, false);
         _settleFundingFeeWhenTraderMustReceive(_vars, _vars.collateralTokens[i]);
-=======
-        _settleFundingFeeWhenTraderReceive(_vars, _vars.collateralTokens[i]);
->>>>>>> dce7b38d
 
         // stop iteration, if all fees are covered
         if (_vars.absFundingFeeToBePaid == 0) break;
@@ -276,15 +272,9 @@
         }
       }
 
-<<<<<<< HEAD
       // Borrowing fee
       if (_vars.borrowingFeeToBePaid > 0) {
         _settleBorrowingFee(_vars, _vars.collateralTokens[i]);
-=======
-      // Funding fee
-      if (_vars.absFundingFeeToBePaid > 0) {
-        _settleFundingFeeWhenTraderPay(_vars, _vars.collateralTokens[i]);
->>>>>>> dce7b38d
 
         // still cannot cover all, move to next iteration
         if (_vars.borrowingFeeToBePaid > 0) {
@@ -312,7 +302,7 @@
     if (_vars.absFundingFeeToBePaid > 0) revert ITradeHelper_FundingFeeCannotBeCovered();
   }
 
-  function _settleFundingFeeWhenTraderPay(
+  function _settleFundingFeeWhenTraderMustPay(
     SettleAllFeesVars memory _vars,
     address _collateralToken
   ) internal returns (uint256) {
@@ -414,16 +404,10 @@
 
       // deduct _vars.absFundingFeeToBePaid with _repayAmount, so that the next iteration could continue deducting the fee
       _vars.absFundingFeeToBePaid -= _repayValue;
-
-      emit LogSettleFundingFeeAmountWhenTraderPays(_vars.subAccount, _collateralToken, _repayAmount);
-    }
-  }
-
-<<<<<<< HEAD
+    }
+  }
+
   function _settleFundingFeeWhenBorrowingFromPLP(SettleAllFeesVars memory _vars, address _collateralToken) internal {
-=======
-  function _settleFundingFeeWhenTraderReceive(SettleAllFeesVars memory _vars, address _collateralToken) internal {
->>>>>>> dce7b38d
     // When plp liquidity is the payer
     uint256 _plpBalance = _vars.vaultStorage.plpLiquidity(_collateralToken);
 
