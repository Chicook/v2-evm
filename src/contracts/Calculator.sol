--- conflicted
+++ resolved
@@ -128,13 +128,8 @@
   /// @param _limitAssetId AssetId to be overwritten by _limitPrice
   /// @return PLP Value
   function _getPLPUnderlyingAssetValueE30(
-<<<<<<< HEAD
     bytes32 _underlyingAssetId,
     ConfigStorage _configStorage,
-=======
-    bytes32 _undelyingAssetId,
-    IConfigStorage _configStorage,
->>>>>>> 273acbd5
     bool _isMaxPrice,
     uint256 _limitPrice,
     bytes32 _limitAssetId
@@ -240,15 +235,9 @@
   function getAddLiquidityFeeRate(
     address _token,
     uint256 _tokenValueE30,
-<<<<<<< HEAD
     ConfigStorage _configStorage,
     VaultStorage _vaultStorage
-  ) external returns (uint256) {
-=======
-    IConfigStorage _configStorage,
-    IVaultStorage _vaultStorage
   ) external view returns (uint256) {
->>>>>>> 273acbd5
     if (!_configStorage.getLiquidityConfig().dynamicFeeEnabled) {
       return _configStorage.getLiquidityConfig().depositFeeRateBPS;
     }
@@ -267,15 +256,9 @@
   function getRemoveLiquidityFeeRate(
     address _token,
     uint256 _tokenValueE30,
-<<<<<<< HEAD
     ConfigStorage _configStorage,
     VaultStorage _vaultStorage
-  ) external returns (uint256) {
-=======
-    IConfigStorage _configStorage,
-    IVaultStorage _vaultStorage
   ) external view returns (uint256) {
->>>>>>> 273acbd5
     if (!_configStorage.getLiquidityConfig().dynamicFeeEnabled) {
       return _configStorage.getLiquidityConfig().withdrawFeeRateBPS;
     }
@@ -355,13 +338,8 @@
   ) external view returns (uint256 _settlementFeeRate) {
     // usd debt
     uint256 _tokenLiquidityUsd = _getPLPUnderlyingAssetValueE30(
-<<<<<<< HEAD
       ConfigStorage(configStorage).tokenAssetIds(_token),
       ConfigStorage(configStorage),
-=======
-      IConfigStorage(configStorage).tokenAssetIds(_token),
-      IConfigStorage(configStorage),
->>>>>>> 273acbd5
       false,
       _limitPrice,
       _limitAssetId
@@ -554,11 +532,7 @@
       }
 
       // If profit then deduct PnL with collateral factor.
-<<<<<<< HEAD
-      _delta = _delta > 0 ? (int(ConfigStorage(configStorage).pnlFactor()) * _delta) / 1e18 : _delta;
-=======
-      _delta = _delta > 0 ? (int32(IConfigStorage(configStorage).pnlFactorBPS()) * _delta) / int32(BPS) : _delta;
->>>>>>> 273acbd5
+      _delta = _delta > 0 ? (int32(ConfigStorage(configStorage).pnlFactorBPS()) * _delta) / int32(BPS) : _delta;
 
       // Accumulative current unrealized PnL
       _unrealizedPnlE30 += _delta;
