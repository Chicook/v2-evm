// SPDX-License-Identifier: MIT
pragma solidity 0.8.18;

import { AddressUtils } from "../libraries/AddressUtils.sol";

import { Owned } from "../base/Owned.sol";

// Interfaces
import { ICalculator } from "./interfaces/ICalculator.sol";
import { IOracleMiddleware } from "../oracle/interfaces/IOracleMiddleware.sol";
import { IConfigStorage } from "../storages/interfaces/IConfigStorage.sol";
import { IVaultStorage } from "../storages/interfaces/IVaultStorage.sol";
import { IPerpStorage } from "../storages/interfaces/IPerpStorage.sol";

contract Calculator is Owned, ICalculator {
  uint32 internal constant BPS = 1e4;
  uint64 internal constant ETH_PRECISION = 1e18;

  // using libs for type
  using AddressUtils for address;

  // EVENTS
  event LogSetOracle(address indexed oldOracle, address indexed newOracle);
  event LogSetVaultStorage(address indexed oldVaultStorage, address indexed vaultStorage);
  event LogSetConfigStorage(address indexed oldConfigStorage, address indexed configStorage);
  event LogSetPerpStorage(address indexed oldPerpStorage, address indexed perpStorage);

  // STATES
  // @todo - move oracle config to storage
  address public oracle;
  address public vaultStorage;
  address public configStorage;
  address public perpStorage;

  constructor(address _oracle, address _vaultStorage, address _perpStorage, address _configStorage) {
    // @todo - Sanity check
    if (
      _oracle == address(0) || _vaultStorage == address(0) || _perpStorage == address(0) || _configStorage == address(0)
    ) revert ICalculator_InvalidAddress();
    oracle = _oracle;
    vaultStorage = _vaultStorage;
    configStorage = _configStorage;
    perpStorage = _perpStorage;
  }

  /// @notice getAUM in E30
  /// @param _isMaxPrice Use Max or Min Price
  /// @param _limitPriceE30 Price to be overwritten to a specified asset
  /// @param _limitAssetId Asset to be overwritten by _limitPriceE30
  /// @return PLP Value in E18 format
  function getAUME30(bool _isMaxPrice, uint256 _limitPriceE30, bytes32 _limitAssetId) public view returns (uint256) {
    // @todo -  pendingBorrowingFeeE30
    // plpAUM = value of all asset + pnlShort + pnlLong + pendingBorrowingFee
    uint256 pendingBorrowingFeeE30 = 0;
    int256 pnlE30 = _getGlobalPNLE30();

    uint256 aum = _getPLPValueE30(_isMaxPrice, _limitPriceE30, _limitAssetId) + pendingBorrowingFeeE30;
    if (pnlE30 < 0) {
      uint256 _pnl = uint256(-pnlE30);
      if (aum < _pnl) return 0;
      aum -= _pnl;
    } else {
      aum += uint256(pnlE30);
    }

    return aum;
  }

  /// @notice getAUM
  /// @param _isMaxPrice Use Max or Min Price
  /// @param _limitPriceE30 Price to be overwritten to a specified asset
  /// @param _limitAssetId Asset to be overwritten by _limitPriceE30
  /// @return PLP Value in E18 format
  function getAUM(bool _isMaxPrice, uint256 _limitPriceE30, bytes32 _limitAssetId) public view returns (uint256) {
    return getAUME30(_isMaxPrice, _limitPriceE30, _limitAssetId) / 1e12;
  }

  /// @notice GetPLPValue in E30
  /// @param _isMaxPrice Use Max or Min Price
  /// @param _limitPriceE30 Price to be overwritten to a specified asset
  /// @param _limitAssetId Asset to be overwritten by _limitPriceE30
  /// @return PLP Value
  function getPLPValueE30(
    bool _isMaxPrice,
    uint256 _limitPriceE30,
    bytes32 _limitAssetId
  ) external view returns (uint256) {
    return _getPLPValueE30(_isMaxPrice, _limitPriceE30, _limitAssetId);
  }

  /// @notice GetPLPValue in E30
  /// @param _isMaxPrice Use Max or Min Price
  /// @param _limitPriceE30 Price to be overwritten to a specified asset
  /// @param _limitAssetId Asset to be overwritten by _limitPriceE30
  /// @return PLP Value
  function _getPLPValueE30(
    bool _isMaxPrice,
    uint256 _limitPriceE30,
    bytes32 _limitAssetId
  ) internal view returns (uint256) {
    IConfigStorage _configStorage = IConfigStorage(configStorage);
    bytes32[] memory _plpAssetIds = _configStorage.getPlpAssetIds();
    uint256 assetValue = 0;
    uint256 _len = _plpAssetIds.length;

    for (uint256 i = 0; i < _len; ) {
      uint256 value = _getPLPUnderlyingAssetValueE30(
        _plpAssetIds[i],
        _configStorage,
        _isMaxPrice,
        _limitPriceE30,
        _limitAssetId
      );

      unchecked {
        assetValue += value;
        ++i;
      }
    }

    return assetValue;
  }

  /// @notice Get PLP underlying asset value in E30
  /// @param _undelyingAssetId the underlying asset id, the one we want to find the value
  /// @param _configStorage config storage
  /// @param _isMaxPrice Use Max or Min Price
  /// @param _limitPriceE30 Price to be overwritten to a specified asset
  /// @param _limitAssetId Asset to be overwritten by _limitPriceE30
  /// @return PLP Value
  function _getPLPUnderlyingAssetValueE30(
    bytes32 _undelyingAssetId,
    IConfigStorage _configStorage,
    bool _isMaxPrice,
    uint256 _limitPriceE30,
    bytes32 _limitAssetId
  ) internal view returns (uint256) {
    IConfigStorage.AssetConfig memory _assetConfig = _configStorage.getAssetConfig(_undelyingAssetId);

    uint256 _priceE30;
    if (_limitPriceE30 > 0 && _limitAssetId == _undelyingAssetId) {
      _priceE30 = _limitPriceE30;
    } else {
      (_priceE30, , ) = IOracleMiddleware(oracle).unsafeGetLatestPrice(_undelyingAssetId, _isMaxPrice);
    }
    uint256 value = (IVaultStorage(vaultStorage).plpLiquidity(_assetConfig.tokenAddress) * _priceE30) /
      (10 ** _assetConfig.decimals);

    return value;
  }

  /// @notice getPLPPrice in e18 format
  /// @param _aum aum in PLP
  /// @param _plpSupply Total Supply of PLP token
  /// @return PLP Price in e18
  function getPLPPrice(uint256 _aum, uint256 _plpSupply) public pure returns (uint256) {
    if (_plpSupply == 0) return 0;
    return _aum / _plpSupply;
  }

  /// @notice get all PNL in e30 format
  /// @return pnl value
  function _getGlobalPNLE30() internal view returns (int256) {
    // @todo - REFACTOR if someone don't want totalPnlLong and short.
    int256 totalPnlLong = 0;
    int256 totalPnlShort = 0;

    for (uint256 i = 0; i < IConfigStorage(configStorage).getMarketConfigsLength(); ) {
      IConfigStorage.MarketConfig memory marketConfig = IConfigStorage(configStorage).getMarketConfigByIndex(i);

      IPerpStorage.GlobalMarket memory _globalMarket = IPerpStorage(perpStorage).getGlobalMarketByIndex(i);

      int256 _pnlLongE30 = 0;
      int256 _pnlShortE30 = 0;

      //@todo - validate timestamp of these
      (uint256 priceE30Long, , ) = IOracleMiddleware(oracle).unsafeGetLatestPrice(marketConfig.assetId, false);

      (uint256 priceE30Short, , ) = IOracleMiddleware(oracle).unsafeGetLatestPrice(marketConfig.assetId, true);

      //@todo - validate price, revert when crypto price stale, stock use Lastprice
      if (_globalMarket.longAvgPrice > 0 && _globalMarket.longPositionSize > 0) {
        if (priceE30Long < _globalMarket.longAvgPrice) {
          uint256 _absPNL = ((_globalMarket.longAvgPrice - priceE30Long) * _globalMarket.longPositionSize) /
            _globalMarket.longAvgPrice;
          _pnlLongE30 = -int256(_absPNL);
        } else {
          uint256 _absPNL = ((priceE30Long - _globalMarket.longAvgPrice) * _globalMarket.longPositionSize) /
            _globalMarket.longAvgPrice;
          _pnlLongE30 = int256(_absPNL);
        }
      }

      if (_globalMarket.shortAvgPrice > 0 && _globalMarket.shortPositionSize > 0) {
        if (_globalMarket.shortAvgPrice < priceE30Short) {
          uint256 _absPNL = ((priceE30Short - _globalMarket.shortAvgPrice) * _globalMarket.shortPositionSize) /
            _globalMarket.shortAvgPrice;

          _pnlShortE30 = -int256(_absPNL);
        } else {
          uint256 _absPNL = ((_globalMarket.shortAvgPrice - priceE30Short) * _globalMarket.shortPositionSize) /
            _globalMarket.shortAvgPrice;
          _pnlShortE30 = int256(_absPNL);
        }
      }

      {
        unchecked {
          i++;
          totalPnlLong += _pnlLongE30;
          totalPnlShort += _pnlShortE30;
        }
      }
    }

    return totalPnlLong + totalPnlShort;
  }

  /// @notice getMintAmount in e18 format
  /// @param _aum aum in PLP
  /// @param _totalSupply PLP total supply
  /// @param _value value in USD e30
  /// @return mintAmount in e18 format
  function getMintAmount(uint256 _aum, uint256 _totalSupply, uint256 _value) public pure returns (uint256) {
    return _aum == 0 ? _value / 1e12 : (_value * _totalSupply) / _aum / 1e12;
  }

  function convertTokenDecimals(
    uint256 fromTokenDecimals,
    uint256 toTokenDecimals,
    uint256 amount
  ) public pure returns (uint256) {
    return (amount * 10 ** toTokenDecimals) / 10 ** fromTokenDecimals;
  }

  function getAddLiquidityFeeRate(
    address _token,
    uint256 _tokenValueE30,
<<<<<<< HEAD
    IConfigStorage _configStorage
  ) external returns (uint256) {
=======
    IConfigStorage _configStorage,
    IVaultStorage _vaultStorage
  ) external view returns (uint256) {
>>>>>>> 80a44362
    if (!_configStorage.getLiquidityConfig().dynamicFeeEnabled) {
      return _configStorage.getLiquidityConfig().depositFeeRateBPS;
    }

    return
      _getFeeRate(
        _tokenValueE30,
        _getPLPUnderlyingAssetValueE30(_configStorage.tokenAssetIds(_token), _configStorage, false, 0, 0),
        _getPLPValueE30(false, 0, 0),
        _configStorage.getLiquidityConfig(),
        _configStorage.getAssetPlpTokenConfigByToken(_token),
        LiquidityDirection.ADD
      );
  }

  function getRemoveLiquidityFeeRate(
    address _token,
    uint256 _tokenValueE30,
<<<<<<< HEAD
    IConfigStorage _configStorage
  ) external returns (uint256) {
=======
    IConfigStorage _configStorage,
    IVaultStorage _vaultStorage
  ) external view returns (uint256) {
>>>>>>> 80a44362
    if (!_configStorage.getLiquidityConfig().dynamicFeeEnabled) {
      return _configStorage.getLiquidityConfig().withdrawFeeRateBPS;
    }

    return
      _getFeeRate(
        _tokenValueE30,
        _getPLPUnderlyingAssetValueE30(_configStorage.tokenAssetIds(_token), _configStorage, true, 0, 0),
        _getPLPValueE30(true, 0, 0),
        _configStorage.getLiquidityConfig(),
        _configStorage.getAssetPlpTokenConfigByToken(_token),
        LiquidityDirection.REMOVE
      );
  }

  function _getFeeRate(
    uint256 _value,
    uint256 _liquidityUSD, //e30
    uint256 _totalLiquidityUSD, //e30
    IConfigStorage.LiquidityConfig memory _liquidityConfig,
    IConfigStorage.PLPTokenConfig memory _plpTokenConfig,
    LiquidityDirection direction
  ) internal pure returns (uint32) {
    uint32 _feeRateBPS = direction == LiquidityDirection.ADD
      ? _liquidityConfig.depositFeeRateBPS
      : _liquidityConfig.withdrawFeeRateBPS;
    uint32 _taxRateBPS = _liquidityConfig.taxFeeRateBPS;
    uint256 _totalTokenWeight = _liquidityConfig.plpTotalTokenWeight;

    uint256 startValue = _liquidityUSD;
    uint256 nextValue = startValue + _value;
    if (direction == LiquidityDirection.REMOVE) nextValue = _value > startValue ? 0 : startValue - _value;

    uint256 targetValue = _getTargetValue(_totalLiquidityUSD, _plpTokenConfig.targetWeight, _totalTokenWeight);
    if (targetValue == 0) return _feeRateBPS;

    uint256 startTargetDiff = startValue > targetValue ? startValue - targetValue : targetValue - startValue;

    uint256 nextTargetDiff = nextValue > targetValue ? nextValue - targetValue : targetValue - nextValue;

    // nextValue moves closer to the targetValue -> positive case;
    // Should apply rebate.
    if (nextTargetDiff < startTargetDiff) {
      uint32 rebateRateBPS = uint32((_taxRateBPS * startTargetDiff) / targetValue);
      return rebateRateBPS > _feeRateBPS ? 0 : _feeRateBPS - rebateRateBPS;
    }

    // _nextWeight represented 18 precision
    uint256 _nextWeight = (nextValue * ETH_PRECISION) / targetValue;
    // if weight exceed targetWeight(e18) + maxWeight(e18)
    if (_nextWeight > _plpTokenConfig.targetWeight + _plpTokenConfig.maxWeightDiff) {
      revert ICalculator_PoolImbalance();
    }

    // If not then -> negative impact to the pool.
    // Should apply tax.
    uint256 midDiff = (startTargetDiff + nextTargetDiff) / 2;
    if (midDiff > targetValue) {
      midDiff = targetValue;
    }
    _taxRateBPS = uint32((_taxRateBPS * midDiff) / targetValue);

    return _feeRateBPS + _taxRateBPS;
  }

  /// @notice get settlement fee rate
  /// @param _token - token
  /// @param _liquidityUsdDelta - withdrawal amount
  /// @param _limitPriceE30 Price to be overwritten to a specified asset
  /// @param _limitAssetId Asset to be overwritten by _limitPriceE30
  /// @return _settlementFeeRate in e18 format
  function getSettlementFeeRate(
    address _token,
    uint256 _liquidityUsdDelta,
    uint256 _limitPriceE30,
    bytes32 _limitAssetId
  ) external view returns (uint256 _settlementFeeRate) {
    // usd debt
    uint256 _tokenLiquidityUsd = _getPLPUnderlyingAssetValueE30(
      IConfigStorage(configStorage).tokenAssetIds(_token),
      IConfigStorage(configStorage),
      false,
      _limitPriceE30,
      _limitAssetId
    );
    if (_tokenLiquidityUsd == 0) return 0;

    // total usd debt

    uint256 _totalLiquidityUsd = _getPLPValueE30(false, _limitPriceE30, _limitAssetId);
    IConfigStorage.LiquidityConfig memory _liquidityConfig = IConfigStorage(configStorage).getLiquidityConfig();

    // target value = total usd debt * target weight ratio (targe weigh / total weight);
    uint256 _targetUsd = (_totalLiquidityUsd *
      IConfigStorage(configStorage).getAssetPlpTokenConfigByToken(_token).targetWeight) /
      _liquidityConfig.plpTotalTokenWeight;

    if (_targetUsd == 0) return 0;

    // next value
    uint256 _nextUsd = _tokenLiquidityUsd - _liquidityUsdDelta;

    // current target diff
    uint256 _currentTargetDiff;
    uint256 _nextTargetDiff;
    unchecked {
      _currentTargetDiff = _tokenLiquidityUsd > _targetUsd
        ? _tokenLiquidityUsd - _targetUsd
        : _targetUsd - _tokenLiquidityUsd;
      // next target diff
      _nextTargetDiff = _nextUsd > _targetUsd ? _nextUsd - _targetUsd : _targetUsd - _nextUsd;
    }

    if (_nextTargetDiff < _currentTargetDiff) return 0;

    // settlement fee rate = (next target diff + current target diff / 2) * base tax fee / target usd
    return
      (((_nextTargetDiff + _currentTargetDiff) / 2) * _liquidityConfig.taxFeeRateBPS * ETH_PRECISION) /
      _targetUsd /
      BPS;
  }

  // return in e18
  function _getTargetValue(
    uint256 totalLiquidityUSD, //e18
    uint256 tokenWeight,
    uint256 totalTokenWeight
  ) public pure returns (uint256) {
    if (totalLiquidityUSD == 0) return 0;

    return (totalLiquidityUSD * tokenWeight) / totalTokenWeight;
  }

  ////////////////////////////////////////////////////////////////////////////////////
  //////////////////////  SETTERs  ///////////////////////////////////////////////////
  ////////////////////////////////////////////////////////////////////////////////////

  /// @notice Set new Oracle contract address.
  /// @param _oracle New Oracle contract address.
  function setOracle(address _oracle) external onlyOwner {
    // @todo - Sanity check
    if (_oracle == address(0)) revert ICalculator_InvalidAddress();
    emit LogSetOracle(oracle, _oracle);
    oracle = _oracle;
  }

  /// @notice Set new VaultStorage contract address.
  /// @param _vaultStorage New VaultStorage contract address.
  function setVaultStorage(address _vaultStorage) external onlyOwner {
    // @todo - Sanity check
    if (_vaultStorage == address(0)) revert ICalculator_InvalidAddress();
    emit LogSetVaultStorage(vaultStorage, _vaultStorage);
    vaultStorage = _vaultStorage;
  }

  /// @notice Set new ConfigStorage contract address.
  /// @param _configStorage New ConfigStorage contract address.
  function setConfigStorage(address _configStorage) external onlyOwner {
    // @todo - Sanity check
    if (_configStorage == address(0)) revert ICalculator_InvalidAddress();
    emit LogSetConfigStorage(configStorage, _configStorage);
    configStorage = _configStorage;
  }

  /// @notice Set new PerpStorage contract address.
  /// @param _perpStorage New PerpStorage contract address.
  function setPerpStorage(address _perpStorage) external onlyOwner {
    // @todo - Sanity check
    if (_perpStorage == address(0)) revert ICalculator_InvalidAddress();
    emit LogSetPerpStorage(perpStorage, _perpStorage);
    perpStorage = _perpStorage;
  }

  ////////////////////////////////////////////////////////////////////////////////////
  ////////////////////// CALCULATOR
  ////////////////////////////////////////////////////////////////////////////////////

  /// @notice Calculate for value on trader's account including Equity, IMR and MMR.
  /// @dev Equity = Sum(collateral tokens' Values) + Sum(unrealized PnL) - Unrealized Borrowing Fee - Unrealized Funding Fee
  /// @param _subAccount Trader account's address.
  /// @param _limitPriceE30 Price to be overwritten to a specified asset
  /// @param _limitAssetId Asset to be overwritten by _limitPriceE30
  /// @return _equityValueE30 Total equity of trader's account.
  function getEquity(
    address _subAccount,
    uint256 _limitPriceE30,
    bytes32 _limitAssetId
  ) public view returns (int256 _equityValueE30) {
    // Calculate collateral tokens' value on trader's sub account
    uint256 _collateralValueE30 = getCollateralValue(_subAccount, _limitPriceE30, _limitAssetId);

    // Calculate unrealized PnL on opening trader's position(s)
    int256 _unrealizedPnlValueE30 = getUnrealizedPnl(_subAccount, _limitPriceE30, _limitAssetId);

    // Calculate Borrowing fee on opening trader's position(s)
    // @todo - calculate borrowing fee
    // uint256 borrowingFeeE30 = getBorrowingFee(_subAccount);

    // @todo - calculate funding fee
    // uint256 fundingFeeE30 = getFundingFee(_subAccount);

    // Sum all asset's values
    _equityValueE30 += int256(_collateralValueE30);
    _equityValueE30 += _unrealizedPnlValueE30;

    // @todo - include borrowing and funding fee
    // _equityValueE30 -= borrowingFeeE30;
    // _equityValueE30 -= fundingFeeE30;

    return _equityValueE30;
  }

  // @todo integrate realizedPnl Value

  /// @notice Calculate unrealized PnL from trader's sub account.
  /// @dev This unrealized pnl deducted by collateral factor.
  /// @param _subAccount Trader's address that combined between Primary account and Sub account.
  /// @param _limitPriceE30 Price to be overwritten to a specified asset
  /// @param _limitAssetId Asset to be overwritten by _limitPriceE30
  /// @return _unrealizedPnlE30 PnL value after deducted by collateral factor.
  function getUnrealizedPnl(
    address _subAccount,
    uint256 _limitPriceE30,
    bytes32 _limitAssetId
  ) public view returns (int256 _unrealizedPnlE30) {
    // Get all trader's opening positions
    IPerpStorage.Position[] memory _traderPositions = IPerpStorage(perpStorage).getPositionBySubAccount(_subAccount);

    // Loop through all trader's positions
    for (uint256 i; i < _traderPositions.length; ) {
      IPerpStorage.Position memory _position = _traderPositions[i];
      bool _isLong = _position.positionSizeE30 > 0 ? true : false;

      if (_position.avgEntryPriceE30 == 0) revert ICalculator_InvalidAveragePrice();

      // Get market config according to opening position
      IConfigStorage.MarketConfig memory _marketConfig = IConfigStorage(configStorage).getMarketConfigByIndex(
        _position.marketIndex
      );

      // Long position always use MinPrice. Short position always use MaxPrice
      bool _isUseMaxPrice = _isLong ? false : true;

      // Check to overwrite price
      uint256 _priceE30;
      if (_limitAssetId == _marketConfig.assetId && _limitPriceE30 != 0) {
        _priceE30 = _limitPriceE30;
      } else {
        // Get price from oracle
        // @todo - validate price age
        (_priceE30, , ) = IOracleMiddleware(oracle).getLatestPriceWithMarketStatus(
          _marketConfig.assetId,
          _isUseMaxPrice
        );
      }
      // Calculate for priceDelta
      uint256 _priceDeltaE30;
      unchecked {
        _priceDeltaE30 = _position.avgEntryPriceE30 > _priceE30
          ? _position.avgEntryPriceE30 - _priceE30
          : _priceE30 - _position.avgEntryPriceE30;
      }

      int256 _delta = (_position.positionSizeE30 * int(_priceDeltaE30)) / int(_position.avgEntryPriceE30);

      if (_isLong) {
        _delta = _priceE30 > _position.avgEntryPriceE30 ? _delta : -_delta;
      } else {
        _delta = _priceE30 < _position.avgEntryPriceE30 ? -_delta : _delta;
      }

      // If profit then deduct PnL with collateral factor.
      _delta = _delta > 0 ? (int32(IConfigStorage(configStorage).pnlFactorBPS()) * _delta) / int32(BPS) : _delta;

      // Accumulative current unrealized PnL
      _unrealizedPnlE30 += _delta;

      unchecked {
        i++;
      }
    }

    return _unrealizedPnlE30;
  }

  /// @notice Calculate collateral tokens to value from trader's sub account.
  /// @param _subAccount Trader's address that combined between Primary account and Sub account.
  /// @param _limitPriceE30 Price to be overwritten to a specified asset
  /// @param _limitAssetId Asset to be overwritten by _limitPriceE30
  /// @return _collateralValueE30
  function getCollateralValue(
    address _subAccount,
    uint256 _limitPriceE30,
    bytes32 _limitAssetId
  ) public view returns (uint256 _collateralValueE30) {
    // Get list of current depositing tokens on trader's account
    address[] memory _traderTokens = IVaultStorage(vaultStorage).getTraderTokens(_subAccount);

    // Loop through list of current depositing tokens
    for (uint256 i; i < _traderTokens.length; ) {
      address _token = _traderTokens[i];
      IConfigStorage.CollateralTokenConfig memory _collateralTokenConfig = IConfigStorage(configStorage)
        .getCollateralTokenConfigs(_token);

      // Get token decimals from ConfigStorage
      uint256 _decimals = IConfigStorage(configStorage).getAssetConfigByToken(_token).decimals;

      // Get collateralFactor from ConfigStorage
      uint32 collateralFactorBPS = _collateralTokenConfig.collateralFactorBPS;

      // Get current collateral token balance of trader's account
      uint256 _amount = IVaultStorage(vaultStorage).traderBalances(_subAccount, _token);

      // Get price from oracle
      uint256 _priceE30;

      // Get token asset id from ConfigStorage
      bytes32 _tokenAssetId = IConfigStorage(configStorage).tokenAssetIds(_token);
      if (_tokenAssetId == _limitAssetId && _limitPriceE30 != 0) {
        _priceE30 = _limitPriceE30;
      } else {
        // @todo - validate price age
        (_priceE30, , ) = IOracleMiddleware(oracle).getLatestPriceWithMarketStatus(
          _tokenAssetId,
          false // @note Collateral value always use Min price
        );
      }
      // Calculate accumulative value of collateral tokens
      // collateral value = (collateral amount * price) * collateralFactorBPS
      // collateralFactor 1e4 = 100%

      _collateralValueE30 += (_amount * _priceE30 * collateralFactorBPS) / ((10 ** _decimals) * BPS);

      unchecked {
        i++;
      }
    }

    return _collateralValueE30;
  }

  /// @notice Calculate Initial Margin Requirement from trader's sub account.
  /// @param _subAccount Trader's address that combined between Primary account and Sub account.
  /// @return _imrValueE30 Total imr of trader's account.
  function getIMR(address _subAccount) public view returns (uint256 _imrValueE30) {
    // Get all trader's opening positions
    IPerpStorage.Position[] memory _traderPositions = IPerpStorage(perpStorage).getPositionBySubAccount(_subAccount);

    // Loop through all trader's positions
    for (uint256 i; i < _traderPositions.length; ) {
      IPerpStorage.Position memory _position = _traderPositions[i];

      uint256 _size;
      if (_position.positionSizeE30 < 0) {
        _size = uint(_position.positionSizeE30 * -1);
      } else {
        _size = uint(_position.positionSizeE30);
      }

      // Calculate IMR on position
      _imrValueE30 += calculatePositionIMR(_size, _position.marketIndex);

      unchecked {
        i++;
      }
    }

    return _imrValueE30;
  }

  /// @notice Calculate Maintenance Margin Value from trader's sub account.
  /// @param _subAccount Trader's address that combined between Primary account and Sub account.
  /// @return _mmrValueE30 Total mmr of trader's account
  function getMMR(address _subAccount) public view returns (uint256 _mmrValueE30) {
    // Get all trader's opening positions
    IPerpStorage.Position[] memory _traderPositions = IPerpStorage(perpStorage).getPositionBySubAccount(_subAccount);

    // Loop through all trader's positions
    for (uint256 i; i < _traderPositions.length; ) {
      IPerpStorage.Position memory _position = _traderPositions[i];

      uint256 _size;
      if (_position.positionSizeE30 < 0) {
        _size = uint(_position.positionSizeE30 * -1);
      } else {
        _size = uint(_position.positionSizeE30);
      }
      // Calculate MMR on position
      _mmrValueE30 += calculatePositionMMR(_size, _position.marketIndex);

      unchecked {
        i++;
      }
    }

    return _mmrValueE30;
  }

  /// @notice Calculate for Initial Margin Requirement from position size.
  /// @param _positionSizeE30 Size of position.
  /// @param _marketIndex Market Index from opening position.
  /// @return _imrE30 The IMR amount required on position size, 30 decimals.
  function calculatePositionIMR(uint256 _positionSizeE30, uint256 _marketIndex) public view returns (uint256 _imrE30) {
    // Get market config according to position
    IConfigStorage.MarketConfig memory _marketConfig = IConfigStorage(configStorage).getMarketConfigByIndex(
      _marketIndex
    );

    _imrE30 = (_positionSizeE30 * _marketConfig.initialMarginFractionBPS) / BPS;
    return _imrE30;
  }

  /// @notice Calculate for Maintenance Margin Requirement from position size.
  /// @param _positionSizeE30 Size of position.
  /// @param _marketIndex Market Index from opening position.
  /// @return _mmrE30 The MMR amount required on position size, 30 decimals.
  function calculatePositionMMR(uint256 _positionSizeE30, uint256 _marketIndex) public view returns (uint256 _mmrE30) {
    // Get market config according to position
    IConfigStorage.MarketConfig memory _marketConfig = IConfigStorage(configStorage).getMarketConfigByIndex(
      _marketIndex
    );

    _mmrE30 = (_positionSizeE30 * _marketConfig.maintenanceMarginFractionBPS) / BPS;
    return _mmrE30;
  }

  /// @notice This function returns the amount of free collateral available to a given sub-account
  /// @param _subAccount The address of the sub-account
  /// @param _limitPriceE30 Price to be overwritten to a specified asset
  /// @param _limitAssetId Asset to be overwritten by _limitPriceE30
  /// @return _freeCollateral The amount of free collateral available to the sub-account
  function getFreeCollateral(
    address _subAccount,
    uint256 _limitPriceE30,
    bytes32 _limitAssetId
  ) public view returns (uint256 _freeCollateral) {
    int256 equity = getEquity(_subAccount, _limitPriceE30, _limitAssetId);
    uint256 imr = getIMR(_subAccount);

    if (equity < 0) return 0;
    _freeCollateral = uint256(equity) - imr;
    return _freeCollateral;
  }
<<<<<<< HEAD
=======

  /// @notice To check Price should be overwrite
  /// @param _limitPrice LimitPrice
  /// @param _token Token addresses
  /// @param _assetId Market assetId
  /// @return _shouldOverwrite should overwrite to LimitPrice
  function _shouldOverwritePrice(
    uint256 _limitPrice,
    address _token,
    bytes32 _assetId
  ) internal view returns (bool _shouldOverwrite) {
    return (_limitPrice != 0 &&
      IOracleMiddleware(IConfigStorage(configStorage).oracle()).isSameAssetIdOnPyth(_token.toBytes32(), _assetId));
  }
>>>>>>> 80a44362
}<|MERGE_RESOLUTION|>--- conflicted
+++ resolved
@@ -236,14 +236,8 @@
   function getAddLiquidityFeeRate(
     address _token,
     uint256 _tokenValueE30,
-<<<<<<< HEAD
     IConfigStorage _configStorage
-  ) external returns (uint256) {
-=======
-    IConfigStorage _configStorage,
-    IVaultStorage _vaultStorage
   ) external view returns (uint256) {
->>>>>>> 80a44362
     if (!_configStorage.getLiquidityConfig().dynamicFeeEnabled) {
       return _configStorage.getLiquidityConfig().depositFeeRateBPS;
     }
@@ -262,14 +256,8 @@
   function getRemoveLiquidityFeeRate(
     address _token,
     uint256 _tokenValueE30,
-<<<<<<< HEAD
     IConfigStorage _configStorage
-  ) external returns (uint256) {
-=======
-    IConfigStorage _configStorage,
-    IVaultStorage _vaultStorage
   ) external view returns (uint256) {
->>>>>>> 80a44362
     if (!_configStorage.getLiquidityConfig().dynamicFeeEnabled) {
       return _configStorage.getLiquidityConfig().withdrawFeeRateBPS;
     }
@@ -713,21 +701,4 @@
     _freeCollateral = uint256(equity) - imr;
     return _freeCollateral;
   }
-<<<<<<< HEAD
-=======
-
-  /// @notice To check Price should be overwrite
-  /// @param _limitPrice LimitPrice
-  /// @param _token Token addresses
-  /// @param _assetId Market assetId
-  /// @return _shouldOverwrite should overwrite to LimitPrice
-  function _shouldOverwritePrice(
-    uint256 _limitPrice,
-    address _token,
-    bytes32 _assetId
-  ) internal view returns (bool _shouldOverwrite) {
-    return (_limitPrice != 0 &&
-      IOracleMiddleware(IConfigStorage(configStorage).oracle()).isSameAssetIdOnPyth(_token.toBytes32(), _assetId));
-  }
->>>>>>> 80a44362
 }