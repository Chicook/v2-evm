// SPDX-License-Identifier: MIT
pragma solidity 0.8.18;

import { AddressUtils } from "../libraries/AddressUtils.sol";

import { Owned } from "../base/Owned.sol";

// Interfaces
import { ICalculator } from "./interfaces/ICalculator.sol";
import { IOracleMiddleware } from "../oracle/interfaces/IOracleMiddleware.sol";
import { IConfigStorage } from "../storages/interfaces/IConfigStorage.sol";
import { IVaultStorage } from "../storages/interfaces/IVaultStorage.sol";
import { IPerpStorage } from "../storages/interfaces/IPerpStorage.sol";

contract Calculator is Owned, ICalculator {
  uint256 internal constant MAX_RATE = 1e18;

  // using libs for type
  using AddressUtils for address;

  // EVENTS
  event LogSetOracle(address indexed oldOracle, address indexed newOracle);
  event LogSetVaultStorage(address indexed oldVaultStorage, address indexed vaultStorage);
  event LogSetConfigStorage(address indexed oldConfigStorage, address indexed configStorage);
  event LogSetPerpStorage(address indexed oldPerpStorage, address indexed perpStorage);

  // STATES
  // @todo - move oracle config to storage
  address public oracle;
  address public vaultStorage;
  address public configStorage;
  address public perpStorage;

  constructor(address _oracle, address _vaultStorage, address _perpStorage, address _configStorage) {
    // @todo - Sanity check
    if (
      _oracle == address(0) || _vaultStorage == address(0) || _perpStorage == address(0) || _configStorage == address(0)
    ) revert ICalculator_InvalidAddress();
    oracle = _oracle;
    vaultStorage = _vaultStorage;
    configStorage = _configStorage;
    perpStorage = _perpStorage;
  }

  /// @notice getAUM in E30
  /// @param _isMaxPrice Use Max or Min Price
  /// @param _limitPrice Limit price
  /// @param _assetId Market Assetid
  /// @return PLP Value in E18 format
  function getAUME30(bool _isMaxPrice, uint256 _limitPrice, bytes32 _assetId) public view returns (uint256) {
    // @todo -  pendingBorrowingFeeE30
    // plpAUM = value of all asset + pnlShort + pnlLong + pendingBorrowingFee
    uint256 pendingBorrowingFeeE30 = 0;
    int256 pnlE30 = _getGlobalPNLE30();

    uint256 aum = _getPLPValueE30(_isMaxPrice, _limitPrice, _assetId) + pendingBorrowingFeeE30;
    if (pnlE30 < 0) {
      uint256 _pnl = uint256(-pnlE30);
      if (aum < _pnl) return 0;
      aum -= _pnl;
    } else {
      aum += uint256(pnlE30);
    }

    return aum;
  }

  /// @notice getAUM
  /// @param _isMaxPrice Use Max or Min Price
  /// @param _limitPrice Limit price
  /// @param _assetId Market Assetid
  /// @return PLP Value in E18 format
  function getAUM(bool _isMaxPrice, uint256 _limitPrice, bytes32 _assetId) public view returns (uint256) {
    return getAUME30(_isMaxPrice, _limitPrice, _assetId) / 1e12;
  }

  /// @notice GetPLPValue in E30
  /// @param _isMaxPrice Use Max or Min Price
  /// @param _limitPrice Limit price
  /// @param _assetId Market Assetid
  /// @return PLP Value
  function getPLPValueE30(bool _isMaxPrice, uint256 _limitPrice, bytes32 _assetId) external view returns (uint256) {
    return _getPLPValueE30(_isMaxPrice, _limitPrice, _assetId);
  }

  /// @notice GetPLPValue in E30
  /// @param _isMaxPrice Use Max or Min Price
  /// @param _limitPrice Limit price
  /// @param _assetId Market Assetid
  /// @return PLP Value
  function _getPLPValueE30(bool _isMaxPrice, uint256 _limitPrice, bytes32 _assetId) internal view returns (uint256) {
    uint256 assetValue = 0;

<<<<<<< HEAD
    bytes32[] memory _plpAssetIds = IConfigStorage(configStorage).getPlpAssetIds();

    for (uint256 i = 0; i < _plpAssetIds.length; ) {
=======
    while (_plpUnderlyingToken != IConfigStorage(configStorage).ITERABLE_ADDRESS_LIST_END()) {
>>>>>>> 2e9b9e25
      uint256 priceE30;

      IConfigStorage.AssetConfig memory _assetConfig = IConfigStorage(configStorage).getAssetConfigs(_plpAssetIds[i]);

      if (_limitPrice > 0 && _assetId == _plpAssetIds[i]) {
        priceE30 = _limitPrice;
      } else {
        (priceE30, ) = IOracleMiddleware(oracle).unsafeGetLatestPrice(
          _plpAssetIds[i],
          _isMaxPrice,
          0 // @todo::REFACTOR use threshold from oracleMiddleward
        );
      }
      uint256 value = (IVaultStorage(vaultStorage).plpLiquidity(_assetConfig.tokenAddress) * priceE30) /
        (10 ** IConfigStorage(configStorage).getAssetPlpTokenConfigs(_plpAssetIds[i]).decimals);

      unchecked {
        assetValue += value;
        ++i;
      }
    }

    return assetValue;
  }

  /// @notice getPLPPrice in e18 format
  /// @param _aum aum in PLP
  /// @param _plpSupply Total Supply of PLP token
  /// @return PLP Price in e18
  function getPLPPrice(uint256 _aum, uint256 _plpSupply) public pure returns (uint256) {
    if (_plpSupply == 0) return 0;
    return _aum / _plpSupply;
  }

  /// @notice get all PNL in e30 format
  /// @return pnl value
  function _getGlobalPNLE30() internal view returns (int256) {
    // @todo - REFACTOR if someone don't want totalPnlLong and short.
    int256 totalPnlLong = 0;
    int256 totalPnlShort = 0;

    for (uint256 i = 0; i < IConfigStorage(configStorage).getMarketConfigsLength(); ) {
      IConfigStorage.MarketConfig memory marketConfig = IConfigStorage(configStorage).getMarketConfigByIndex(i);

      IPerpStorage.GlobalMarket memory _globalMarket = IPerpStorage(perpStorage).getGlobalMarketByIndex(i);

      int256 _pnlLongE30 = 0;
      int256 _pnlShortE30 = 0;

      //@todo - validate timestamp of these
      (uint256 priceE30Long, ) = IOracleMiddleware(oracle).unsafeGetLatestPrice(
        marketConfig.assetId,
        false,
        marketConfig.priceConfidentThreshold
      );

      (uint256 priceE30Short, ) = IOracleMiddleware(oracle).unsafeGetLatestPrice(
        marketConfig.assetId,
        true,
        marketConfig.priceConfidentThreshold
      );

      //@todo - validate price, revert when crypto price stale, stock use Lastprice
      if (_globalMarket.longAvgPrice > 0 && _globalMarket.longPositionSize > 0) {
        if (priceE30Long < _globalMarket.longAvgPrice) {
          uint256 _absPNL = ((_globalMarket.longAvgPrice - priceE30Long) * _globalMarket.longPositionSize) /
            _globalMarket.longAvgPrice;
          _pnlLongE30 = -int256(_absPNL);
        } else {
          uint256 _absPNL = ((priceE30Long - _globalMarket.longAvgPrice) * _globalMarket.longPositionSize) /
            _globalMarket.longAvgPrice;
          _pnlLongE30 = int256(_absPNL);
        }
      }

      if (_globalMarket.shortAvgPrice > 0 && _globalMarket.shortPositionSize > 0) {
        if (_globalMarket.shortAvgPrice < priceE30Short) {
          uint256 _absPNL = ((priceE30Short - _globalMarket.shortAvgPrice) * _globalMarket.shortPositionSize) /
            _globalMarket.shortAvgPrice;

          _pnlShortE30 = -int256(_absPNL);
        } else {
          uint256 _absPNL = ((_globalMarket.shortAvgPrice - priceE30Short) * _globalMarket.shortPositionSize) /
            _globalMarket.shortAvgPrice;
          _pnlShortE30 = int256(_absPNL);
        }
      }

      {
        unchecked {
          i++;
          totalPnlLong += _pnlLongE30;
          totalPnlShort += _pnlShortE30;
        }
      }
    }

    return totalPnlLong + totalPnlShort;
  }

  ///@notice getMintAmount in e18 format
  /// @param _aum aum in PLP
  /// @param _totalSupply PLP total supply
  /// @param _value value in USD e30
  /// @return mintAmount in e18 format
  function getMintAmount(uint256 _aum, uint256 _totalSupply, uint256 _value) public pure returns (uint256) {
    return _aum == 0 ? _value / 1e12 : (_value * _totalSupply) / _aum / 1e12;
  }

  function convertTokenDecimals(
    uint256 fromTokenDecimals,
    uint256 toTokenDecimals,
    uint256 amount
  ) public pure returns (uint256) {
    return (amount * 10 ** toTokenDecimals) / 10 ** fromTokenDecimals;
  }

  function getAddLiquidityFeeRate(
    address _token,
    uint256 _tokenValueE30,
    IConfigStorage _configStorage,
    IVaultStorage _vaultStorage
  ) external returns (uint256) {
    if (!_configStorage.getLiquidityConfig().dynamicFeeEnabled) {
      return _configStorage.getLiquidityConfig().depositFeeRate;
    }

    return
      _getFeeRate(
        _tokenValueE30,
        _vaultStorage.plpLiquidityUSDE30(_token),
        _getPLPValueE30(false, 0, 0),
        _configStorage.getLiquidityConfig(),
        _configStorage.getPLPTokenConfig(_token),
        LiquidityDirection.ADD
      );
  }

  function getRemoveLiquidityFeeRate(
    address _token,
    uint256 _tokenValueE30,
    IConfigStorage _configStorage,
    IVaultStorage _vaultStorage
  ) external returns (uint256) {
    if (!_configStorage.getLiquidityConfig().dynamicFeeEnabled) {
      return _configStorage.getLiquidityConfig().withdrawFeeRate;
    }

    return
      _getFeeRate(
        _tokenValueE30,
        _vaultStorage.plpLiquidityUSDE30(_token),
        _getPLPValueE30(true, 0, 0),
        _configStorage.getLiquidityConfig(),
        _configStorage.getPLPTokenConfig(_token),
        LiquidityDirection.REMOVE
      );
  }

  function _getFeeRate(
    uint256 _value,
    uint256 _liquidityUSD, //e30
    uint256 _totalLiquidityUSD, //e30
    IConfigStorage.LiquidityConfig memory _liquidityConfig,
    IConfigStorage.PLPTokenConfig memory _plpTokenConfig,
    LiquidityDirection direction
  ) internal pure returns (uint256) {
    uint256 _feeRate = direction == LiquidityDirection.ADD
      ? _liquidityConfig.depositFeeRate
      : _liquidityConfig.withdrawFeeRate;
    uint256 _taxRate = _liquidityConfig.taxFeeRate;
    uint256 _totalTokenWeight = _liquidityConfig.plpTotalTokenWeight;

    uint256 startValue = _liquidityUSD;
    uint256 nextValue = startValue + _value;
    if (direction == LiquidityDirection.REMOVE) nextValue = _value > startValue ? 0 : startValue - _value;

    uint256 targetValue = _getTargetValue(_totalLiquidityUSD, _plpTokenConfig.targetWeight, _totalTokenWeight);
    if (targetValue == 0) return _feeRate;

    uint256 startTargetDiff = startValue > targetValue ? startValue - targetValue : targetValue - startValue;

    uint256 nextTargetDiff = nextValue > targetValue ? nextValue - targetValue : targetValue - nextValue;

    // nextValue moves closer to the targetValue -> positive case;
    // Should apply rebate.
    if (nextTargetDiff < startTargetDiff) {
      uint256 rebateRate = (_taxRate * startTargetDiff) / targetValue;
      return rebateRate > _feeRate ? 0 : _feeRate - rebateRate;
    }

    // @todo - move this to service
    uint256 _nextWeight = (nextValue * 1e18) / targetValue;
    // if weight exceed targetWeight(e18) + maxWeight(e18)
    if (_nextWeight > _plpTokenConfig.targetWeight + _plpTokenConfig.maxWeightDiff) {
      revert ICalculator_PoolImbalance();
    }

    // If not then -> negative impact to the pool.
    // Should apply tax.
    uint256 midDiff = (startTargetDiff + nextTargetDiff) / 2;
    if (midDiff > targetValue) {
      midDiff = targetValue;
    }
    _taxRate = (_taxRate * midDiff) / targetValue;

    return _feeRate + _taxRate;
  }

  /// @notice get settlement fee rate
  /// @param _token - token
  /// @param _liquidityUsdDelta - withdrawal amount
  function getSettlementFeeRate(
    address _token,
    uint256 _liquidityUsdDelta,
    uint256 _limitPrice,
    bytes32 _assetId
  ) external returns (uint256 _settlementFeeRate) {
    // usd debt
    uint256 _tokenLiquidityUsd = IVaultStorage(vaultStorage).plpLiquidityUSDE30(_token);
    if (_tokenLiquidityUsd == 0) return 0;

    // total usd debt
    uint256 _totalLiquidityUsd = _getPLPValueE30(false, _limitPrice, _assetId);

    IConfigStorage.LiquidityConfig memory _liquidityConfig = IConfigStorage(configStorage).getLiquidityConfig();

    // target value = total usd debt * target weight ratio (targe weigh / total weight);
    uint256 _targetUsd = (_totalLiquidityUsd * IConfigStorage(configStorage).getPLPTokenConfig(_token).targetWeight) /
      _liquidityConfig.plpTotalTokenWeight;

    if (_targetUsd == 0) return 0;

    // next value
    uint256 _nextUsd = _tokenLiquidityUsd - _liquidityUsdDelta;

    // current target diff
    uint256 _currentTargetDiff;
    uint256 _nextTargetDiff;
    unchecked {
      _currentTargetDiff = _tokenLiquidityUsd > _targetUsd
        ? _tokenLiquidityUsd - _targetUsd
        : _targetUsd - _tokenLiquidityUsd;
      // next target diff
      _nextTargetDiff = _nextUsd > _targetUsd ? _nextUsd - _targetUsd : _targetUsd - _nextUsd;
    }

    if (_nextTargetDiff < _currentTargetDiff) return 0;

    // settlement fee rate = (next target diff + current target diff / 2) * base tax fee / target usd
    return (((_nextTargetDiff + _currentTargetDiff) / 2) * _liquidityConfig.taxFeeRate) / _targetUsd;
  }

  // return in e18
  function _getTargetValue(
    uint256 totalLiquidityUSD, //e18
    uint256 tokenWeight,
    uint256 totalTokenWeight
  ) public pure returns (uint256) {
    if (totalLiquidityUSD == 0) return 0;

    return (totalLiquidityUSD * tokenWeight) / totalTokenWeight;
  }

  ////////////////////////////////////////////////////////////////////////////////////
  //////////////////////  SETTERs  ///////////////////////////////////////////////////
  ////////////////////////////////////////////////////////////////////////////////////

  /// @notice Set new Oracle contract address.
  /// @param _oracle New Oracle contract address.
  function setOracle(address _oracle) external onlyOwner {
    // @todo - Sanity check
    if (_oracle == address(0)) revert ICalculator_InvalidAddress();
    emit LogSetOracle(oracle, _oracle);
    oracle = _oracle;
  }

  /// @notice Set new VaultStorage contract address.
  /// @param _vaultStorage New VaultStorage contract address.
  function setVaultStorage(address _vaultStorage) external onlyOwner {
    // @todo - Sanity check
    if (_vaultStorage == address(0)) revert ICalculator_InvalidAddress();
    emit LogSetVaultStorage(vaultStorage, _vaultStorage);
    vaultStorage = _vaultStorage;
  }

  /// @notice Set new ConfigStorage contract address.
  /// @param _configStorage New ConfigStorage contract address.
  function setConfigStorage(address _configStorage) external onlyOwner {
    // @todo - Sanity check
    if (_configStorage == address(0)) revert ICalculator_InvalidAddress();
    emit LogSetConfigStorage(configStorage, _configStorage);
    configStorage = _configStorage;
  }

  /// @notice Set new PerpStorage contract address.
  /// @param _perpStorage New PerpStorage contract address.
  function setPerpStorage(address _perpStorage) external onlyOwner {
    // @todo - Sanity check
    if (_perpStorage == address(0)) revert ICalculator_InvalidAddress();
    emit LogSetPerpStorage(perpStorage, _perpStorage);
    perpStorage = _perpStorage;
  }

  ////////////////////////////////////////////////////////////////////////////////////
  ////////////////////// CALCULATOR
  ////////////////////////////////////////////////////////////////////////////////////

  /// @notice Calculate for value on trader's account including Equity, IMR and MMR.
  /// @dev Equity = Sum(collateral tokens' Values) + Sum(unrealized PnL) - Unrealized Borrowing Fee - Unrealized Funding Fee
  /// @param _subAccount Trader account's address.
  /// @param _limitPrice Price from limitOrder
  /// @param _assetId Market Assetid
  /// @return _equityValueE30 Total equity of trader's account.
  function getEquity(
    address _subAccount,
    uint256 _limitPrice,
    bytes32 _assetId
  ) public view returns (int256 _equityValueE30) {
    // Calculate collateral tokens' value on trader's sub account
    uint256 _collateralValueE30 = getCollateralValue(_subAccount, _limitPrice, _assetId);

    // Calculate unrealized PnL on opening trader's position(s)
    int256 _unrealizedPnlValueE30 = getUnrealizedPnl(_subAccount, _limitPrice, _assetId);

    // Calculate Borrowing fee on opening trader's position(s)
    // @todo - calculate borrowing fee
    // uint256 borrowingFeeE30 = getBorrowingFee(_subAccount);

    // @todo - calculate funding fee
    // uint256 fundingFeeE30 = getFundingFee(_subAccount);

    // Sum all asset's values
    _equityValueE30 += int256(_collateralValueE30);
    _equityValueE30 += _unrealizedPnlValueE30;

    // @todo - include borrowing and funding fee
    // _equityValueE30 -= borrowingFeeE30;
    // _equityValueE30 -= fundingFeeE30;

    return _equityValueE30;
  }

  // @todo integrate realizedPnl Value

  /// @notice Calculate unrealized PnL from trader's sub account.
  /// @dev This unrealized pnl deducted by collateral factor.
  /// @param _subAccount Trader's address that combined between Primary account and Sub account.
  /// @param _limitPrice Price from limitOrder
  /// @param _assetId assetId indicates price should derived
  /// @return _unrealizedPnlE30 PnL value after deducted by collateral factor.
  function getUnrealizedPnl(
    address _subAccount,
    uint256 _limitPrice,
    bytes32 _assetId
  ) public view returns (int256 _unrealizedPnlE30) {
    // Get all trader's opening positions
    IPerpStorage.Position[] memory _traderPositions = IPerpStorage(perpStorage).getPositionBySubAccount(_subAccount);

    // Loop through all trader's positions
    for (uint256 i; i < _traderPositions.length; ) {
      IPerpStorage.Position memory _position = _traderPositions[i];
      bool _isLong = _position.positionSizeE30 > 0 ? true : false;

      if (_position.avgEntryPriceE30 == 0) revert ICalculator_InvalidAveragePrice();

      // Get market config according to opening position
      IConfigStorage.MarketConfig memory _marketConfig = IConfigStorage(configStorage).getMarketConfigByIndex(
        _position.marketIndex
      );

      // Long position always use MinPrice. Short position always use MaxPrice
      bool _isUseMaxPrice = _isLong ? false : true;

      // Check to overwrite price
      uint256 _priceE30;
      if (_assetId == _marketConfig.assetId && _limitPrice != 0) {
        _priceE30 = _limitPrice;
      } else {
        // Get price from oracle
        // @todo - validate price age
        (_priceE30, , ) = IOracleMiddleware(oracle).getLatestPriceWithMarketStatus(
          _marketConfig.assetId,
          _isUseMaxPrice,
          _marketConfig.priceConfidentThreshold,
          0
        );
      }
      // Calculate for priceDelta
      uint256 _priceDeltaE30;
      unchecked {
        _priceDeltaE30 = _position.avgEntryPriceE30 > _priceE30
          ? _position.avgEntryPriceE30 - _priceE30
          : _priceE30 - _position.avgEntryPriceE30;
      }

      int256 _delta = (_position.positionSizeE30 * int(_priceDeltaE30)) / int(_position.avgEntryPriceE30);

      if (_isLong) {
        _delta = _priceE30 > _position.avgEntryPriceE30 ? _delta : -_delta;
      } else {
        _delta = _priceE30 < _position.avgEntryPriceE30 ? -_delta : _delta;
      }

      // If profit then deduct PnL with collateral factor.
      _delta = _delta > 0 ? (int(IConfigStorage(configStorage).pnlFactor()) * _delta) / 1e18 : _delta;

      // Accumulative current unrealized PnL
      _unrealizedPnlE30 += _delta;

      unchecked {
        i++;
      }
    }

    return _unrealizedPnlE30;
  }

  /// @notice Calculate collateral tokens to value from trader's sub account.
  /// @param _subAccount Trader's address that combined between Primary account and Sub account.
  /// @param _limitPrice Price from limitOrder
  /// @param _assetId assetId to find token
  /// @return _collateralValueE30
  function getCollateralValue(
    address _subAccount,
    uint256 _limitPrice,
    bytes32 _assetId
  ) public view returns (uint256 _collateralValueE30) {
    // Get list of current depositing tokens on trader's account
    address[] memory _traderTokens = IVaultStorage(vaultStorage).getTraderTokens(_subAccount);

    // Loop through list of current depositing tokens
    for (uint256 i; i < _traderTokens.length; ) {
      address _token = _traderTokens[i];
      IConfigStorage.CollateralTokenConfig memory _collateralTokenConfig = IConfigStorage(configStorage)
        .getCollateralTokenConfigs(_token);

      // Get token decimals from ConfigStorage
      uint256 _decimals = _collateralTokenConfig.decimals;

      // Get collateralFactor from ConfigStorage
      uint256 _collateralFactor = _collateralTokenConfig.collateralFactor;

      // Get priceConfidentThreshold from ConfigStorage
      uint256 _priceConfidenceThreshold = IConfigStorage(configStorage)
        .getMarketConfigByToken(_token)
        .priceConfidentThreshold;

      // Get current collateral token balance of trader's account
      uint256 _amount = IVaultStorage(vaultStorage).traderBalances(_subAccount, _token);

      // Get price from oracle
      uint256 _priceE30;

      if (_shouldOverwritePrice(_limitPrice, _token, _assetId)) {
        _priceE30 = _limitPrice;
      } else {
        // @todo - validate price age
        (_priceE30, , ) = IOracleMiddleware(oracle).getLatestPriceWithMarketStatus(
          _token.toBytes32(),
          false, // @note Collateral value always use Min price
          _priceConfidenceThreshold,
          0
        );
      }
      // Calculate accumulative value of collateral tokens
      // collateral value = (collateral amount * price) * collateralFactor
      // collateralFactor 1 ether = 100%
      _collateralValueE30 += (_amount * _priceE30 * _collateralFactor) / (10 ** _decimals * 1e18);

      unchecked {
        i++;
      }
    }

    return _collateralValueE30;
  }

  /// @notice Calculate Initial Margin Requirement from trader's sub account.
  /// @param _subAccount Trader's address that combined between Primary account and Sub account.
  /// @return _imrValueE30 Total imr of trader's account.
  function getIMR(address _subAccount) public view returns (uint256 _imrValueE30) {
    // Get all trader's opening positions
    IPerpStorage.Position[] memory _traderPositions = IPerpStorage(perpStorage).getPositionBySubAccount(_subAccount);

    // Loop through all trader's positions
    for (uint256 i; i < _traderPositions.length; ) {
      IPerpStorage.Position memory _position = _traderPositions[i];

      uint256 _size;
      if (_position.positionSizeE30 < 0) {
        _size = uint(_position.positionSizeE30 * -1);
      } else {
        _size = uint(_position.positionSizeE30);
      }

      // Calculate IMR on position
      _imrValueE30 += calculatePositionIMR(_size, _position.marketIndex);

      unchecked {
        i++;
      }
    }

    return _imrValueE30;
  }

  /// @notice Calculate Maintenance Margin Value from trader's sub account.
  /// @param _subAccount Trader's address that combined between Primary account and Sub account.
  /// @return _mmrValueE30 Total mmr of trader's account
  function getMMR(address _subAccount) public view returns (uint256 _mmrValueE30) {
    // Get all trader's opening positions
    IPerpStorage.Position[] memory _traderPositions = IPerpStorage(perpStorage).getPositionBySubAccount(_subAccount);

    // Loop through all trader's positions
    for (uint256 i; i < _traderPositions.length; ) {
      IPerpStorage.Position memory _position = _traderPositions[i];

      uint256 _size;
      if (_position.positionSizeE30 < 0) {
        _size = uint(_position.positionSizeE30 * -1);
      } else {
        _size = uint(_position.positionSizeE30);
      }
      // Calculate MMR on position
      _mmrValueE30 += calculatePositionMMR(_size, _position.marketIndex);

      unchecked {
        i++;
      }
    }

    return _mmrValueE30;
  }

  /// @notice Calculate for Initial Margin Requirement from position size.
  /// @param _positionSizeE30 Size of position.
  /// @param _marketIndex Market Index from opening position.
  /// @return _imrE30 The IMR amount required on position size, 30 decimals.
  function calculatePositionIMR(uint256 _positionSizeE30, uint256 _marketIndex) public view returns (uint256 _imrE30) {
    // Get market config according to position
    IConfigStorage.MarketConfig memory _marketConfig = IConfigStorage(configStorage).getMarketConfigByIndex(
      _marketIndex
    );

    _imrE30 = (_positionSizeE30 * _marketConfig.initialMarginFraction) / 1e18;
    return _imrE30;
  }

  /// @notice Calculate for Maintenance Margin Requirement from position size.
  /// @param _positionSizeE30 Size of position.
  /// @param _marketIndex Market Index from opening position.
  /// @return _mmrE30 The MMR amount required on position size, 30 decimals.
  function calculatePositionMMR(uint256 _positionSizeE30, uint256 _marketIndex) public view returns (uint256 _mmrE30) {
    // Get market config according to position
    IConfigStorage.MarketConfig memory _marketConfig = IConfigStorage(configStorage).getMarketConfigByIndex(
      _marketIndex
    );

    _mmrE30 = (_positionSizeE30 * _marketConfig.maintenanceMarginFraction) / 1e18;
    return _mmrE30;
  }

  /// @notice This function returns the amount of free collateral available to a given sub-account
  /// @param _subAccount The address of the sub-account
  /// @param _limitPrice Price from limitOrder
  /// @param _assetId AssetId of Market
  /// @return _freeCollateral The amount of free collateral available to the sub-account
  function getFreeCollateral(
    address _subAccount,
    uint256 _limitPrice,
    bytes32 _assetId
  ) public view returns (uint256 _freeCollateral) {
    int256 equity = getEquity(_subAccount, _limitPrice, _assetId);
    uint256 imr = getIMR(_subAccount);

    if (equity < 0) return 0;
    _freeCollateral = uint256(equity) - imr;
    return _freeCollateral;
  }

  /// @notice To check Price should be overwrite
  /// @param _limitPrice LimitPrice
  /// @param _token Token addresss
  /// @param _assetId Market assetId
  /// @return _shouldOverwrite should overwrite to LimitPrice
  function _shouldOverwritePrice(
    uint256 _limitPrice,
    address _token,
    bytes32 _assetId
  ) internal view returns (bool _shouldOverwrite) {
    return (_limitPrice != 0 &&
      IOracleMiddleware(IConfigStorage(configStorage).oracle()).isSameAssetIdOnPyth(_token.toBytes32(), _assetId));
  }
}<|MERGE_RESOLUTION|>--- conflicted
+++ resolved
@@ -91,13 +91,9 @@
   function _getPLPValueE30(bool _isMaxPrice, uint256 _limitPrice, bytes32 _assetId) internal view returns (uint256) {
     uint256 assetValue = 0;
 
-<<<<<<< HEAD
     bytes32[] memory _plpAssetIds = IConfigStorage(configStorage).getPlpAssetIds();
 
     for (uint256 i = 0; i < _plpAssetIds.length; ) {
-=======
-    while (_plpUnderlyingToken != IConfigStorage(configStorage).ITERABLE_ADDRESS_LIST_END()) {
->>>>>>> 2e9b9e25
       uint256 priceE30;
 
       IConfigStorage.AssetConfig memory _assetConfig = IConfigStorage(configStorage).getAssetConfigs(_plpAssetIds[i]);
