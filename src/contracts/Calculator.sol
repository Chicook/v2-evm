--- conflicted
+++ resolved
@@ -1161,48 +1161,7 @@
     return uint256(x >= 0 ? x : -x);
   }
 
-<<<<<<< HEAD
-  function getGlobalMarketPnl(uint256 marketIndex, bool isLong) external view returns (int256) {
-    // SLOAD
-    ConfigStorage _configStorage = ConfigStorage(configStorage);
-    PerpStorage _perpStorage = PerpStorage(perpStorage);
-    OracleMiddleware _oracle = OracleMiddleware(oracle);
-    ConfigStorage.MarketConfig memory _marketConfig = _configStorage.getMarketConfigByIndex(marketIndex);
-    PerpStorage.Market memory _market = _perpStorage.getMarketByIndex(marketIndex);
-
-    int256 _pnlLongE30 = 0;
-    int256 _pnlShortE30 = 0;
-    (uint256 priceE30, ) = _oracle.unsafeGetLatestPrice(_marketConfig.assetId, false);
-
-    if (isLong) {
-      return
-        _getGlobalMarketPnl(
-          priceE30,
-          (int(_market.longPositionSize) - int(_market.shortPositionSize)),
-          _marketConfig.fundingRate.maxSkewScaleUSD,
-          int(_market.longAccumSE),
-          _market.longAccumS2E,
-          _market.longPositionSize,
-          true
-        );
-    } else {
-      return
-        _getGlobalMarketPnl(
-          priceE30,
-          (int(_market.longPositionSize) - int(_market.shortPositionSize)),
-          _marketConfig.fundingRate.maxSkewScaleUSD,
-          int(_market.shortAccumSE),
-          _market.shortAccumS2E,
-          _market.shortPositionSize,
-          false
-        );
-    }
-  }
-
-  function _getGlobalMarketPnl(
-=======
   function getGlobalMarketPnl(
->>>>>>> 5a823117
     uint256 price,
     int256 skew,
     uint256 maxSkew,
