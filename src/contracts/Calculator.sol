// SPDX-License-Identifier: MIT
pragma solidity 0.8.18;

// base
import { OwnableUpgradeable } from "@openzeppelin-upgradeable/contracts/access/OwnableUpgradeable.sol";
import { SafeCastUpgradeable } from "@openzeppelin-upgradeable/contracts/utils/math/SafeCastUpgradeable.sol";

// contracts
import { OracleMiddleware } from "@hmx/oracles/OracleMiddleware.sol";
import { ConfigStorage } from "@hmx/storages/ConfigStorage.sol";
import { VaultStorage } from "@hmx/storages/VaultStorage.sol";
import { PerpStorage } from "@hmx/storages/PerpStorage.sol";
import { FullMath } from "@hmx/libraries/FullMath.sol";
import { HMXLib } from "@hmx/libraries/HMXLib.sol";

// Interfaces
import { ICalculator } from "@hmx/contracts/interfaces/ICalculator.sol";
import { IConfigStorage } from "@hmx/storages/interfaces/IConfigStorage.sol";

contract Calculator is OwnableUpgradeable, ICalculator {
  using SafeCastUpgradeable for int256;
  using SafeCastUpgradeable for uint256;
  using FullMath for uint256;

  uint32 internal constant BPS = 1e4;
  uint64 internal constant ETH_PRECISION = 1e18;
  uint64 internal constant RATE_PRECISION = 1e18;

  /**
   * Events
   */
  event LogSetOracle(address indexed oldOracle, address indexed newOracle);
  event LogSetVaultStorage(address indexed oldVaultStorage, address indexed vaultStorage);
  event LogSetConfigStorage(address indexed oldConfigStorage, address indexed configStorage);
  event LogSetPerpStorage(address indexed oldPerpStorage, address indexed perpStorage);

  /**
   * States
   */
  address public oracle;
  address public vaultStorage;
  address public configStorage;
  address public perpStorage;

  function initialize(
    address _oracle,
    address _vaultStorage,
    address _perpStorage,
    address _configStorage
  ) external initializer {
    OwnableUpgradeable.__Ownable_init();

    if (
      _oracle == address(0) || _vaultStorage == address(0) || _perpStorage == address(0) || _configStorage == address(0)
    ) revert ICalculator_InvalidAddress();

    // Sanity check
    PerpStorage(_perpStorage).getGlobalState();
    VaultStorage(_vaultStorage).hlpLiquidityDebtUSDE30();
    ConfigStorage(_configStorage).getLiquidityConfig();

    oracle = _oracle;
    vaultStorage = _vaultStorage;
    configStorage = _configStorage;
    perpStorage = _perpStorage;
  }

  /// @notice getAUME30
  /// @param _isMaxPrice Use Max or Min Price
  /// @return HLP Value in E30 format
  function getAUME30(bool _isMaxPrice) external view returns (uint256) {
    // SLOAD
    VaultStorage _vaultStorage = VaultStorage(vaultStorage);

    // hlpAUM = value of all asset + pnlShort + pnlLong + pendingBorrowingFee
    uint256 pendingBorrowingFeeE30 = _getPendingBorrowingFeeE30();
    uint256 borrowingFeeDebt = _vaultStorage.globalBorrowingFeeDebt();
    int256 pnlE30 = _getGlobalPNLE30();

    uint256 lossDebt = _vaultStorage.globalLossDebt();
    uint256 aum = _getHLPValueE30(_isMaxPrice) + pendingBorrowingFeeE30 + borrowingFeeDebt + lossDebt;

    if (pnlE30 < 0) {
      uint256 _pnl = uint256(-pnlE30);
      if (aum < _pnl) return 0;
      aum -= _pnl;
    } else {
      aum += uint256(pnlE30);
    }

    return aum;
  }

  function getGlobalPNLE30() external view returns (int256) {
    return _getGlobalPNLE30();
  }

  /// @notice getPendingBorrowingFeeE30 This function calculates the total pending borrowing fee from all asset classes.
  /// @return total pending borrowing fee in e30 format
  function getPendingBorrowingFeeE30() external view returns (uint256) {
    return _getPendingBorrowingFeeE30();
  }

  /// @notice _getPendingBorrowingFeeE30 This function calculates the total pending borrowing fee from all asset classes.
  /// @return total pending borrowing fee in e30 format
  function _getPendingBorrowingFeeE30() internal view returns (uint256) {
    // SLOAD
    PerpStorage _perpStorage = PerpStorage(perpStorage);
    uint256 _len = ConfigStorage(configStorage).getAssetClassConfigsLength();

    // Get the HLP TVL.
    uint256 _hlpTVL = _getHLPValueE30(false);
    uint256 _pendingBorrowingFee; // sum from each asset class
    for (uint256 i; i < _len; ) {
      PerpStorage.AssetClass memory _assetClassState = _perpStorage.getAssetClassByIndex(i);

      uint256 _borrowingFeeE30 = (_getNextBorrowingRate(uint8(i), _hlpTVL) * _assetClassState.reserveValueE30) /
        RATE_PRECISION;

      // Formula:
      // pendingBorrowingFee = (sumBorrowingFeeE30 - sumSettledBorrowingFeeE30) + latestBorrowingFee
      _pendingBorrowingFee +=
        (_assetClassState.sumBorrowingFeeE30 - _assetClassState.sumSettledBorrowingFeeE30) +
        _borrowingFeeE30;

      unchecked {
        ++i;
      }
    }

    return _pendingBorrowingFee;
  }

  /// @notice GetHLPValue in E30
  /// @param _isMaxPrice Use Max or Min Price
  /// @return HLP Value
  function getHLPValueE30(bool _isMaxPrice) external view returns (uint256) {
    return _getHLPValueE30(_isMaxPrice);
  }

  /// @notice GetHLPValue in E30
  /// @param _isMaxPrice Use Max or Min Price
  /// @return HLP Value
  function _getHLPValueE30(bool _isMaxPrice) internal view returns (uint256) {
    ConfigStorage _configStorage = ConfigStorage(configStorage);

    bytes32[] memory _hlpAssetIds = _configStorage.getPlpAssetIds();
    uint256 assetValue = 0;
    uint256 _len = _hlpAssetIds.length;

    for (uint256 i = 0; i < _len; ) {
      uint256 value = _getHLPUnderlyingAssetValueE30(_hlpAssetIds[i], _configStorage, _isMaxPrice);
      unchecked {
        assetValue += value;
        ++i;
      }
    }

    return assetValue;
  }

  /// @notice Get HLP underlying asset value in E30
  /// @param _underlyingAssetId the underlying asset id, the one we want to find the value
  /// @param _configStorage config storage
  /// @param _isMaxPrice Use Max or Min Price
  /// @return HLP Value
  function _getHLPUnderlyingAssetValueE30(
    bytes32 _underlyingAssetId,
    ConfigStorage _configStorage,
    bool _isMaxPrice
  ) internal view returns (uint256) {
    ConfigStorage.AssetConfig memory _assetConfig = _configStorage.getAssetConfig(_underlyingAssetId);

    (uint256 _priceE30, ) = OracleMiddleware(oracle).unsafeGetLatestPrice(_underlyingAssetId, _isMaxPrice);
    uint256 value = (VaultStorage(vaultStorage).hlpLiquidity(_assetConfig.tokenAddress) * _priceE30) /
      (10 ** _assetConfig.decimals);

    return value;
  }

  /// @notice getHLPPrice in e18 format
  /// @param _aum aum in HLP
  /// @param _hlpSupply Total Supply of HLP token
  /// @return HLP Price in e18
  function getHLPPrice(uint256 _aum, uint256 _hlpSupply) external pure returns (uint256) {
    if (_hlpSupply == 0) return 0;
    return _aum / _hlpSupply;
  }

  /// @dev Computes the global market PnL in E30 format by iterating through all the markets.
  /// @return The total PnL in E30 format, which is the sum of long and short positions' PnLs.
  function _getGlobalPNLE30() internal view returns (int256) {
    // SLOAD
    ConfigStorage _configStorage = ConfigStorage(configStorage);
    PerpStorage _perpStorage = PerpStorage(perpStorage);
    OracleMiddleware _oracle = OracleMiddleware(oracle);

    int256 totalPnlLong = 0;
    int256 totalPnlShort = 0;
    uint256 _len = _configStorage.getMarketConfigsLength();

    for (uint256 i = 0; i < _len; ) {
      ConfigStorage.MarketConfig memory _marketConfig = _configStorage.getMarketConfigByIndex(i);
      PerpStorage.Market memory _market = _perpStorage.getMarketByIndex(i);

      int256 _pnlLongE30 = 0;
      int256 _pnlShortE30 = 0;
      (uint256 priceE30, ) = _oracle.unsafeGetLatestPrice(_marketConfig.assetId, false);

      if (_market.longPositionSize > 0) {
        _pnlLongE30 = getGlobalMarketPnl(
          priceE30,
          (int(_market.longPositionSize) - int(_market.shortPositionSize)),
          _marketConfig.fundingRate.maxSkewScaleUSD,
          int(_market.longAccumSE),
          _market.longAccumS2E,
          _market.longPositionSize,
          true
        );
      }
      if (_market.shortPositionSize > 0) {
        _pnlShortE30 = getGlobalMarketPnl(
          priceE30,
          (int(_market.longPositionSize) - int(_market.shortPositionSize)),
          _marketConfig.fundingRate.maxSkewScaleUSD,
          int(_market.shortAccumSE),
          _market.shortAccumS2E,
          _market.shortPositionSize,
          false
        );
      }

      {
        unchecked {
          ++i;
          totalPnlLong += _pnlLongE30;
          totalPnlShort += _pnlShortE30;
        }
      }
    }

    return totalPnlLong + totalPnlShort;
  }

  /// @notice getMintAmount in e18 format
  /// @param _aumE30 aum in HLP E30
  /// @param _totalSupply HLP total supply
  /// @param _value value in USD e30
  /// @return mintAmount in e18 format
  function getMintAmount(uint256 _aumE30, uint256 _totalSupply, uint256 _value) external pure returns (uint256) {
    return _aumE30 == 0 ? _value / 1e12 : (_value * _totalSupply) / _aumE30;
  }

  function convertTokenDecimals(
    uint256 fromTokenDecimals,
    uint256 toTokenDecimals,
    uint256 amount
  ) external pure returns (uint256) {
    return (amount * 10 ** toTokenDecimals) / 10 ** fromTokenDecimals;
  }

  function getAddLiquidityFeeBPS(
    address _token,
    uint256 _tokenValueE30,
    ConfigStorage _configStorage
  ) external view returns (uint32) {
    if (!_configStorage.getLiquidityConfig().dynamicFeeEnabled) {
      return _configStorage.getLiquidityConfig().depositFeeRateBPS;
    }

    return
      _getFeeBPS(
        _tokenValueE30,
        _getHLPUnderlyingAssetValueE30(_configStorage.tokenAssetIds(_token), _configStorage, false),
        _getHLPValueE30(false),
        _configStorage.getLiquidityConfig(),
        _configStorage.getAssetPlpTokenConfigByToken(_token),
        LiquidityDirection.ADD
      );
  }

  function getRemoveLiquidityFeeBPS(
    address _token,
    uint256 _tokenValueE30,
    ConfigStorage _configStorage
  ) external view returns (uint32) {
    if (!_configStorage.getLiquidityConfig().dynamicFeeEnabled) {
      return _configStorage.getLiquidityConfig().withdrawFeeRateBPS;
    }

    return
      _getFeeBPS(
        _tokenValueE30,
        _getHLPUnderlyingAssetValueE30(_configStorage.tokenAssetIds(_token), _configStorage, true),
        _getHLPValueE30(true),
        _configStorage.getLiquidityConfig(),
        _configStorage.getAssetPlpTokenConfigByToken(_token),
        LiquidityDirection.REMOVE
      );
  }

  function _getFeeBPS(
    uint256 _value, //e30
    uint256 _liquidityUSD, //e30
    uint256 _totalLiquidityUSD, //e30
    ConfigStorage.LiquidityConfig memory _liquidityConfig,
    ConfigStorage.HLPTokenConfig memory _hlpTokenConfig,
    LiquidityDirection direction
  ) internal view returns (uint32) {
    uint32 _feeBPS = direction == LiquidityDirection.ADD
      ? _liquidityConfig.depositFeeRateBPS
      : _liquidityConfig.withdrawFeeRateBPS;
    uint32 _taxBPS = _liquidityConfig.taxFeeRateBPS;
    uint256 _totalTokenWeight = _liquidityConfig.hlpTotalTokenWeight;

    uint256 startValue = _liquidityUSD;
    uint256 nextValue = startValue + _value;
    if (direction == LiquidityDirection.REMOVE) nextValue = _value > startValue ? 0 : startValue - _value;

    uint256 targetValue = _getTargetValue(_totalLiquidityUSD, _hlpTokenConfig.targetWeight, _totalTokenWeight);

    if (targetValue == 0) return _feeBPS;

    uint256 startTargetDiff = startValue > targetValue ? startValue - targetValue : targetValue - startValue;
    uint256 nextTargetDiff = nextValue > targetValue ? nextValue - targetValue : targetValue - nextValue;

    // nextValue moves closer to the targetValue -> positive case;
    // Should apply rebate.
    if (nextTargetDiff < startTargetDiff) {
      uint32 rebateBPS = uint32((_taxBPS * startTargetDiff) / targetValue);
      return rebateBPS > _feeBPS ? 0 : _feeBPS - rebateBPS;
    }

    // _nextWeight represented 18 precision
    uint256 _nextWeight = (nextValue * ETH_PRECISION) / (_totalLiquidityUSD + _value);
    uint256 withdrawalWeightDiff = _hlpTokenConfig.targetWeight > _hlpTokenConfig.maxWeightDiff
      ? _hlpTokenConfig.targetWeight - _hlpTokenConfig.maxWeightDiff
      : 0;
    if (
      _nextWeight > _hlpTokenConfig.targetWeight + _hlpTokenConfig.maxWeightDiff || _nextWeight < withdrawalWeightDiff
    ) {
      revert ICalculator_PoolImbalance();
    }

    // If not then -> negative impact to the pool.
    // Should apply tax.
    uint256 midDiff = (startTargetDiff + nextTargetDiff) / 2;
    if (midDiff > targetValue) {
      midDiff = targetValue;
    }
    _taxBPS = uint32((_taxBPS * midDiff) / targetValue);

    return uint32(_feeBPS + _taxBPS);
  }

  /// @notice get settlement fee rate
  /// @param _token - token
  /// @param _liquidityUsdDelta - withdrawal amount
  /// @return _settlementFeeRate in e18 format
  function getSettlementFeeRate(
    address _token,
    uint256 _liquidityUsdDelta
  ) external view returns (uint256 _settlementFeeRate) {
    // SLOAD
    ConfigStorage _configStorage = ConfigStorage(configStorage);

    // usd debt
    uint256 _tokenLiquidityUsd = _getHLPUnderlyingAssetValueE30(
      _configStorage.tokenAssetIds(_token),
      _configStorage,
      false
    );
    if (_tokenLiquidityUsd == 0) return 0;

    // total usd debt

    uint256 _totalLiquidityUsd = _getHLPValueE30(false);
    ConfigStorage.LiquidityConfig memory _liquidityConfig = _configStorage.getLiquidityConfig();

    // target value = total usd debt * target weight ratio (targe weigh / total weight);

    uint256 _targetUsd = (_totalLiquidityUsd * _configStorage.getAssetPlpTokenConfigByToken(_token).targetWeight) /
      _liquidityConfig.hlpTotalTokenWeight;

    if (_targetUsd == 0) return 0;

    // next value
    uint256 _nextUsd = _tokenLiquidityUsd - _liquidityUsdDelta;

    // current target diff
    uint256 _currentTargetDiff;
    uint256 _nextTargetDiff;
    unchecked {
      _currentTargetDiff = _tokenLiquidityUsd > _targetUsd
        ? _tokenLiquidityUsd - _targetUsd
        : _targetUsd - _tokenLiquidityUsd;
      // next target diff
      _nextTargetDiff = _nextUsd > _targetUsd ? _nextUsd - _targetUsd : _targetUsd - _nextUsd;
    }

    if (_nextTargetDiff < _currentTargetDiff) return 0;

    // settlement fee rate = (next target diff + current target diff / 2) * base tax fee / target usd
    return
      (((_nextTargetDiff + _currentTargetDiff) / 2) * _liquidityConfig.taxFeeRateBPS * ETH_PRECISION) /
      _targetUsd /
      BPS;
  }

  /// @notice Get target value of a token in HLP according to its target weight
  /// @param totalLiquidityUSD total liquidity USD of the whole HLP
  /// @param tokenWeight the token weight of this token
  /// @param totalTokenWeight the total token weight of HLP
  function _getTargetValue(
    uint256 totalLiquidityUSD, //e30
    uint256 tokenWeight, //e18
    uint256 totalTokenWeight // 1e18
  ) internal pure returns (uint256) {
    if (totalLiquidityUSD == 0) return 0;

    return (totalLiquidityUSD * tokenWeight) / totalTokenWeight;
  }

  /**
   * Setter functions
   */

  /// @notice Set new Oracle contract address.
  /// @param _oracle New Oracle contract address.
  function setOracle(address _oracle) external onlyOwner {
    if (_oracle == address(0)) revert ICalculator_InvalidAddress();
    OracleMiddleware(_oracle).isUpdater(address(this));
    emit LogSetOracle(oracle, _oracle);
    oracle = _oracle;
  }

  /// @notice Set new VaultStorage contract address.
  /// @param _vaultStorage New VaultStorage contract address.
  function setVaultStorage(address _vaultStorage) external onlyOwner {
    if (_vaultStorage == address(0)) revert ICalculator_InvalidAddress();
    VaultStorage(_vaultStorage).hlpLiquidityDebtUSDE30();
    emit LogSetVaultStorage(vaultStorage, _vaultStorage);
    vaultStorage = _vaultStorage;
  }

  /// @notice Set new ConfigStorage contract address.
  /// @param _configStorage New ConfigStorage contract address.
  function setConfigStorage(address _configStorage) external onlyOwner {
    if (_configStorage == address(0)) revert ICalculator_InvalidAddress();
    ConfigStorage(_configStorage).getLiquidityConfig();
    emit LogSetConfigStorage(configStorage, _configStorage);
    configStorage = _configStorage;
  }

  /// @notice Set new PerpStorage contract address.
  /// @param _perpStorage New PerpStorage contract address.
  function setPerpStorage(address _perpStorage) external onlyOwner {
    if (_perpStorage == address(0)) revert ICalculator_InvalidAddress();
    PerpStorage(_perpStorage).getGlobalState();
    emit LogSetPerpStorage(perpStorage, _perpStorage);
    perpStorage = _perpStorage;
  }

  /// @notice Calculate for value on trader's account including Equity, IMR and MMR.
  /// @dev Equity = Sum(collateral tokens' Values) + Sum(unrealized PnL) - Unrealized Borrowing Fee - Unrealized Funding Fee
  /// @param _subAccount Trader account's address.
  /// @param _limitPriceE30 Price to be overwritten to a specified asset
  /// @param _limitAssetId Asset to be overwritten by _limitPriceE30
  /// @return _equityValueE30 Total equity of trader's account.
  function getEquity(
    address _subAccount,
    uint256 _limitPriceE30,
    bytes32 _limitAssetId
  ) external view returns (int256 _equityValueE30) {
    return _getEquity(_subAccount, _limitPriceE30, _limitAssetId, new bytes32[](0), new uint256[](0));
  }

  /// @notice Calculate equity value of a given account. Same as above but allow injected price.
  /// @dev This function is supposed to be used in view function only.
  /// @param _subAccount Trader's account address
  /// @param _injectedAssetIds AssetIds to be used for price ref.
  /// @param _injectedPrices Prices to be used for calculate equity
  function getEquityWithInjectedPrices(
    address _subAccount,
    bytes32[] memory _injectedAssetIds,
    uint256[] memory _injectedPrices
  ) external view returns (int256 _equityValueE30) {
    if (_injectedAssetIds.length != _injectedPrices.length) revert ICalculator_InvalidArray();
    return _getEquity(_subAccount, 0, 0, _injectedAssetIds, _injectedPrices);
  }

  /// @notice Perform the actual equity calculation.
  /// @param _subAccount The trader's account addresss to be calculate.
  /// @param _limitPriceE30 Price to be overwritten for a specific assetId.
  /// @param _limitAssetId Asset Id that its price will need to be overwritten.
  /// @param _injectedAssetIds AssetIds to be used for price ref.
  /// @param _injectedPrices Prices to be used for calculate equity
  function _getEquity(
    address _subAccount,
    uint256 _limitPriceE30,
    bytes32 _limitAssetId,
    bytes32[] memory _injectedAssetIds,
    uint256[] memory _injectedPrices
  ) internal view returns (int256 _equityValueE30) {
    VaultStorage _vaultStorage = VaultStorage(vaultStorage);

    // Calculate collateral tokens' value on trader's sub account
    uint256 _collateralValueE30 = _getCollateralValue(
      _subAccount,
      _limitPriceE30,
      _limitAssetId,
      _injectedAssetIds,
      _injectedPrices
    );

    // Calculate unrealized PnL and unrealized fee
    (int256 _unrealizedPnlValueE30, int256 _unrealizedFeeValueE30) = _getUnrealizedPnlAndFee(
      _subAccount,
      _limitPriceE30,
      _limitAssetId,
      _injectedAssetIds,
      _injectedPrices
    );

    // Calculate equity
    _equityValueE30 += int256(_collateralValueE30);
    _equityValueE30 += _unrealizedPnlValueE30;
    _equityValueE30 -= _unrealizedFeeValueE30;

    _equityValueE30 -= int256(_vaultStorage.tradingFeeDebt(_subAccount));
    _equityValueE30 -= int256(_vaultStorage.borrowingFeeDebt(_subAccount));
    _equityValueE30 -= int256(_vaultStorage.fundingFeeDebt(_subAccount));
    _equityValueE30 -= int256(_vaultStorage.lossDebt(_subAccount));

    return _equityValueE30;
  }

  struct GetUnrealizedPnlAndFee {
    ConfigStorage configStorage;
    PerpStorage perpStorage;
    OracleMiddleware oracle;
    PerpStorage.Position position;
    uint256 absSize;
    bool isLong;
    uint256 priceE30;
    bool isProfit;
    uint256 delta;
  }

  struct GetCollateralValue {
    VaultStorage vaultStorage;
    ConfigStorage configStorage;
    OracleMiddleware oracle;
    uint256 decimals;
    uint256 amount;
    uint256 priceE30;
    bytes32 tokenAssetId;
    uint32 collateralFactorBPS;
    address[] traderTokens;
  }

  /// @notice Calculate unrealized PnL from trader's sub account.
  /// @dev This unrealized pnl deducted by collateral factor.
  /// @param _subAccount Trader's address that combined between Primary account and Sub account.
  /// @param _limitPriceE30 Price to be overwritten to a specified asset
  /// @param _limitAssetId Asset to be overwritten by _limitPriceE30
  /// @return _unrealizedPnlE30 PnL value after deducted by collateral factor.
  function getUnrealizedPnlAndFee(
    address _subAccount,
    uint256 _limitPriceE30,
    bytes32 _limitAssetId
  ) external view returns (int256 _unrealizedPnlE30, int256 _unrealizedFeeE30) {
    return _getUnrealizedPnlAndFee(_subAccount, _limitPriceE30, _limitAssetId, new bytes32[](0), new uint256[](0));
  }

  function _getUnrealizedPnlAndFee(
    address _subAccount,
    uint256 _limitPriceE30,
    bytes32 _limitAssetId,
    bytes32[] memory _injectedAssetIds,
    uint256[] memory _injectedPrices
  ) internal view returns (int256 _unrealizedPnlE30, int256 _unrealizedFeeE30) {
    GetUnrealizedPnlAndFee memory _var;
    // SLOADs
    _var.configStorage = ConfigStorage(configStorage);
    _var.perpStorage = PerpStorage(perpStorage);
    _var.oracle = OracleMiddleware(oracle);

    // Get all trader's opening positions
    PerpStorage.Position[] memory _positions = _var.perpStorage.getPositionBySubAccount(_subAccount);

    ConfigStorage.MarketConfig memory _marketConfig;
    PerpStorage.Market memory _market;
    uint256 pnlFactorBps = _var.configStorage.pnlFactorBPS();
    uint256 liquidationFee = _var.configStorage.getLiquidationConfig().liquidationFeeUSDE30;

    uint256 _len = _positions.length;
    // Loop through all trader's positions
    for (uint256 i; i < _len; ) {
      _var.position = _positions[i];
      _var.absSize = HMXLib.abs(_var.position.positionSizeE30);
      _var.isLong = _var.position.positionSizeE30 > 0;

      // Get market config according to opening position
      _marketConfig = _var.configStorage.getMarketConfigByIndex(_var.position.marketIndex);
      _market = _var.perpStorage.getMarketByIndex(_var.position.marketIndex);

      if (_injectedAssetIds.length > 0) {
        _var.priceE30 = _getPriceFromInjectedData(_marketConfig.assetId, _injectedAssetIds, _injectedPrices);
        (_var.priceE30, ) = _var.oracle.unsafeGetLatestAdaptivePrice(
          _marketConfig.assetId,
          !_var.isLong, // if current position is SHORT position, then we use max price
          (int(_market.longPositionSize) - int(_market.shortPositionSize)),
          -_var.position.positionSizeE30,
          _marketConfig.fundingRate.maxSkewScaleUSD,
          _var.priceE30
        );

        if (_var.priceE30 == 0) revert ICalculator_InvalidPrice();
      } else {
        // Check to overwrite price
        if (_limitAssetId == _marketConfig.assetId && _limitPriceE30 != 0) {
          _var.priceE30 = _limitPriceE30;
        } else {
          (_var.priceE30, ) = _var.oracle.getLatestAdaptivePrice(
            _marketConfig.assetId,
            !_var.isLong, // if current position is SHORT position, then we use max price
            (int(_market.longPositionSize) - int(_market.shortPositionSize)),
            -_var.position.positionSizeE30,
            _marketConfig.fundingRate.maxSkewScaleUSD,
            0
          );
        }
      }

      {
        // Calculate pnl
        (_var.isProfit, _var.delta) = _getDelta(
          _var.absSize,
          _var.isLong,
          _var.priceE30,
          _var.position.avgEntryPriceE30,
          _var.position.lastIncreaseTimestamp
        );

        if (_var.isProfit) {
          if (_var.delta >= _var.position.reserveValueE30) {
            _var.delta = _var.position.reserveValueE30;
          }
          _unrealizedPnlE30 += int256((pnlFactorBps * _var.delta) / BPS);
        } else {
          _unrealizedPnlE30 -= int256(_var.delta);
        }
      }

      {
        {
          // Calculate borrowing fee
          uint256 _hlpTVL = _getHLPValueE30(false);
          PerpStorage.AssetClass memory _assetClass = _var.perpStorage.getAssetClassByIndex(_marketConfig.assetClass);
          uint256 _nextBorrowingRate = _getNextBorrowingRate(_marketConfig.assetClass, _hlpTVL);
          _unrealizedFeeE30 += int256(
            _getBorrowingFee(
              _var.position.reserveValueE30,
              _assetClass.sumBorrowingRate + _nextBorrowingRate,
              _var.position.entryBorrowingRate
            )
          );
        }
        {
          // Calculate funding fee
          int256 proportionalElapsedInDay = int256(proportionalElapsedInDay(_var.position.marketIndex));
          int256 nextFundingRate = _market.currentFundingRate +
            ((_getFundingRateVelocity(_var.position.marketIndex) * proportionalElapsedInDay) / 1e18);
          int256 lastFundingAccrued = _market.fundingAccrued;
          int256 currentFundingAccrued = _market.fundingAccrued +
            ((_market.currentFundingRate + nextFundingRate) * proportionalElapsedInDay) /
            2 /
            1e18;
          _unrealizedFeeE30 += getFundingFee(_var.isLong, _var.absSize, currentFundingAccrued, lastFundingAccrued);
        }
        // Calculate trading fee
        _unrealizedFeeE30 += int256(_getTradingFee(_var.absSize, _marketConfig.decreasePositionFeeRateBPS));
      }

      unchecked {
        ++i;
      }
    }

    if (_len != 0) {
      // Calculate liquidation fee
      _unrealizedFeeE30 += int256(liquidationFee);
    }

    return (_unrealizedPnlE30, _unrealizedFeeE30);
  }

  /// @notice Calculate collateral tokens to value from trader's sub account.
  /// @param _subAccount Trader's address that combined between Primary account and Sub account.
  /// @param _limitPriceE30 Price to be overwritten to a specified asset
  /// @param _limitAssetId Asset to be overwritten by _limitPriceE30
  /// @return _collateralValueE30
  function getCollateralValue(
    address _subAccount,
    uint256 _limitPriceE30,
    bytes32 _limitAssetId
  ) external view returns (uint256 _collateralValueE30) {
    return _getCollateralValue(_subAccount, _limitPriceE30, _limitAssetId, new bytes32[](0), new uint256[](0));
  }

  function _getCollateralValue(
    address _subAccount,
    uint256 _limitPriceE30,
    bytes32 _limitAssetId,
    bytes32[] memory _injectedAssetIds,
    uint256[] memory _injectedPrices
  ) internal view returns (uint256 _collateralValueE30) {
    GetCollateralValue memory _var;

    // SLOADs
    _var.vaultStorage = VaultStorage(vaultStorage);
    _var.configStorage = ConfigStorage(configStorage);
    _var.oracle = OracleMiddleware(oracle);

    // Get list of current depositing tokens on trader's account
    _var.traderTokens = _var.vaultStorage.getTraderTokens(_subAccount);

    // Loop through list of current depositing tokens
    uint256 traderTokenLen = _var.traderTokens.length;
    for (uint256 i; i < traderTokenLen; ) {
      address _token = _var.traderTokens[i];
      ConfigStorage.CollateralTokenConfig memory _collateralTokenConfig = _var.configStorage.getCollateralTokenConfigs(
        _token
      );

      // Get token decimals from ConfigStorage
      _var.decimals = _var.configStorage.getAssetConfigByToken(_token).decimals;

      // Get collateralFactor from ConfigStorage
      _var.collateralFactorBPS = _collateralTokenConfig.collateralFactorBPS;

      // Get current collateral token balance of trader's account
      _var.amount = _var.vaultStorage.traderBalances(_subAccount, _token);

      // Get price from oracle
      _var.tokenAssetId = _var.configStorage.tokenAssetIds(_token);

      if (_injectedAssetIds.length > 0) {
        _var.priceE30 = _getPriceFromInjectedData(_var.tokenAssetId, _injectedAssetIds, _injectedPrices);
        if (_var.priceE30 == 0) revert ICalculator_InvalidPrice();
      } else {
        // Get token asset id from ConfigStorage
        if (_var.tokenAssetId == _limitAssetId && _limitPriceE30 != 0) {
          _var.priceE30 = _limitPriceE30;
        } else {
          (_var.priceE30, ) = _var.oracle.getLatestPrice(
            _var.tokenAssetId,
            false // @note Collateral value always use Min price
          );
        }
      }
      // Calculate accumulative value of collateral tokens
      // collateral value = (collateral amount * price) * collateralFactorBPS
      // collateralFactor 1e4 = 100%
      _collateralValueE30 += (_var.amount * _var.priceE30 * _var.collateralFactorBPS) / ((10 ** _var.decimals) * BPS);

      unchecked {
        ++i;
      }
    }

    return _collateralValueE30;
  }

  /// @notice Calculate Initial Margin Requirement from trader's sub account.
  /// @param _subAccount Trader's address that combined between Primary account and Sub account.
  /// @return _imrValueE30 Total imr of trader's account.
  function getIMR(address _subAccount) external view returns (uint256 _imrValueE30) {
    return _getIMR(_subAccount);
  }

  function _getIMR(address _subAccount) internal view returns (uint256 _imrValueE30) {
    // Get all trader's opening positions
    PerpStorage.Position[] memory _traderPositions = PerpStorage(perpStorage).getPositionBySubAccount(_subAccount);
    ConfigStorage _configStorage = ConfigStorage(configStorage);

    // Loop through all trader's positions
    uint256 len = _traderPositions.length;
    for (uint256 i; i < len; ) {
      PerpStorage.Position memory _position = _traderPositions[i];

      uint256 _size;
      if (_position.positionSizeE30 < 0) {
        _size = uint(_position.positionSizeE30 * -1);
      } else {
        _size = uint(_position.positionSizeE30);
      }

      // Calculate IMR on position
      _imrValueE30 += _calculatePositionIMR(_size, _position.marketIndex, _configStorage);

      unchecked {
        ++i;
      }
    }

    return _imrValueE30;
  }

  /// @notice Calculate Maintenance Margin Value from trader's sub account.
  /// @param _subAccount Trader's address that combined between Primary account and Sub account.
  /// @return _mmrValueE30 Total mmr of trader's account
  function getMMR(address _subAccount) external view returns (uint256 _mmrValueE30) {
    return _getMMR(_subAccount);
  }

  function _getMMR(address _subAccount) internal view returns (uint256 _mmrValueE30) {
    // Get all trader's opening positions
    PerpStorage.Position[] memory _traderPositions = PerpStorage(perpStorage).getPositionBySubAccount(_subAccount);
    ConfigStorage _configStorage = ConfigStorage(configStorage);

    // Loop through all trader's positions
    for (uint256 i; i < _traderPositions.length; ) {
      PerpStorage.Position memory _position = _traderPositions[i];

      uint256 _size;
      if (_position.positionSizeE30 < 0) {
        _size = uint(_position.positionSizeE30 * -1);
      } else {
        _size = uint(_position.positionSizeE30);
      }

      // Calculate MMR on position
      _mmrValueE30 += _calculatePositionMMR(_size, _position.marketIndex, _configStorage);

      unchecked {
        ++i;
      }
    }

    return _mmrValueE30;
  }

  /// @notice Calculate for Initial Margin Requirement from position size.
  /// @param _positionSizeE30 Size of position.
  /// @param _marketIndex Market Index from opening position.
  /// @return _imrE30 The IMR amount required on position size, 30 decimals.
  function calculatePositionIMR(
    uint256 _positionSizeE30,
    uint256 _marketIndex
  ) external view returns (uint256 _imrE30) {
    return _calculatePositionIMR(_positionSizeE30, _marketIndex, ConfigStorage(configStorage));
  }

  function _calculatePositionIMR(
    uint256 _positionSizeE30,
    uint256 _marketIndex,
    ConfigStorage _configStorage
  ) internal view returns (uint256 _imrE30) {
    // Get market config according to position
    ConfigStorage.MarketConfig memory _marketConfig = _configStorage.getMarketConfigByIndex(_marketIndex);
    _imrE30 = (_positionSizeE30 * _marketConfig.initialMarginFractionBPS) / BPS;
    return _imrE30;
  }

  /// @notice Calculate for Maintenance Margin Requirement from position size.
  /// @param _positionSizeE30 Size of position.
  /// @param _marketIndex Market Index from opening position.
  /// @return _mmrE30 The MMR amount required on position size, 30 decimals.
  function calculatePositionMMR(
    uint256 _positionSizeE30,
    uint256 _marketIndex
  ) external view returns (uint256 _mmrE30) {
    return _calculatePositionMMR(_positionSizeE30, _marketIndex, ConfigStorage(configStorage));
  }

  function _calculatePositionMMR(
    uint256 _positionSizeE30,
    uint256 _marketIndex,
    ConfigStorage _configStorage
  ) internal view returns (uint256 _mmrE30) {
    // Get market config according to position
    ConfigStorage.MarketConfig memory _marketConfig = _configStorage.getMarketConfigByIndex(_marketIndex);
    _mmrE30 = (_positionSizeE30 * _marketConfig.maintenanceMarginFractionBPS) / BPS;
    return _mmrE30;
  }

  /// @notice This function returns the amount of free collateral available to a given sub-account
  /// @param _subAccount The address of the sub-account
  /// @param _limitPriceE30 Price to be overwritten to a specified asset
  /// @param _limitAssetId Asset to be overwritten by _limitPriceE30
  /// @return _freeCollateral The amount of free collateral available to the sub-account
  function getFreeCollateral(
    address _subAccount,
    uint256 _limitPriceE30,
    bytes32 _limitAssetId
  ) external view returns (int256 _freeCollateral) {
    int256 equity = _getEquity(_subAccount, _limitPriceE30, _limitAssetId, new bytes32[](0), new uint256[](0));
    uint256 imr = _getIMR(_subAccount);
    _freeCollateral = equity - int256(imr);
    return _freeCollateral;
  }

  /// @notice Calculate next market average price
  /// @param _marketPositionSize - market's (long | short) position size
  /// @param _marketAveragePrice - market's average price
  /// @param _sizeDelta - position's size delta
  //                    - increase (long +, short -)
  //                    - decrease (long -, short +)
  /// @param _positionClosePrice - position's close price
  /// @param _positionNextClosePrice - position's close price after updated
  /// @param _positionRealizedPnl - position's realized PNL (profit +, loss -)
  function calculateMarketAveragePrice(
    int256 _marketPositionSize,
    uint256 _marketAveragePrice,
    int256 _sizeDelta,
    uint256 _positionClosePrice,
    uint256 _positionNextClosePrice,
    int256 _positionRealizedPnl
  ) external pure returns (uint256 _newAvaragePrice) {
    if (_marketAveragePrice == 0) return 0;
    // pnl calculation, LONG  -- position size * ((close price - average price) / average price)
    //                  SHORT -- position size * ((average price - close price) / average price)
    // example:
    // LONG  -- 1000 * ((105 - 100) / 100) = 50 (profit)
    //       -- 1000 * ((95 - 100) / 100) = -50 (loss)
    // SHORT -- -1000 * ((100 - 95) / 100) = -50 (profit)
    //       -- -1000 * ((100 - 105) / 100) = 50 (loss)
    bool isLong = _marketPositionSize > 0;
    int256 _marketPnl;
    if (isLong) {
      _marketPnl =
        (_marketPositionSize * (int256(_positionClosePrice) - int256(_marketAveragePrice))) /
        int256(_marketAveragePrice);
    } else {
      _marketPnl =
        (_marketPositionSize * (int256(_marketAveragePrice) - int256(_positionClosePrice))) /
        int256(_marketAveragePrice);
    }

    // unrealized pnl = market pnl - position realized pnl
    // example:
    // LONG  -- market pnl = 100,   realized position pnl = 50    then market unrealized pnl = 100 - 50     = 50  [profit]
    //       -- market pnl = -100,  realized position pnl = -50   then market unrealized pnl = -100 - (-50) = -50 [loss]

    // SHORT -- market pnl = -100,  realized position pnl = -50   then market unrealized pnl = -100 - (-50) = -50 [profit]
    //       -- market pnl = 100,   realized position pnl = 50    then market unrealized pnl = 100 - 50     = 50  [loss]
    int256 _unrealizedPnl = _marketPnl - _positionRealizedPnl;

    // | action         | market position | size delta |
    // | increase long  | +               | +          |
    // | decrease long  | +               | -          |
    // | increase short | -               | -          |
    // | decrease short | -               | +          |
    // then _marketPositionSize + _sizeDelta will work fine
    int256 _newMarketPositionSize = _marketPositionSize + _sizeDelta;
    int256 _divisor = isLong ? _newMarketPositionSize + _unrealizedPnl : _newMarketPositionSize - _unrealizedPnl;

    if (_newMarketPositionSize == 0) return 0;

    // for long, new market position size and divisor are positive number
    // and short, new market position size and divisor are negative number, then - / - would be +
    // note: abs unrealized pnl should not be greater then new position size, if calculation go wrong it's fine to revert
    return uint256((int256(_positionNextClosePrice) * _newMarketPositionSize) / _divisor);
  }

  function getFundingRateVelocity(uint256 _marketIndex) external view returns (int256 fundingRate) {
    return _getFundingRateVelocity(_marketIndex);
  }

  function proportionalElapsedInDay(uint256 _marketIndex) public view returns (uint256 elapsed) {
    ConfigStorage _configStorage = ConfigStorage(configStorage);
    ConfigStorage.MarketConfig memory marketConfig = _configStorage.getMarketConfigByIndex(_marketIndex);
    PerpStorage.Market memory globalMarket = PerpStorage(perpStorage).getMarketByIndex(_marketIndex);
    uint256 fundingInterval = _configStorage.getTradingConfig().fundingInterval;
    uint256 elapsedIntervals = (block.timestamp - globalMarket.lastFundingTime) / fundingInterval;
    uint256 intervalsInOneDay = 1 days / fundingInterval;
    return (elapsedIntervals * 1e18) / intervalsInOneDay;
  }

  /// @notice Calculate the funding rate velocity
  /// @param _marketIndex Market Index.
  /// @return fundingRateVelocity which is the result of u = vt to get how fast the funding rate would change
  function _getFundingRateVelocity(uint256 _marketIndex) internal view returns (int256 fundingRateVelocity) {
    ConfigStorage _configStorage = ConfigStorage(configStorage);
    GetFundingRateVar memory vars;
    ConfigStorage.MarketConfig memory marketConfig = _configStorage.getMarketConfigByIndex(_marketIndex);
    PerpStorage.Market memory globalMarket = PerpStorage(perpStorage).getMarketByIndex(_marketIndex);
    if (marketConfig.fundingRate.maxFundingRate == 0 || marketConfig.fundingRate.maxSkewScaleUSD == 0) return 0;
    vars.marketSkewUSDE30 = int(globalMarket.longPositionSize) - int(globalMarket.shortPositionSize);

    // The result of this fundingRateVelocity Formula will be in the range of [-maxFundingRate, maxFundingRate]
    vars.ratio = HMXLib.max(-1e18, -((vars.marketSkewUSDE30 * 1e18) / int(marketConfig.fundingRate.maxSkewScaleUSD)));
    vars.ratio = HMXLib.min(vars.ratio, 1e18);
    return (vars.ratio * int(marketConfig.fundingRate.maxFundingRate)) / 1e18;
  }

  /**
   * Funding Rate
   */

  function getFundingFee(
    bool _isLong,
    uint256 _size,
    int256 _currentFundingAccrued,
    int256 _lastFundingAccrued
  ) public pure returns (int256 fundingFee) {
    if (_size == 0) return 0;
    int256 _fundingAccrued = _currentFundingAccrued - _lastFundingAccrued;

    // IF _fundingAccrued < 0, LONG positions pay fees to SHORT and SHORT positions receive fees from LONG
    // IF _fundingAccrued > 0, LONG positions receive fees from SHORT and SHORT pay fees to LONG
    fundingFee = (int256(_size) * _fundingAccrued) / int64(RATE_PRECISION);

    // Position Exposure   | Funding Rate       | Fund Flow
    // (isLong)            | (fundingRate > 0)  | (traderMustPay)
    // ---------------------------------------------------------------------
    // true                | true               | false  (fee reserve -> trader)
    // true                | false              | true   (trader -> fee reserve)
    // false               | true               | true   (trader -> fee reserve)
    // false               | false              | false  (fee reserve -> trader)

    // If fundingFee is negative mean Trader receives Fee
    // If fundingFee is positive mean Trader pays Fee
    if (_isLong) {
      return -fundingFee;
    }
    return fundingFee;
  }

  /// @notice Calculates the borrowing fee for a given asset class based on the reserved value, entry borrowing rate, and current sum borrowing rate of the asset class.
  /// @param _assetClassIndex The index of the asset class for which to calculate the borrowing fee.
  /// @param _reservedValue The reserved value of the asset class.
  /// @param _entryBorrowingRate The entry borrowing rate of the asset class.
  /// @return borrowingFee The calculated borrowing fee for the asset class.
  function getBorrowingFee(
    uint8 _assetClassIndex,
    uint256 _reservedValue,
    uint256 _entryBorrowingRate
  ) external view returns (uint256 borrowingFee) {
    // Get the global asset class.
    PerpStorage.AssetClass memory _assetClassState = PerpStorage(perpStorage).getAssetClassByIndex(_assetClassIndex);
    // // Calculate borrowing fee.
    return _getBorrowingFee(_reservedValue, _assetClassState.sumBorrowingRate, _entryBorrowingRate);
  }

  function _getBorrowingFee(
    uint256 _reservedValue,
    uint256 _sumBorrowingRate,
    uint256 _entryBorrowingRate
  ) internal pure returns (uint256 borrowingFee) {
    // Calculate borrowing rate.
    uint256 _borrowingRate = _sumBorrowingRate - _entryBorrowingRate;
    // Calculate the borrowing fee based on reserved value, borrowing rate.
    return (_reservedValue * _borrowingRate) / RATE_PRECISION;
  }

  function getNextBorrowingRate(
    uint8 _assetClassIndex,
    uint256 _hlpTVL
  ) external view returns (uint256 _nextBorrowingRate) {
    return _getNextBorrowingRate(_assetClassIndex, _hlpTVL);
  }

  /// @notice This function takes an asset class index as input and returns the next borrowing rate for that asset class.
  /// @param _assetClassIndex The index of the asset class.
  /// @param _hlpTVL value in hlp
  /// @return _nextBorrowingRate The next borrowing rate for the asset class.
  function _getNextBorrowingRate(
    uint8 _assetClassIndex,
    uint256 _hlpTVL
  ) internal view returns (uint256 _nextBorrowingRate) {
    ConfigStorage _configStorage = ConfigStorage(configStorage);

    // Get the trading config, asset class config, and global asset class for the given asset class index.
    ConfigStorage.TradingConfig memory _tradingConfig = _configStorage.getTradingConfig();
    ConfigStorage.AssetClassConfig memory _assetClassConfig = _configStorage.getAssetClassConfigByIndex(
      _assetClassIndex
    );
    PerpStorage.AssetClass memory _assetClassState = PerpStorage(perpStorage).getAssetClassByIndex(_assetClassIndex);
    // If block.timestamp not pass the next funding time, return 0.
    if (_assetClassState.lastBorrowingTime + _tradingConfig.fundingInterval > block.timestamp) return 0;

    // If HLP TVL is 0, return 0.
    if (_hlpTVL == 0) return 0;

    // Calculate the number of funding intervals that have passed since the last borrowing time.
    uint256 intervals = (block.timestamp - _assetClassState.lastBorrowingTime) / _tradingConfig.fundingInterval;

    // Calculate the next borrowing rate based on the asset class config, global asset class reserve value, and intervals.
    return (_assetClassConfig.baseBorrowingRate * _assetClassState.reserveValueE30 * intervals) / _hlpTVL;
  }

  function getTradingFee(uint256 _size, uint256 _baseFeeRateBPS) external pure returns (uint256 tradingFee) {
    return _getTradingFee(_size, _baseFeeRateBPS);
  }

  function _getTradingFee(uint256 _size, uint256 _baseFeeRateBPS) internal pure returns (uint256 tradingFee) {
    return (_size * _baseFeeRateBPS) / BPS;
  }

  function getDelta(
    uint256 _size,
    bool _isLong,
    uint256 _markPrice,
    uint256 _averagePrice,
    uint256 _lastIncreaseTimestamp
  ) external view returns (bool, uint256) {
    return _getDelta(_size, _isLong, _markPrice, _averagePrice, _lastIncreaseTimestamp);
  }

  /// @notice Calculates the delta between average price and mark price, based on the size of position and whether the position is profitable.
  /// @param _size The size of the position.
  /// @param _isLong position direction
  /// @param _markPrice current market price
  /// @param _averagePrice The average price of the position.
  /// @return isProfit A boolean value indicating whether the position is profitable or not.
  /// @return delta The Profit between the average price and the fixed price, adjusted for the size of the order.
  function _getDelta(
    uint256 _size,
    bool _isLong,
    uint256 _markPrice,
    uint256 _averagePrice,
    uint256 _lastIncreaseTimestamp
  ) internal view returns (bool, uint256) {
    // Check for invalid input: averagePrice cannot be zero.
    if (_averagePrice == 0) return (false, 0);

    // Calculate the difference between the average price and the fixed price.
    uint256 priceDelta;
    unchecked {
      priceDelta = _averagePrice > _markPrice ? _averagePrice - _markPrice : _markPrice - _averagePrice;
    }

    // Calculate the delta, adjusted for the size of the order.
    uint256 delta = (_size * priceDelta) / _averagePrice;

    // Determine if the position is profitable or not based on the averagePrice and the mark price.
    bool isProfit;
    if (_isLong) {
      isProfit = _markPrice > _averagePrice;
    } else {
      isProfit = _markPrice < _averagePrice;
    }

    // In case of profit, we need to check the current timestamp against minProfitDuration
    // in order to prevent front-run attack, or price manipulation.
    // Check `isProfit` first, to save SLOAD in loss case.
    if (isProfit) {
      IConfigStorage.TradingConfig memory _tradingConfig = ConfigStorage(configStorage).getTradingConfig();
      if (block.timestamp < _lastIncreaseTimestamp + _tradingConfig.minProfitDuration) {
        return (isProfit, 0);
      }
    }

    // Return the values of isProfit and delta.
    return (isProfit, delta);
  }

<<<<<<< HEAD
  function _getGlobalMarketPnl(
=======
  function _max(int256 a, int256 b) internal pure returns (int256) {
    return a > b ? a : b;
  }

  function _min(int256 a, int256 b) internal pure returns (int256) {
    return a < b ? a : b;
  }

  function _abs(int256 x) private pure returns (uint256) {
    return uint256(x >= 0 ? x : -x);
  }

  function getGlobalMarketPnl(
>>>>>>> 30e4f002
    uint256 price,
    int256 skew,
    uint256 maxSkew,
    int256 sumSE, // SUM(positionSize / entryPrice)
    uint256 sumS2E, // SUM(positionSize^2 / entryPrice)
    uint256 sumSize, // longSize or shortSize
    bool isLong
  ) internal pure returns (int256) {
    sumSE = isLong ? -sumSE : sumSE;
    int256 pnlFromPositions = (price.toInt256() * sumSE) / 1e30;
    int256 pnlFromSkew = ((((price.toInt256() * skew) / (maxSkew.toInt256())) * sumSE) / 1e30);
    uint256 pnlFromVolatility = price.mulDiv(sumS2E, 2 * maxSkew);
    int256 pnlFromDirection = isLong ? -(sumSize.toInt256()) : sumSize.toInt256();
    int256 result = pnlFromPositions + pnlFromSkew + pnlFromVolatility.toInt256() - pnlFromDirection;
    return result;
  }

  function _getPriceFromInjectedData(
    bytes32 _tokenAssetId,
    bytes32[] memory _injectedAssetIds,
    uint256[] memory _injectedPrices
  ) internal pure returns (uint256 _priceE30) {
    uint256 injectedAssetIdLen = _injectedAssetIds.length;
    for (uint256 i; i < injectedAssetIdLen; ) {
      if (_injectedAssetIds[i] == _tokenAssetId) {
        _priceE30 = _injectedPrices[i];
        // stop inside looping after found price
        break;
      }
      unchecked {
        ++i;
      }
    }
    return _priceE30;
  }

  /// @custom:oz-upgrades-unsafe-allow constructor
  constructor() {
    _disableInitializers();
  }
}<|MERGE_RESOLUTION|>--- conflicted
+++ resolved
@@ -144,7 +144,7 @@
   function _getHLPValueE30(bool _isMaxPrice) internal view returns (uint256) {
     ConfigStorage _configStorage = ConfigStorage(configStorage);
 
-    bytes32[] memory _hlpAssetIds = _configStorage.getPlpAssetIds();
+    bytes32[] memory _hlpAssetIds = _configStorage.getHlpAssetIds();
     uint256 assetValue = 0;
     uint256 _len = _hlpAssetIds.length;
 
@@ -208,7 +208,7 @@
       (uint256 priceE30, ) = _oracle.unsafeGetLatestPrice(_marketConfig.assetId, false);
 
       if (_market.longPositionSize > 0) {
-        _pnlLongE30 = getGlobalMarketPnl(
+        _pnlLongE30 = _getGlobalMarketPnl(
           priceE30,
           (int(_market.longPositionSize) - int(_market.shortPositionSize)),
           _marketConfig.fundingRate.maxSkewScaleUSD,
@@ -219,7 +219,7 @@
         );
       }
       if (_market.shortPositionSize > 0) {
-        _pnlShortE30 = getGlobalMarketPnl(
+        _pnlShortE30 = _getGlobalMarketPnl(
           priceE30,
           (int(_market.longPositionSize) - int(_market.shortPositionSize)),
           _marketConfig.fundingRate.maxSkewScaleUSD,
@@ -274,7 +274,7 @@
         _getHLPUnderlyingAssetValueE30(_configStorage.tokenAssetIds(_token), _configStorage, false),
         _getHLPValueE30(false),
         _configStorage.getLiquidityConfig(),
-        _configStorage.getAssetPlpTokenConfigByToken(_token),
+        _configStorage.getAssetHlpTokenConfigByToken(_token),
         LiquidityDirection.ADD
       );
   }
@@ -294,7 +294,7 @@
         _getHLPUnderlyingAssetValueE30(_configStorage.tokenAssetIds(_token), _configStorage, true),
         _getHLPValueE30(true),
         _configStorage.getLiquidityConfig(),
-        _configStorage.getAssetPlpTokenConfigByToken(_token),
+        _configStorage.getAssetHlpTokenConfigByToken(_token),
         LiquidityDirection.REMOVE
       );
   }
@@ -379,7 +379,7 @@
 
     // target value = total usd debt * target weight ratio (targe weigh / total weight);
 
-    uint256 _targetUsd = (_totalLiquidityUsd * _configStorage.getAssetPlpTokenConfigByToken(_token).targetWeight) /
+    uint256 _targetUsd = (_totalLiquidityUsd * _configStorage.getAssetHlpTokenConfigByToken(_token).targetWeight) /
       _liquidityConfig.hlpTotalTokenWeight;
 
     if (_targetUsd == 0) return 0;
@@ -1158,23 +1158,7 @@
     return (isProfit, delta);
   }
 
-<<<<<<< HEAD
   function _getGlobalMarketPnl(
-=======
-  function _max(int256 a, int256 b) internal pure returns (int256) {
-    return a > b ? a : b;
-  }
-
-  function _min(int256 a, int256 b) internal pure returns (int256) {
-    return a < b ? a : b;
-  }
-
-  function _abs(int256 x) private pure returns (uint256) {
-    return uint256(x >= 0 ? x : -x);
-  }
-
-  function getGlobalMarketPnl(
->>>>>>> 30e4f002
     uint256 price,
     int256 skew,
     uint256 maxSkew,
