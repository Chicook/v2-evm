// SPDX-License-Identifier: MIT
pragma solidity 0.8.18;

// base
import { Owned } from "@hmx/base/Owned.sol";

//contracts
import { OracleMiddleware } from "@hmx/oracle/OracleMiddleware.sol";
import { ConfigStorage } from "@hmx/storages/ConfigStorage.sol";
import { VaultStorage } from "@hmx/storages/VaultStorage.sol";
import { PerpStorage } from "@hmx/storages/PerpStorage.sol";
// Interfaces
import { ICalculator } from "@hmx/contracts/interfaces/ICalculator.sol";
import { IConfigStorage } from "@hmx/storages/interfaces/IConfigStorage.sol";

contract Calculator is Owned, ICalculator {
  uint32 internal constant BPS = 1e4;
  uint64 internal constant ETH_PRECISION = 1e18;
  uint64 internal constant RATE_PRECISION = 1e18;

  // EVENTS
  event LogSetOracle(address indexed oldOracle, address indexed newOracle);
  event LogSetVaultStorage(address indexed oldVaultStorage, address indexed vaultStorage);
  event LogSetConfigStorage(address indexed oldConfigStorage, address indexed configStorage);
  event LogSetPerpStorage(address indexed oldPerpStorage, address indexed perpStorage);

  // STATES
  // @todo - move oracle config to storage
  address public oracle;
  address public vaultStorage;
  address public configStorage;
  address public perpStorage;

  constructor(address _oracle, address _vaultStorage, address _perpStorage, address _configStorage) {
    // Sanity check
    if (
      _oracle == address(0) || _vaultStorage == address(0) || _perpStorage == address(0) || _configStorage == address(0)
    ) revert ICalculator_InvalidAddress();

    PerpStorage(_perpStorage).getGlobalState();
    VaultStorage(_vaultStorage).plpLiquidityDebtUSDE30();
    ConfigStorage(_configStorage).getLiquidityConfig();

    oracle = _oracle;
    vaultStorage = _vaultStorage;
    configStorage = _configStorage;
    perpStorage = _perpStorage;
  }

  /// @notice _getAUME30
  /// @param _isMaxPrice Use Max or Min Price
  /// @param _limitPriceE30 Price to be overwritten to a specified asset
  /// @param _limitAssetId Asset to be overwritten by _limitPriceE30
  /// @return PLP Value in E18 format
  function getAUME30(bool _isMaxPrice, uint256 _limitPriceE30, bytes32 _limitAssetId) external view returns (uint256) {
<<<<<<< HEAD
    // @todo - pendingBorrowingFeeE30
=======
    return _getAUME30(_isMaxPrice, _limitPriceE30, _limitAssetId);
  }

  /// @notice _getAUM in E30
  /// @param _isMaxPrice Use Max or Min Price
  /// @param _limitPriceE30 Price to be overwritten to a specified asset
  /// @param _limitAssetId Asset to be overwritten by _limitPriceE30
  /// @return PLP Value in E18 format
  function _getAUME30(bool _isMaxPrice, uint256 _limitPriceE30, bytes32 _limitAssetId) internal view returns (uint256) {
>>>>>>> 12defc5a
    // @todo - pending funding fee ?
    // plpAUM = value of all asset + pnlShort + pnlLong + pendingBorrowingFee
    uint256 pendingBorrowingFeeE30 = _getPendingBorrowingFeeE30();
    int256 pnlE30 = _getGlobalPNLE30();
    uint256 aum = _getPLPValueE30(_isMaxPrice, _limitPriceE30, _limitAssetId) + pendingBorrowingFeeE30;
    if (pnlE30 < 0) {
      aum += uint256(-pnlE30);
    } else {
      uint256 _pnl = uint256(pnlE30);
      if (aum < _pnl) return 0;
      unchecked {
        aum -= _pnl;
      }
    }

    return aum;
  }

  /// @notice getPendingBorrowingFeeE30 This function calculates the total pending borrowing fee from all asset classes.
  /// @return total pending borrowing fee in e30 format
  function getPendingBorrowingFeeE30() external view returns (uint256) {
    return _getPendingBorrowingFeeE30();
  }

  /// @notice _getPendingBorrowingFeeE30 This function calculates the total pending borrowing fee from all asset classes.
  /// @return total pending borrowing fee in e30 format
  function _getPendingBorrowingFeeE30() internal view returns (uint256) {
    // SLOAD
    PerpStorage _perpStorage = PerpStorage(perpStorage);
    uint256 _len = ConfigStorage(configStorage).getAssetClassConfigsLength();

    // Get the PLP TVL.
    uint256 _plpTVL = _getPLPValueE30(false, 0, 0);
    uint256 _pendingBorrowingFee; // sum from each asset class
    for (uint256 i; i < _len; ) {
      PerpStorage.GlobalAssetClass memory _assetClassState = _perpStorage.getGlobalAssetClassByIndex(i);

      uint256 _borrowingFeeE30 = (_getNextBorrowingRate(uint8(i), _plpTVL) * _assetClassState.reserveValueE30) /
        RATE_PRECISION;

      // Formula:
      // pendingBorrowingFee = (sumBorrowingFeeE30 - sumSettledBorrowingFeeE30) + latestBorrowingFee
      _pendingBorrowingFee +=
        (_assetClassState.sumBorrowingFeeE30 - _assetClassState.sumSettledBorrowingFeeE30) +
        _borrowingFeeE30;

      unchecked {
        ++i;
      }
    }

    return _pendingBorrowingFee;
  }

  /// @notice GetPLPValue in E30
  /// @param _isMaxPrice Use Max or Min Price
  /// @param _limitPriceE30 Price to be overwritten to a specified asset
  /// @param _limitAssetId Asset to be overwritten by _limitPriceE30
  /// @return PLP Value
  function getPLPValueE30(
    bool _isMaxPrice,
    uint256 _limitPriceE30,
    bytes32 _limitAssetId
  ) external view returns (uint256) {
    return _getPLPValueE30(_isMaxPrice, _limitPriceE30, _limitAssetId);
  }

  /// @notice GetPLPValue in E30
  /// @param _isMaxPrice Use Max or Min Price
  /// @param _limitPriceE30 Price to be overwritten to a specified asset
  /// @param _limitAssetId Asset to be overwritten by _limitPriceE30
  /// @return PLP Value
  function _getPLPValueE30(
    bool _isMaxPrice,
    uint256 _limitPriceE30,
    bytes32 _limitAssetId
  ) internal view returns (uint256) {
    ConfigStorage _configStorage = ConfigStorage(configStorage);

    bytes32[] memory _plpAssetIds = _configStorage.getPlpAssetIds();
    uint256 assetValue = 0;
    uint256 _len = _plpAssetIds.length;

    for (uint256 i = 0; i < _len; ) {
      uint256 value = _getPLPUnderlyingAssetValueE30(
        _plpAssetIds[i],
        _configStorage,
        _isMaxPrice,
        _limitPriceE30,
        _limitAssetId
      );

      unchecked {
        assetValue += value;
        ++i;
      }
    }

    return assetValue;
  }

  /// @notice Get PLP underlying asset value in E30
  /// @param _underlyingAssetId the underlying asset id, the one we want to find the value
  /// @param _configStorage config storage
  /// @param _isMaxPrice Use Max or Min Price
  /// @param _limitPriceE30 Price to be overwritten to a specified asset
  /// @param _limitAssetId Asset to be overwritten by _limitPriceE30
  /// @return PLP Value
  function _getPLPUnderlyingAssetValueE30(
    bytes32 _underlyingAssetId,
    ConfigStorage _configStorage,
    bool _isMaxPrice,
    uint256 _limitPriceE30,
    bytes32 _limitAssetId
  ) internal view returns (uint256) {
    ConfigStorage.AssetConfig memory _assetConfig = _configStorage.getAssetConfig(_underlyingAssetId);

    // @todo: remove limit price
    uint256 _priceE30;
    if (_limitPriceE30 > 0 && _limitAssetId == _underlyingAssetId) {
      _priceE30 = _limitPriceE30;
    } else {
      (_priceE30, , ) = OracleMiddleware(oracle).unsafeGetLatestPrice(_underlyingAssetId, _isMaxPrice);
    }
    uint256 value = (VaultStorage(vaultStorage).plpLiquidity(_assetConfig.tokenAddress) * _priceE30) /
      (10 ** _assetConfig.decimals);

    return value;
  }

  /// @notice getPLPPrice in e18 format
  /// @param _aum aum in PLP
  /// @param _plpSupply Total Supply of PLP token
  /// @return PLP Price in e18
  function getPLPPrice(uint256 _aum, uint256 _plpSupply) public pure returns (uint256) {
    if (_plpSupply == 0) return 0;
    return _aum / _plpSupply;
  }

  /// @notice get all PNL in e30 format
  /// @return pnl value
  function _getGlobalPNLE30() internal view returns (int256) {
    // SLOAD
    ConfigStorage _configStorage = ConfigStorage(configStorage);
    PerpStorage _perpStorage = PerpStorage(perpStorage);
    OracleMiddleware _oracle = OracleMiddleware(oracle);

    int256 totalPnlLong = 0;
    int256 totalPnlShort = 0;
    uint256 _len = _configStorage.getMarketConfigsLength();

    for (uint256 i = 0; i < _len; ) {
      ConfigStorage.MarketConfig memory _marketConfig = _configStorage.getMarketConfigByIndex(i);
      PerpStorage.GlobalMarket memory _globalMarket = _perpStorage.getGlobalMarketByIndex(i);

      int256 _pnlLongE30 = 0;
      int256 _pnlShortE30 = 0;

      (uint256 priceE30Long, , ) = _oracle.unsafeGetLatestPrice(_marketConfig.assetId, false);
      (uint256 priceE30Short, , ) = _oracle.unsafeGetLatestPrice(_marketConfig.assetId, true);

      if (_globalMarket.longAvgPrice > 0 && _globalMarket.longPositionSize > 0) {
        if (priceE30Long < _globalMarket.longAvgPrice) {
          uint256 _absPNL = ((_globalMarket.longAvgPrice - priceE30Long) * _globalMarket.longPositionSize) /
            _globalMarket.longAvgPrice;
          _pnlLongE30 = -int256(_absPNL);
        } else {
          uint256 _absPNL = ((priceE30Long - _globalMarket.longAvgPrice) * _globalMarket.longPositionSize) /
            _globalMarket.longAvgPrice;
          _pnlLongE30 = int256(_absPNL);
        }
      }

      if (_globalMarket.shortAvgPrice > 0 && _globalMarket.shortPositionSize > 0) {
        if (_globalMarket.shortAvgPrice < priceE30Short) {
          uint256 _absPNL = ((priceE30Short - _globalMarket.shortAvgPrice) * _globalMarket.shortPositionSize) /
            _globalMarket.shortAvgPrice;

          _pnlShortE30 = -int256(_absPNL);
        } else {
          uint256 _absPNL = ((_globalMarket.shortAvgPrice - priceE30Short) * _globalMarket.shortPositionSize) /
            _globalMarket.shortAvgPrice;
          _pnlShortE30 = int256(_absPNL);
        }
      }

      {
        unchecked {
          i++;
          totalPnlLong += _pnlLongE30;
          totalPnlShort += _pnlShortE30;
        }
      }
    }

    return totalPnlLong + totalPnlShort;
  }

  /// @notice getMintAmount in e18 format
  /// @param _aumE30 aum in PLP E30
  /// @param _totalSupply PLP total supply
  /// @param _value value in USD e30
  /// @return mintAmount in e18 format
  function getMintAmount(uint256 _aumE30, uint256 _totalSupply, uint256 _value) public pure returns (uint256) {
    return _aumE30 == 0 ? _value / 1e12 : (_value * _totalSupply) / _aumE30;
  }

  function convertTokenDecimals(
    uint256 fromTokenDecimals,
    uint256 toTokenDecimals,
    uint256 amount
  ) public pure returns (uint256) {
    return (amount * 10 ** toTokenDecimals) / 10 ** fromTokenDecimals;
  }

  function getAddLiquidityFeeBPS(
    address _token,
    uint256 _tokenValueE30,
    ConfigStorage _configStorage
  ) external view returns (uint32) {
    if (!_configStorage.getLiquidityConfig().dynamicFeeEnabled) {
      return _configStorage.getLiquidityConfig().depositFeeRateBPS;
    }

    return
      _getFeeBPS(
        _tokenValueE30,
        _getPLPUnderlyingAssetValueE30(_configStorage.tokenAssetIds(_token), _configStorage, false, 0, 0),
        _getPLPValueE30(false, 0, 0),
        _configStorage.getLiquidityConfig(),
        _configStorage.getAssetPlpTokenConfigByToken(_token),
        LiquidityDirection.ADD
      );
  }

  function getRemoveLiquidityFeeBPS(
    address _token,
    uint256 _tokenValueE30,
    ConfigStorage _configStorage
  ) external view returns (uint32) {
    if (!_configStorage.getLiquidityConfig().dynamicFeeEnabled) {
      return _configStorage.getLiquidityConfig().withdrawFeeRateBPS;
    }

    return
      _getFeeBPS(
        _tokenValueE30,
        _getPLPUnderlyingAssetValueE30(_configStorage.tokenAssetIds(_token), _configStorage, true, 0, 0),
        _getPLPValueE30(true, 0, 0),
        _configStorage.getLiquidityConfig(),
        _configStorage.getAssetPlpTokenConfigByToken(_token),
        LiquidityDirection.REMOVE
      );
  }

  function _getFeeBPS(
    uint256 _value, //e30
    uint256 _liquidityUSD, //e30
    uint256 _totalLiquidityUSD, //e30
    ConfigStorage.LiquidityConfig memory _liquidityConfig,
    ConfigStorage.PLPTokenConfig memory _plpTokenConfig,
    LiquidityDirection direction
  ) internal pure returns (uint32) {
    uint32 _feeBPS = direction == LiquidityDirection.ADD
      ? _liquidityConfig.depositFeeRateBPS
      : _liquidityConfig.withdrawFeeRateBPS;
    uint32 _taxBPS = _liquidityConfig.taxFeeRateBPS;
    uint256 _totalTokenWeight = _liquidityConfig.plpTotalTokenWeight;

    uint256 startValue = _liquidityUSD;
    uint256 nextValue = startValue + _value;
    if (direction == LiquidityDirection.REMOVE) nextValue = _value > startValue ? 0 : startValue - _value;

    uint256 targetValue = _getTargetValue(_totalLiquidityUSD, _plpTokenConfig.targetWeight, _totalTokenWeight);

    if (targetValue == 0) return _feeBPS;

    uint256 startTargetDiff = startValue > targetValue ? startValue - targetValue : targetValue - startValue;
    uint256 nextTargetDiff = nextValue > targetValue ? nextValue - targetValue : targetValue - nextValue;

    // nextValue moves closer to the targetValue -> positive case;
    // Should apply rebate.
    if (nextTargetDiff < startTargetDiff) {
      uint32 rebateBPS = uint32((_taxBPS * startTargetDiff) / targetValue);
      return rebateBPS > _feeBPS ? 0 : _feeBPS - rebateBPS;
    }

    // _nextWeight represented 18 precision
    uint256 _nextWeight = (nextValue * ETH_PRECISION) / (_totalLiquidityUSD + _value);
    if (_nextWeight > _plpTokenConfig.targetWeight + _plpTokenConfig.maxWeightDiff) {
      revert ICalculator_PoolImbalance();
    }

    // If not then -> negative impact to the pool.
    // Should apply tax.
    uint256 midDiff = (startTargetDiff + nextTargetDiff) / 2;
    if (midDiff > targetValue) {
      midDiff = targetValue;
    }
    _taxBPS = uint32((_taxBPS * midDiff) / targetValue);

    return uint32(_feeBPS + _taxBPS);
  }

  /// @notice get settlement fee rate
  /// @param _token - token
  /// @param _liquidityUsdDelta - withdrawal amount
  /// @param _limitPriceE30 Price to be overwritten to a specified asset
  /// @param _limitAssetId Asset to be overwritten by _limitPriceE30
  /// @return _settlementFeeRate in e18 format
  function getSettlementFeeRate(
    address _token,
    uint256 _liquidityUsdDelta,
    uint256 _limitPriceE30,
    bytes32 _limitAssetId
  ) external view returns (uint256 _settlementFeeRate) {
    // usd debt
    uint256 _tokenLiquidityUsd = _getPLPUnderlyingAssetValueE30(
      ConfigStorage(configStorage).tokenAssetIds(_token),
      ConfigStorage(configStorage),
      false,
      _limitPriceE30,
      _limitAssetId
    );
    if (_tokenLiquidityUsd == 0) return 0;

    // total usd debt

    uint256 _totalLiquidityUsd = _getPLPValueE30(false, _limitPriceE30, _limitAssetId);
    ConfigStorage.LiquidityConfig memory _liquidityConfig = ConfigStorage(configStorage).getLiquidityConfig();

    // target value = total usd debt * target weight ratio (targe weigh / total weight);

    uint256 _targetUsd = (_totalLiquidityUsd *
      ConfigStorage(configStorage).getAssetPlpTokenConfigByToken(_token).targetWeight) /
      _liquidityConfig.plpTotalTokenWeight;

    if (_targetUsd == 0) return 0;

    // next value
    uint256 _nextUsd = _tokenLiquidityUsd - _liquidityUsdDelta;

    // current target diff
    uint256 _currentTargetDiff;
    uint256 _nextTargetDiff;
    unchecked {
      _currentTargetDiff = _tokenLiquidityUsd > _targetUsd
        ? _tokenLiquidityUsd - _targetUsd
        : _targetUsd - _tokenLiquidityUsd;
      // next target diff
      _nextTargetDiff = _nextUsd > _targetUsd ? _nextUsd - _targetUsd : _targetUsd - _nextUsd;
    }

    if (_nextTargetDiff < _currentTargetDiff) return 0;

    // settlement fee rate = (next target diff + current target diff / 2) * base tax fee / target usd
    return
      (((_nextTargetDiff + _currentTargetDiff) / 2) * _liquidityConfig.taxFeeRateBPS * ETH_PRECISION) /
      _targetUsd /
      BPS;
  }

  // return in e18
  function _getTargetValue(
    uint256 totalLiquidityUSD, //e30
    uint256 tokenWeight, //e18
    uint256 totalTokenWeight // 1e18
  ) public pure returns (uint256) {
    if (totalLiquidityUSD == 0) return 0;

    return (totalLiquidityUSD * tokenWeight) / totalTokenWeight;
  }

  ////////////////////////////////////////////////////////////////////////////////////
  //////////////////////  SETTERs  ///////////////////////////////////////////////////
  ////////////////////////////////////////////////////////////////////////////////////

  /// @notice Set new Oracle contract address.
  /// @param _oracle New Oracle contract address.
  function setOracle(address _oracle) external onlyOwner {
    // @todo - Sanity check
    if (_oracle == address(0)) revert ICalculator_InvalidAddress();
    emit LogSetOracle(oracle, _oracle);
    oracle = _oracle;
  }

  /// @notice Set new VaultStorage contract address.
  /// @param _vaultStorage New VaultStorage contract address.
  function setVaultStorage(address _vaultStorage) external onlyOwner {
    // @todo - Sanity check
    if (_vaultStorage == address(0)) revert ICalculator_InvalidAddress();
    emit LogSetVaultStorage(vaultStorage, _vaultStorage);
    vaultStorage = _vaultStorage;
  }

  /// @notice Set new ConfigStorage contract address.
  /// @param _configStorage New ConfigStorage contract address.
  function setConfigStorage(address _configStorage) external onlyOwner {
    // @todo - Sanity check
    if (_configStorage == address(0)) revert ICalculator_InvalidAddress();
    emit LogSetConfigStorage(configStorage, _configStorage);
    configStorage = _configStorage;
  }

  /// @notice Set new PerpStorage contract address.
  /// @param _perpStorage New PerpStorage contract address.
  function setPerpStorage(address _perpStorage) external onlyOwner {
    // @todo - Sanity check
    if (_perpStorage == address(0)) revert ICalculator_InvalidAddress();
    emit LogSetPerpStorage(perpStorage, _perpStorage);
    perpStorage = _perpStorage;
  }

  ////////////////////////////////////////////////////////////////////////////////////
  ////////////////////// CALCULATOR
  ////////////////////////////////////////////////////////////////////////////////////

  /// @notice Calculate for value on trader's account including Equity, IMR and MMR.
  /// @dev Equity = Sum(collateral tokens' Values) + Sum(unrealized PnL) - Unrealized Borrowing Fee - Unrealized Funding Fee
  /// @param _subAccount Trader account's address.
  /// @param _limitPriceE30 Price to be overwritten to a specified asset
  /// @param _limitAssetId Asset to be overwritten by _limitPriceE30
  /// @return _equityValueE30 Total equity of trader's account.
  function getEquity(
    address _subAccount,
    uint256 _limitPriceE30,
    bytes32 _limitAssetId
  ) public view returns (int256 _equityValueE30) {
    // Calculate collateral tokens' value on trader's sub account
    uint256 _collateralValueE30 = getCollateralValue(_subAccount, _limitPriceE30, _limitAssetId);

    // Calculate unrealized PnL and unrelized fee
    (int256 _unrealizedPnlValueE30, int256 _unrealizedFeeValueE30) = getUnrealizedPnlAndFee(
      _subAccount,
      _limitPriceE30,
      _limitAssetId
    );

    // Calculate equity
    _equityValueE30 += int256(_collateralValueE30);
    _equityValueE30 += _unrealizedPnlValueE30;
    _equityValueE30 -= _unrealizedFeeValueE30;

    return _equityValueE30;
  }

  struct GetUnrealizedPnlAndFee {
    PerpStorage.Position position;
    uint256 absSize;
    bool isLong;
    uint256 priceE30;
    bool isProfit;
    uint256 delta;
  }

  // @todo integrate realizedPnl Value

  /// @notice Calculate unrealized PnL from trader's sub account.
  /// @dev This unrealized pnl deducted by collateral factor.
  /// @param _subAccount Trader's address that combined between Primary account and Sub account.
  /// @param _limitPriceE30 Price to be overwritten to a specified asset
  /// @param _limitAssetId Asset to be overwritten by _limitPriceE30
  /// @return _unrealizedPnlE30 PnL value after deducted by collateral factor.
  function getUnrealizedPnlAndFee(
    address _subAccount,
    uint256 _limitPriceE30,
    bytes32 _limitAssetId
  ) public view returns (int256 _unrealizedPnlE30, int256 _unrealizedFeeE30) {
    // Get all trader's opening positions
    PerpStorage.Position[] memory _positions = PerpStorage(perpStorage).getPositionBySubAccount(_subAccount);

    ConfigStorage.MarketConfig memory _marketConfig;
    PerpStorage.GlobalMarket memory _globalMarket;
    uint256 pnlFactorBps = ConfigStorage(configStorage).pnlFactorBPS();
    uint256 liquidationFee = ConfigStorage(configStorage).getLiquidationConfig().liquidationFeeUSDE30;

    GetUnrealizedPnlAndFee memory _var;
    uint256 _len = _positions.length;

    // Loop through all trader's positions
    for (uint256 i; i < _len; ) {
      _var.position = _positions[i];
      _var.absSize = _abs(_var.position.positionSizeE30);
      _var.isLong = _var.position.positionSizeE30 > 0;

      // Get market config according to opening position
      _marketConfig = ConfigStorage(configStorage).getMarketConfigByIndex(_var.position.marketIndex);
      _globalMarket = PerpStorage(perpStorage).getGlobalMarketByIndex(_var.position.marketIndex);

      // Check to overwrite price
      if (_limitAssetId == _marketConfig.assetId && _limitPriceE30 != 0) {
        _var.priceE30 = _limitPriceE30;
      } else {
        // @todo - validate price age
        (_var.priceE30, , , , ) = OracleMiddleware(oracle).getLatestAdaptivePriceWithMarketStatus(
          _marketConfig.assetId,
          !_var.isLong, // if current position is SHORT position, then we use max price
          (int(_globalMarket.longPositionSize) - int(_globalMarket.shortPositionSize)),
          -_var.position.positionSizeE30,
          _marketConfig.fundingRate.maxSkewScaleUSD
        );
      }

      {
        // Calculate pnl
        (_var.isProfit, _var.delta) = _getDelta(
          _var.absSize,
          _var.isLong,
          _var.priceE30,
          _var.position.avgEntryPriceE30,
          _var.position.lastIncreaseTimestamp
        );
        if (_var.isProfit) {
          _unrealizedPnlE30 += int256((pnlFactorBps * _var.delta) / BPS);
        } else {
          _unrealizedPnlE30 -= int256(_var.delta);
        }
      }

      {
        // Calculate borrowing fee
        _unrealizedFeeE30 += int256(
          getBorrowingFee(_marketConfig.assetClass, _var.position.reserveValueE30, _var.position.entryBorrowingRate)
        );
        // Calculate funding fee
        _unrealizedFeeE30 += getFundingFee(
          _var.position.marketIndex,
          _var.position.positionSizeE30 > 0,
          _var.position.positionSizeE30,
          _var.position.entryFundingRate
        );
        // Calculate trading fee
        _unrealizedFeeE30 += int256((_var.absSize * _marketConfig.decreasePositionFeeRateBPS) / BPS);
        // Calculate liquidation fee
        _unrealizedFeeE30 += int256(liquidationFee);
      }

      unchecked {
        ++i;
      }
    }

    return (_unrealizedPnlE30, _unrealizedFeeE30);
  }

  /// @notice Calculate collateral tokens to value from trader's sub account.
  /// @param _subAccount Trader's address that combined between Primary account and Sub account.
  /// @param _limitPriceE30 Price to be overwritten to a specified asset
  /// @param _limitAssetId Asset to be overwritten by _limitPriceE30
  /// @return _collateralValueE30
  function getCollateralValue(
    address _subAccount,
    uint256 _limitPriceE30,
    bytes32 _limitAssetId
  ) public view returns (uint256 _collateralValueE30) {
    // Get list of current depositing tokens on trader's account
    address[] memory _traderTokens = VaultStorage(vaultStorage).getTraderTokens(_subAccount);

    // Loop through list of current depositing tokens
    for (uint256 i; i < _traderTokens.length; ) {
      address _token = _traderTokens[i];
      ConfigStorage.CollateralTokenConfig memory _collateralTokenConfig = ConfigStorage(configStorage)
        .getCollateralTokenConfigs(_token);

      // Get token decimals from ConfigStorage
      uint256 _decimals = ConfigStorage(configStorage).getAssetConfigByToken(_token).decimals;

      // Get collateralFactor from ConfigStorage
      uint32 collateralFactorBPS = _collateralTokenConfig.collateralFactorBPS;

      // Get current collateral token balance of trader's account
      uint256 _amount = VaultStorage(vaultStorage).traderBalances(_subAccount, _token);

      // Get price from oracle
      uint256 _priceE30;

      // Get token asset id from ConfigStorage
      bytes32 _tokenAssetId = ConfigStorage(configStorage).tokenAssetIds(_token);
      if (_tokenAssetId == _limitAssetId && _limitPriceE30 != 0) {
        _priceE30 = _limitPriceE30;
      } else {
        // @todo - validate price age
        (_priceE30, , ) = OracleMiddleware(oracle).getLatestPriceWithMarketStatus(
          _tokenAssetId,
          false // @note Collateral value always use Min price
        );
      }
      // Calculate accumulative value of collateral tokens
      // collateral value = (collateral amount * price) * collateralFactorBPS
      // collateralFactor 1e4 = 100%
      _collateralValueE30 += (_amount * _priceE30 * collateralFactorBPS) / ((10 ** _decimals) * BPS);

      unchecked {
        i++;
      }
    }

    return _collateralValueE30;
  }

  /// @notice Calculate Initial Margin Requirement from trader's sub account.
  /// @param _subAccount Trader's address that combined between Primary account and Sub account.
  /// @return _imrValueE30 Total imr of trader's account.
  function getIMR(address _subAccount) public view returns (uint256 _imrValueE30) {
    // Get all trader's opening positions
    PerpStorage.Position[] memory _traderPositions = PerpStorage(perpStorage).getPositionBySubAccount(_subAccount);

    // Loop through all trader's positions
    for (uint256 i; i < _traderPositions.length; ) {
      PerpStorage.Position memory _position = _traderPositions[i];

      uint256 _size;
      if (_position.positionSizeE30 < 0) {
        _size = uint(_position.positionSizeE30 * -1);
      } else {
        _size = uint(_position.positionSizeE30);
      }

      // Calculate IMR on position
      _imrValueE30 += calculatePositionIMR(_size, _position.marketIndex);

      unchecked {
        i++;
      }
    }

    return _imrValueE30;
  }

  /// @notice Calculate Maintenance Margin Value from trader's sub account.
  /// @param _subAccount Trader's address that combined between Primary account and Sub account.
  /// @return _mmrValueE30 Total mmr of trader's account
  function getMMR(address _subAccount) public view returns (uint256 _mmrValueE30) {
    // Get all trader's opening positions
    PerpStorage.Position[] memory _traderPositions = PerpStorage(perpStorage).getPositionBySubAccount(_subAccount);

    // Loop through all trader's positions
    for (uint256 i; i < _traderPositions.length; ) {
      PerpStorage.Position memory _position = _traderPositions[i];

      uint256 _size;
      if (_position.positionSizeE30 < 0) {
        _size = uint(_position.positionSizeE30 * -1);
      } else {
        _size = uint(_position.positionSizeE30);
      }

      // Calculate MMR on position
      _mmrValueE30 += calculatePositionMMR(_size, _position.marketIndex);

      unchecked {
        i++;
      }
    }

    return _mmrValueE30;
  }

  /// @notice Calculate for Initial Margin Requirement from position size.
  /// @param _positionSizeE30 Size of position.
  /// @param _marketIndex Market Index from opening position.
  /// @return _imrE30 The IMR amount required on position size, 30 decimals.
  function calculatePositionIMR(uint256 _positionSizeE30, uint256 _marketIndex) public view returns (uint256 _imrE30) {
    // Get market config according to position
    ConfigStorage.MarketConfig memory _marketConfig = ConfigStorage(configStorage).getMarketConfigByIndex(_marketIndex);

    _imrE30 = (_positionSizeE30 * _marketConfig.initialMarginFractionBPS) / BPS;
    return _imrE30;
  }

  /// @notice Calculate for Maintenance Margin Requirement from position size.
  /// @param _positionSizeE30 Size of position.
  /// @param _marketIndex Market Index from opening position.
  /// @return _mmrE30 The MMR amount required on position size, 30 decimals.
  function calculatePositionMMR(uint256 _positionSizeE30, uint256 _marketIndex) public view returns (uint256 _mmrE30) {
    // Get market config according to position
    ConfigStorage.MarketConfig memory _marketConfig = ConfigStorage(configStorage).getMarketConfigByIndex(_marketIndex);

    _mmrE30 = (_positionSizeE30 * _marketConfig.maintenanceMarginFractionBPS) / BPS;
    return _mmrE30;
  }

  /// @notice This function returns the amount of free collateral available to a given sub-account
  /// @param _subAccount The address of the sub-account
  /// @param _limitPriceE30 Price to be overwritten to a specified asset
  /// @param _limitAssetId Asset to be overwritten by _limitPriceE30
  /// @return _freeCollateral The amount of free collateral available to the sub-account
  function getFreeCollateral(
    address _subAccount,
    uint256 _limitPriceE30,
    bytes32 _limitAssetId
  ) public view returns (uint256 _freeCollateral) {
    int256 equity = getEquity(_subAccount, _limitPriceE30, _limitAssetId);
    uint256 imr = getIMR(_subAccount);

    if (equity < int256(imr)) return 0;
    _freeCollateral = uint256(equity) - imr;
    return _freeCollateral;
  }

  /// @notice get next short average price with realized PNL
  /// @param _market - global market
  /// @param _currentPrice - min / max price depends on position direction
  /// @param _positionSizeDelta - position size after increase / decrease.
  ///                           if positive is LONG position, else is SHORT
  /// @param _realizedPositionPnl - position realized PnL if positive is profit, and negative is loss
  /// @return _nextAveragePrice next average price
  function calculateShortAveragePrice(
    PerpStorage.GlobalMarket memory _market,
    uint256 _currentPrice,
    int256 _positionSizeDelta,
    int256 _realizedPositionPnl
  ) external pure returns (uint256 _nextAveragePrice) {
    // global
    uint256 _globalPositionSize = _market.shortPositionSize;
    int256 _globalAveragePrice = int256(_market.shortAvgPrice);

    if (_globalAveragePrice == 0) return 0;

    // if positive means, has profit
    int256 _globalPnl = (int256(_globalPositionSize) * (_globalAveragePrice - int256(_currentPrice))) /
      _globalAveragePrice;
    int256 _newGlobalPnl = _globalPnl - _realizedPositionPnl;

    uint256 _newGlobalPositionSize;
    // position > 0 is means decrease short position
    // else is increase short position
    if (_positionSizeDelta > 0) {
      _newGlobalPositionSize = _globalPositionSize - uint256(_positionSizeDelta);
    } else {
      _newGlobalPositionSize = _globalPositionSize + uint256(-_positionSizeDelta);
    }

    // possible happen when trader close last short position of the market
    if (_newGlobalPositionSize == 0) return 0;

    bool _isGlobalProfit = _newGlobalPnl > 0;
    uint256 _absoluteGlobalPnl = uint256(_isGlobalProfit ? _newGlobalPnl : -_newGlobalPnl);

    // divisor = latest global position size - pnl
    uint256 divisor = _isGlobalProfit
      ? (_newGlobalPositionSize - _absoluteGlobalPnl)
      : (_newGlobalPositionSize + _absoluteGlobalPnl);

    if (divisor == 0) return 0;

    // next short average price = current price * latest global position size / latest global position size - pnl
    _nextAveragePrice = (_currentPrice * _newGlobalPositionSize) / divisor;

    return _nextAveragePrice;
  }

  /// @notice get next long average price with realized PNL
  /// @param _market - global market
  /// @param _currentPrice - min / max price depends on position direction
  /// @param _positionSizeDelta - position size after increase / decrease.
  ///                           if positive is LONG position, else is SHORT
  /// @param _realizedPositionPnl - position realized PnL if positive is profit, and negative is loss
  /// @return _nextAveragePrice next average price
  function calculateLongAveragePrice(
    PerpStorage.GlobalMarket memory _market,
    uint256 _currentPrice,
    int256 _positionSizeDelta,
    int256 _realizedPositionPnl
  ) external pure returns (uint256 _nextAveragePrice) {
    // global
    uint256 _globalPositionSize = _market.longPositionSize;
    int256 _globalAveragePrice = int256(_market.longAvgPrice);

    if (_globalAveragePrice == 0) return 0;

    // if positive means, has profit
    int256 _globalPnl = (int256(_globalPositionSize) * (int256(_currentPrice) - _globalAveragePrice)) /
      _globalAveragePrice;
    int256 _newGlobalPnl = _globalPnl - _realizedPositionPnl;

    uint256 _newGlobalPositionSize;
    // position > 0 is means increase short position
    // else is decrease short position
    if (_positionSizeDelta > 0) {
      _newGlobalPositionSize = _globalPositionSize + uint256(_positionSizeDelta);
    } else {
      _newGlobalPositionSize = _globalPositionSize - uint256(-_positionSizeDelta);
    }

    // possible happen when trader close last long position of the market
    if (_newGlobalPositionSize == 0) return 0;

    bool _isGlobalProfit = _newGlobalPnl > 0;
    uint256 _absoluteGlobalPnl = uint256(_isGlobalProfit ? _newGlobalPnl : -_newGlobalPnl);

    // divisor = latest global position size + pnl
    uint256 divisor = _isGlobalProfit
      ? (_newGlobalPositionSize + _absoluteGlobalPnl)
      : (_newGlobalPositionSize - _absoluteGlobalPnl);

    if (divisor == 0) return 0;

    // next long average price = current price * latest global position size / latest global position size + pnl
    _nextAveragePrice = (_currentPrice * _newGlobalPositionSize) / divisor;

    return _nextAveragePrice;
  }

  /// @notice Calculate next funding rate using when increase/decrease position.
  /// @param _marketIndex Market Index.
  /// @param _limitPriceE30 Price from limit order
  /// @return fundingRate next funding rate using for both LONG & SHORT positions.
  /// @return fundingRateLong next funding rate for LONG.
  /// @return fundingRateShort next funding rate for SHORT.
  function getNextFundingRate(
    uint256 _marketIndex,
    uint256 _limitPriceE30
  ) external view returns (int256 fundingRate, int256 fundingRateLong, int256 fundingRateShort) {
    ConfigStorage _configStorage = ConfigStorage(configStorage);
    GetFundingRateVar memory vars;
    ConfigStorage.MarketConfig memory marketConfig = ConfigStorage(configStorage).getMarketConfigByIndex(_marketIndex);
    PerpStorage.GlobalMarket memory globalMarket = PerpStorage(perpStorage).getGlobalMarketByIndex(_marketIndex);
    if (marketConfig.fundingRate.maxFundingRate == 0 || marketConfig.fundingRate.maxSkewScaleUSD == 0) return (0, 0, 0);
    // Get funding interval
    vars.fundingInterval = _configStorage.getTradingConfig().fundingInterval;
    // If block.timestamp not pass the next funding time, return 0.
    if (globalMarket.lastFundingTime + vars.fundingInterval > block.timestamp) return (0, 0, 0);
    int32 _exponent;
    if (_limitPriceE30 != 0) {
      vars.marketPriceE30 = _limitPriceE30;
    } else {
      //@todo - validate timestamp of these
      (vars.marketPriceE30, _exponent, ) = OracleMiddleware(ConfigStorage(configStorage).oracle()).unsafeGetLatestPrice(
        marketConfig.assetId,
        false
      );
    }
    vars.marketSkewUSDE30 = int(globalMarket.longPositionSize) - int(globalMarket.shortPositionSize);
    // The result of this nextFundingRate Formula will be in the range of [-maxFundingRate, maxFundingRate]
    vars.ratio = _max(-1e18, -((vars.marketSkewUSDE30 * 1e18) / int(marketConfig.fundingRate.maxSkewScaleUSD)));
    vars.ratio = _min(vars.ratio, 1e18);
    vars.nextFundingRate = (vars.ratio * int(uint(marketConfig.fundingRate.maxFundingRate))) / 1e18;

    vars.elapsedIntervals = int((block.timestamp - globalMarket.lastFundingTime) / vars.fundingInterval);
    vars.nextFundingRate = vars.nextFundingRate * vars.elapsedIntervals;

    if (globalMarket.longOpenInterest > 0) {
      fundingRateLong = (vars.nextFundingRate * int(globalMarket.longPositionSize)) / 1e30;
    }
    if (globalMarket.shortOpenInterest > 0) {
      fundingRateShort = (vars.nextFundingRate * -int(globalMarket.shortPositionSize)) / 1e30;
    }
    return (vars.nextFundingRate, fundingRateLong, fundingRateShort);
  }

  /**
   * Funding Rate
   */
  /// @notice This function returns funding fee according to trader's position
  /// @param _marketIndex Index of market
  /// @param _isLong Is long or short exposure
  /// @param _size Position size
  /// @return fundingFee Funding fee of position
  function getFundingFee(
    uint256 _marketIndex,
    bool _isLong,
    int256 _size,
    int256 _entryFundingRate
  ) public view returns (int256 fundingFee) {
    if (_size == 0) return 0;
    uint256 absSize = _size > 0 ? uint(_size) : uint(-_size);

    PerpStorage.GlobalMarket memory _globalMarket = PerpStorage(perpStorage).getGlobalMarketByIndex(_marketIndex);

    int256 _fundingRate = _globalMarket.currentFundingRate - _entryFundingRate;

    // IF _fundingRate < 0, LONG positions pay fees to SHORT and SHORT positions receive fees from LONG
    // IF _fundingRate > 0, LONG positions receive fees from SHORT and SHORT pay fees to LONG
    fundingFee = (int256(absSize) * _fundingRate) / int64(RATE_PRECISION);

    if (_isLong) {
      return _fundingRate < 0 ? -fundingFee : fundingFee;
    } else {
      return _fundingRate > 0 ? -fundingFee : fundingFee;
    }
  }

  /// @notice Calculates the borrowing fee for a given asset class based on the reserved value, entry borrowing rate, and current sum borrowing rate of the asset class.
  /// @param _assetClassIndex The index of the asset class for which to calculate the borrowing fee.
  /// @param _reservedValue The reserved value of the asset class.
  /// @param _entryBorrowingRate The entry borrowing rate of the asset class.
  /// @return borrowingFee The calculated borrowing fee for the asset class.
  function getBorrowingFee(
    uint8 _assetClassIndex,
    uint256 _reservedValue,
    uint256 _entryBorrowingRate
  ) public view returns (uint256 borrowingFee) {
    // Get the global asset class.
    PerpStorage.GlobalAssetClass memory _assetClassState = PerpStorage(perpStorage).getGlobalAssetClassByIndex(
      _assetClassIndex
    );
    // Calculate borrowing rate.
    uint256 _borrowingRate = _assetClassState.sumBorrowingRate - _entryBorrowingRate;
    // Calculate the borrowing fee based on reserved value, borrowing rate.
    return (_reservedValue * _borrowingRate) / RATE_PRECISION;
  }

  function getNextBorrowingRate(
    uint8 _assetClassIndex,
    uint256 _plpTVL
  ) external view returns (uint256 _nextBorrowingRate) {
    return _getNextBorrowingRate(_assetClassIndex, _plpTVL);
  }

  /// @notice This function takes an asset class index as input and returns the next borrowing rate for that asset class.
  /// @param _assetClassIndex The index of the asset class.
  /// @param _plpTVL value in plp
  /// @return _nextBorrowingRate The next borrowing rate for the asset class.
  function _getNextBorrowingRate(
    uint8 _assetClassIndex,
    uint256 _plpTVL
  ) internal view returns (uint256 _nextBorrowingRate) {
    ConfigStorage _configStorage = ConfigStorage(configStorage);

    // Get the trading config, asset class config, and global asset class for the given asset class index.
    ConfigStorage.TradingConfig memory _tradingConfig = _configStorage.getTradingConfig();
    ConfigStorage.AssetClassConfig memory _assetClassConfig = _configStorage.getAssetClassConfigByIndex(
      _assetClassIndex
    );
    PerpStorage.GlobalAssetClass memory _assetClassState = PerpStorage(perpStorage).getGlobalAssetClassByIndex(
      _assetClassIndex
    );

    // If block.timestamp not pass the next funding time, return 0.
    if (_assetClassState.lastBorrowingTime + _tradingConfig.fundingInterval > block.timestamp) return 0;
    // If PLP TVL is 0, return 0.
    if (_plpTVL == 0) return 0;

    // Calculate the number of funding intervals that have passed since the last borrowing time.
    uint256 intervals = (block.timestamp - _assetClassState.lastBorrowingTime) / _tradingConfig.fundingInterval;

    // Calculate the next borrowing rate based on the asset class config, global asset class reserve value, and intervals.
    return (_assetClassConfig.baseBorrowingRate * _assetClassState.reserveValueE30 * intervals) / _plpTVL;
  }

  function getDelta(
    uint256 _size,
    bool _isLong,
    uint256 _markPrice,
    uint256 _averagePrice,
    uint256 _lastIncreaseTimestamp
  ) external view returns (bool, uint256) {
    return _getDelta(_size, _isLong, _markPrice, _averagePrice, _lastIncreaseTimestamp);
  }

  // @todo - pass current price here
  /// @notice Calculates the delta between average price and mark price, based on the size of position and whether the position is profitable.
  /// @param _size The size of the position.
  /// @param _isLong position direction
  /// @param _markPrice current market price
  /// @param _averagePrice The average price of the position.
  /// @return isProfit A boolean value indicating whether the position is profitable or not.
  /// @return delta The Profit between the average price and the fixed price, adjusted for the size of the order.
  function _getDelta(
    uint256 _size,
    bool _isLong,
    uint256 _markPrice,
    uint256 _averagePrice,
    uint256 _lastIncreaseTimestamp
  ) internal view returns (bool, uint256) {
    // Check for invalid input: averagePrice cannot be zero.
    if (_averagePrice == 0) return (false, 0);

    // Calculate the difference between the average price and the fixed price.
    uint256 priceDelta;
    unchecked {
      priceDelta = _averagePrice > _markPrice ? _averagePrice - _markPrice : _markPrice - _averagePrice;
    }

    // Calculate the delta, adjusted for the size of the order.
    uint256 delta = (_size * priceDelta) / _averagePrice;

    // Determine if the position is profitable or not based on the averagePrice and the mark price.
    bool isProfit;
    if (_isLong) {
      isProfit = _markPrice > _averagePrice;
    } else {
      isProfit = _markPrice < _averagePrice;
    }

    // In case of profit, we need to check the current timestamp againt minProfitDuration
    // in order to prevent front-run attack, or price manipulation.
    // Check `isProfit` first, to save SLOAD in loss case.
    if (isProfit) {
      IConfigStorage.TradingConfig memory _tradingConfig = ConfigStorage(configStorage).getTradingConfig();
      if (block.timestamp < _lastIncreaseTimestamp + _tradingConfig.minProfitDuration) {
        return (isProfit, 0);
      }
    }

    // Return the values of isProfit and delta.
    return (isProfit, delta);
  }

  function _max(int256 a, int256 b) internal pure returns (int256) {
    return a > b ? a : b;
  }

  function _min(int256 a, int256 b) internal pure returns (int256) {
    return a < b ? a : b;
  }

  function _abs(int256 x) private pure returns (uint256) {
    return uint256(x >= 0 ? x : -x);
  }
}<|MERGE_RESOLUTION|>--- conflicted
+++ resolved
@@ -47,25 +47,13 @@
     perpStorage = _perpStorage;
   }
 
-  /// @notice _getAUME30
+  /// @notice getAUME30
   /// @param _isMaxPrice Use Max or Min Price
   /// @param _limitPriceE30 Price to be overwritten to a specified asset
   /// @param _limitAssetId Asset to be overwritten by _limitPriceE30
   /// @return PLP Value in E18 format
   function getAUME30(bool _isMaxPrice, uint256 _limitPriceE30, bytes32 _limitAssetId) external view returns (uint256) {
-<<<<<<< HEAD
     // @todo - pendingBorrowingFeeE30
-=======
-    return _getAUME30(_isMaxPrice, _limitPriceE30, _limitAssetId);
-  }
-
-  /// @notice _getAUM in E30
-  /// @param _isMaxPrice Use Max or Min Price
-  /// @param _limitPriceE30 Price to be overwritten to a specified asset
-  /// @param _limitAssetId Asset to be overwritten by _limitPriceE30
-  /// @return PLP Value in E18 format
-  function _getAUME30(bool _isMaxPrice, uint256 _limitPriceE30, bytes32 _limitAssetId) internal view returns (uint256) {
->>>>>>> 12defc5a
     // @todo - pending funding fee ?
     // plpAUM = value of all asset + pnlShort + pnlLong + pendingBorrowingFee
     uint256 pendingBorrowingFeeE30 = _getPendingBorrowingFeeE30();
