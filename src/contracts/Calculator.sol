--- conflicted
+++ resolved
@@ -847,38 +847,21 @@
   ) external view returns (int256 fundingRate, int256 fundingRateLong, int256 fundingRateShort) {
     ConfigStorage _configStorage = ConfigStorage(configStorage);
     GetFundingRateVar memory vars;
-    ConfigStorage.MarketConfig memory marketConfig = ConfigStorage(configStorage).getMarketConfigByIndex(_marketIndex);
+    ConfigStorage.MarketConfig memory marketConfig = _configStorage.getMarketConfigByIndex(_marketIndex);
     PerpStorage.GlobalMarket memory globalMarket = PerpStorage(perpStorage).getGlobalMarketByIndex(_marketIndex);
     if (marketConfig.fundingRate.maxFundingRate == 0 || marketConfig.fundingRate.maxSkewScaleUSD == 0) return (0, 0, 0);
     // Get funding interval
     vars.fundingInterval = _configStorage.getTradingConfig().fundingInterval;
     // If block.timestamp not pass the next funding time, return 0.
     if (globalMarket.lastFundingTime + vars.fundingInterval > block.timestamp) return (0, 0, 0);
-    int32 _exponent;
-<<<<<<< HEAD
-
-    // @todo - revise exponent usage
-    // @todo - validate timestamp of these
-    (vars.marketPriceE30, _exponent, ) = OracleMiddleware(ConfigStorage(configStorage).oracle()).unsafeGetLatestPrice(
+
+    // Find market skew
+    (vars.marketPriceE30, , ) = OracleMiddleware(_configStorage.oracle()).unsafeGetLatestPrice(
       marketConfig.assetId,
       false
     );
-
-    vars.marketSkewUSDE30 =
-      ((int(globalMarket.longOpenInterest) - int(globalMarket.shortOpenInterest)) * int(vars.marketPriceE30)) /
-      int(10 ** uint32(-_exponent));
-=======
-    if (_limitPriceE30 != 0) {
-      vars.marketPriceE30 = _limitPriceE30;
-    } else {
-      //@todo - validate timestamp of these
-      (vars.marketPriceE30, _exponent, ) = OracleMiddleware(ConfigStorage(configStorage).oracle()).unsafeGetLatestPrice(
-        marketConfig.assetId,
-        false
-      );
-    }
     vars.marketSkewUSDE30 = int(globalMarket.longPositionSize) - int(globalMarket.shortPositionSize);
->>>>>>> cb8d7d20
+
     // The result of this nextFundingRate Formula will be in the range of [-maxFundingRate, maxFundingRate]
     vars.ratio = _max(-1e18, -((vars.marketSkewUSDE30 * 1e18) / int(marketConfig.fundingRate.maxSkewScaleUSD)));
     vars.ratio = _min(vars.ratio, 1e18);
