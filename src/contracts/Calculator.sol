--- conflicted
+++ resolved
@@ -10,14 +10,9 @@
 import { ConfigStorage } from "@hmx/storages/ConfigStorage.sol";
 import { VaultStorage } from "@hmx/storages/VaultStorage.sol";
 import { PerpStorage } from "@hmx/storages/PerpStorage.sol";
-<<<<<<< HEAD
-
-// interfaces
-=======
 import { FullMath } from "@hmx/libraries/FullMath.sol";
 
 // Interfaces
->>>>>>> 765bf03c
 import { ICalculator } from "@hmx/contracts/interfaces/ICalculator.sol";
 import { IConfigStorage } from "@hmx/storages/interfaces/IConfigStorage.sol";
 
