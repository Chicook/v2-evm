--- conflicted
+++ resolved
@@ -12,8 +12,6 @@
 // Interfaces
 import { ICalculator } from "@hmx/contracts/interfaces/ICalculator.sol";
 import { IConfigStorage } from "@hmx/storages/interfaces/IConfigStorage.sol";
-
-import { console2 } from "forge-std/console2.sol";
 
 contract Calculator is Owned, ICalculator {
   uint32 internal constant BPS = 1e4;
@@ -453,21 +451,15 @@
     bytes32 _limitAssetId
   ) internal view returns (int256 _equityValueE30) {
     // Calculate collateral tokens' value on trader's sub account
-<<<<<<< HEAD
-    uint256 _collateralValueE30 = getCollateralValue(_subAccount, _limitPriceE30, _limitAssetId);
-    console2.log("_collateralValueE30", _collateralValueE30);
-=======
     uint256 _collateralValueE30 = _getCollateralValue(_subAccount, _limitPriceE30, _limitAssetId);
 
->>>>>>> 5cb7d15e
     // Calculate unrealized PnL and unrealized fee
     (int256 _unrealizedPnlValueE30, int256 _unrealizedFeeValueE30) = _getUnrealizedPnlAndFee(
       _subAccount,
       _limitPriceE30,
       _limitAssetId
     );
-    console2.log("_unrealizedPnlValueE30", _unrealizedPnlValueE30);
-    console2.log("_unrealizedFeeValueE30", _unrealizedFeeValueE30);
+
     // Calculate equity
     _equityValueE30 += int256(_collateralValueE30);
     _equityValueE30 += _unrealizedPnlValueE30;
@@ -560,8 +552,6 @@
         } else {
           _unrealizedPnlE30 -= int256(_var.delta);
         }
-        console2.log("_var.isProfit", _var.isProfit);
-        console2.log("_var.delta", _var.delta);
       }
 
       {
@@ -572,14 +562,6 @@
             _marketConfig.assetClass
           );
           uint256 _nextBorrowingRate = _getNextBorrowingRate(_marketConfig.assetClass, _plpTVL);
-          console2.log(
-            "_borrowing fee",
-            _getBorrowingFee(
-              _var.position.reserveValueE30,
-              _globalAssetClass.sumBorrowingRate + _nextBorrowingRate,
-              _var.position.entryBorrowingRate
-            )
-          );
           _unrealizedFeeE30 += int256(
             _getBorrowingFee(
               _var.position.reserveValueE30,
@@ -592,10 +574,6 @@
           // Calculate funding fee
           int256 nextFundingRate = _getNextFundingRate(_var.position.marketIndex);
           int256 fundingRate = _globalMarket.currentFundingRate + nextFundingRate;
-          console2.log(
-            "_funding fee",
-            _getFundingFee(_var.isLong, _var.absSize, fundingRate, _var.position.entryFundingRate)
-          );
           _unrealizedFeeE30 += _getFundingFee(_var.isLong, _var.absSize, fundingRate, _var.position.entryFundingRate);
         }
         // Calculate trading fee
