--- conflicted
+++ resolved
@@ -26,6 +26,8 @@
   function getAUME30(bool isMaxPrice) external returns (uint256);
 
   function getPLPValueE30(bool isMaxPrice) external view returns (uint256);
+
+  function getFreeCollateral(address _subAccount) external returns (uint256);
 
   function getPLPPrice(uint256 aum, uint256 supply) external returns (uint256);
 
@@ -94,21 +96,9 @@
     address _subAccount
   ) external view returns (uint256 _imrValueE30);
 
-<<<<<<< HEAD
-  function getFreeCollateral(address _subAccount) external returns (uint256);
-
-  function getMMR(address _subAccount) external returns (uint256);
-
-  function getIMR(bytes32 _marketId, uint256 _size) external returns (uint256);
-
-  function getAum() external view returns (uint256);
-
-  function getPlpValue() external view returns (uint256);
-=======
   // @todo - Add Description
   /// @return _mmrValueE30 Total mmr of trader's account
   function getMMR(
     address _subAccount
   ) external view returns (uint256 _mmrValueE30);
->>>>>>> b89469f4
 }