// SPDX-License-Identifier: MIT
pragma solidity 0.8.18;

import { IConfigStorage } from "../../storages/interfaces/IConfigStorage.sol";
import { IVaultStorage } from "../../storages/interfaces/IVaultStorage.sol";

interface ICalculator {
  /**
   * ERRORS
   */
  error ICalculator_InvalidAddress();
  error ICalculator_InvalidAveragePrice();
  error ICalculator_PoolImbalance();

  /**
   * STRUCTS
   */
<<<<<<< HEAD
  struct GetFundingRateVar {
    uint256 fundingInterval;
    uint256 marketPriceE30;
    int256 marketSkewUSDE30;
    int256 tempMaxValue;
    int256 tempMinValue;
    int256 nextFundingRate;
    int256 newFundingRate;
    int256 elaspedIntervals;
  }
=======
>>>>>>> bd61325e

  //@todo - will be use in _getFeeRate
  enum LiquidityDirection {
    ADD,
    REMOVE
  }

  enum PositionExposure {
    LONG,
    SHORT
  }

  function getAUM(bool isMaxPrice, uint256 _price, bytes32 _assetId) external returns (uint256);

  function getAUME30(bool isMaxPrice, uint256 _price, bytes32 _assetId) external returns (uint256);

  function getPLPValueE30(bool isMaxPrice, uint256 _price, bytes32 _assetId) external view returns (uint256);

  function getFreeCollateral(
    address _subAccount,
    uint256 _price,
    bytes32 _assetId
  ) external view returns (uint256 _freeCollateral);

  function getPLPPrice(uint256 aum, uint256 supply) external returns (uint256);

  function getMintAmount(uint256 _aum, uint256 _totalSupply, uint256 _amount) external view returns (uint256);

  function convertTokenDecimals(
    uint256 _fromTokenDecimals,
    uint256 _toTokenDecimals,
    uint256 _amount
  ) external pure returns (uint256);

  function getAddLiquidityFeeRate(
    address _token,
    uint256 _tokenValue,
    IConfigStorage _configStorage
  ) external returns (uint256);

  function getRemoveLiquidityFeeRate(
    address _token,
    uint256 _tokenValueE30,
    IConfigStorage _configStorage
  ) external returns (uint256);

  function oracle() external returns (address);

  function calculatePositionIMR(uint256 _positionSizeE30, uint256 _marketIndex) external view returns (uint256 _imrE30);

  function calculatePositionMMR(uint256 _positionSizeE30, uint256 _marketIndex) external view returns (uint256 _mmrE30);

<<<<<<< HEAD
  function getEquity(address _subAccount) external returns (uint256 _equityValueE30);

  function getUnrealizedPnl(address _subAccount) external view returns (int _unrealizedPnlE30);
=======
  function getEquity(
    address _subAccount,
    uint256 _price,
    bytes32 _assetId
  ) external view returns (int256 _equityValueE30);

  function getUnrealizedPnl(
    address _subAccount,
    uint256 _price,
    bytes32 _assetId
  ) external view returns (int256 _unrealizedPnlE30);
>>>>>>> bd61325e

  function getIMR(address _subAccount) external view returns (uint256 _imrValueE30);

  function getMMR(address _subAccount) external view returns (uint256 _mmrValueE30);

<<<<<<< HEAD
  function getNextFundingRate(
    uint256 marketIndex
  ) external view returns (int256 fundingRate, int256 fundingRateLong, int256 fundingRateShort);

  function getFundingFee(
    uint256 _marketIndex,
    bool _isLong,
    int256 _size,
    int256 _entryFundingRate
  ) external view returns (int256 fundingFee);

  function getSettlementFeeRate(address _token, uint256 _liquidityUsdDelta) external returns (uint256);
=======
  function getSettlementFeeRate(
    address _token,
    uint256 _liquidityUsdDelta,
    uint256 _limitPrice,
    bytes32 _assetId
  ) external returns (uint256);

  function getCollateralValue(
    address _subAccount,
    uint256 _limitPrice,
    bytes32 _assetId
  ) external view returns (uint256 _collateralValueE30);
>>>>>>> bd61325e
}<|MERGE_RESOLUTION|>--- conflicted
+++ resolved
@@ -15,19 +15,6 @@
   /**
    * STRUCTS
    */
-<<<<<<< HEAD
-  struct GetFundingRateVar {
-    uint256 fundingInterval;
-    uint256 marketPriceE30;
-    int256 marketSkewUSDE30;
-    int256 tempMaxValue;
-    int256 tempMinValue;
-    int256 nextFundingRate;
-    int256 newFundingRate;
-    int256 elaspedIntervals;
-  }
-=======
->>>>>>> bd61325e
 
   //@todo - will be use in _getFeeRate
   enum LiquidityDirection {
@@ -80,11 +67,6 @@
 
   function calculatePositionMMR(uint256 _positionSizeE30, uint256 _marketIndex) external view returns (uint256 _mmrE30);
 
-<<<<<<< HEAD
-  function getEquity(address _subAccount) external returns (uint256 _equityValueE30);
-
-  function getUnrealizedPnl(address _subAccount) external view returns (int _unrealizedPnlE30);
-=======
   function getEquity(
     address _subAccount,
     uint256 _price,
@@ -96,26 +78,11 @@
     uint256 _price,
     bytes32 _assetId
   ) external view returns (int256 _unrealizedPnlE30);
->>>>>>> bd61325e
 
   function getIMR(address _subAccount) external view returns (uint256 _imrValueE30);
 
   function getMMR(address _subAccount) external view returns (uint256 _mmrValueE30);
 
-<<<<<<< HEAD
-  function getNextFundingRate(
-    uint256 marketIndex
-  ) external view returns (int256 fundingRate, int256 fundingRateLong, int256 fundingRateShort);
-
-  function getFundingFee(
-    uint256 _marketIndex,
-    bool _isLong,
-    int256 _size,
-    int256 _entryFundingRate
-  ) external view returns (int256 fundingFee);
-
-  function getSettlementFeeRate(address _token, uint256 _liquidityUsdDelta) external returns (uint256);
-=======
   function getSettlementFeeRate(
     address _token,
     uint256 _liquidityUsdDelta,
@@ -128,5 +95,4 @@
     uint256 _limitPrice,
     bytes32 _assetId
   ) external view returns (uint256 _collateralValueE30);
->>>>>>> bd61325e
 }