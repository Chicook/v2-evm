// SPDX-License-Identifier: MIT
pragma solidity 0.8.18;

import { IConfigStorage } from "../../storages/interfaces/IConfigStorage.sol";
import { IVaultStorage } from "../../storages/interfaces/IVaultStorage.sol";

interface ICalculator {
  /**
   * ERRORS
   */
  error ICalculator_InvalidAddress();
  error ICalculator_InvalidAveragePrice();
  error ICalculator_PoolImbalance();

  /**
   * STRUCTS
   */
  struct GetFundingRateVar {
    uint256 fundingInterval;
    uint256 marketPriceE30;
    int256 marketSkewUSDE30;
    int256 tempMaxValue;
    int256 tempMinValue;
    int256 nextFundingRate;
    int256 newFundingRate;
    int256 elaspedIntervals;
  }

  //@todo - will be use in _getFeeRate
  enum LiquidityDirection {
    ADD,
    REMOVE
  }

  enum PositionExposure {
    LONG,
    SHORT
  }

  function getAUM(bool isMaxPrice) external returns (uint256);

  function getAUME30(bool isMaxPrice) external returns (uint256);

  function getPLPValueE30(bool isMaxPrice) external view returns (uint256);

  function getFreeCollateral(address _subAccount) external returns (uint256);

  function getPLPPrice(uint256 aum, uint256 supply) external returns (uint256);

  function getMintAmount(uint256 _aum, uint256 _totalSupply, uint256 _amount) external view returns (uint256);

  function convertTokenDecimals(
    uint256 _fromTokenDecimals,
    uint256 _toTokenDecimals,
    uint256 _amount
  ) external pure returns (uint256);

  function getAddLiquidityFeeRate(
    address _token,
    uint256 _tokenValue,
    IConfigStorage _configStorage,
    IVaultStorage _vaultStorage
  ) external returns (uint256);

  function getRemoveLiquidityFeeRate(
    address _token,
    uint256 _tokenValueE30,
    IConfigStorage _configStorage,
    IVaultStorage _vaultStorage
  ) external returns (uint256);

  function oracle() external returns (address);

  function calculatePositionIMR(uint256 _positionSizeE30, uint256 _marketIndex) external view returns (uint256 _imrE30);

  function calculatePositionMMR(uint256 _positionSizeE30, uint256 _marketIndex) external view returns (uint256 _mmrE30);

  function getEquity(address _subAccount) external returns (uint256 _equityValueE30);

  function getUnrealizedPnl(address _subAccount) external view returns (int _unrealizedPnlE30);

  function getIMR(address _subAccount) external view returns (uint256 _imrValueE30);

  function getMMR(address _subAccount) external view returns (uint256 _mmrValueE30);

<<<<<<< HEAD
  function getNextFundingRate(
    uint256 marketIndex
  ) external view returns (int256 fundingRate, int256 fundingRateLong, int256 fundingRateShort);

  function getFundingFee(
    uint256 _marketIndex,
    bool _isLong,
    int256 _size,
    int256 _entryFundingRate
  ) external view returns (int256 fundingFee);
=======
  function getSettlementFeeRate(
    uint256 _value,
    uint256 _liquidityUSD, //e30
    uint256 _totalLiquidityUSD, //e30
    IConfigStorage.LiquidityConfig memory _liquidityConfig,
    IConfigStorage.PLPTokenConfig memory _plpTokenConfig
  ) external returns (uint256);
>>>>>>> 8571f790
}<|MERGE_RESOLUTION|>--- conflicted
+++ resolved
@@ -83,7 +83,6 @@
 
   function getMMR(address _subAccount) external view returns (uint256 _mmrValueE30);
 
-<<<<<<< HEAD
   function getNextFundingRate(
     uint256 marketIndex
   ) external view returns (int256 fundingRate, int256 fundingRateLong, int256 fundingRateShort);
@@ -94,7 +93,7 @@
     int256 _size,
     int256 _entryFundingRate
   ) external view returns (int256 fundingFee);
-=======
+
   function getSettlementFeeRate(
     uint256 _value,
     uint256 _liquidityUSD, //e30
@@ -102,5 +101,4 @@
     IConfigStorage.LiquidityConfig memory _liquidityConfig,
     IConfigStorage.PLPTokenConfig memory _plpTokenConfig
   ) external returns (uint256);
->>>>>>> 8571f790
 }