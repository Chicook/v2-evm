--- conflicted
+++ resolved
@@ -83,7 +83,6 @@
 
   function getMMR(address _subAccount) external view returns (uint256 _mmrValueE30);
 
-<<<<<<< HEAD
   function getNextFundingRate(
     uint256 marketIndex
   ) external view returns (int256 fundingRate, int256 fundingRateLong, int256 fundingRateShort);
@@ -95,14 +94,5 @@
     int256 _entryFundingRate
   ) external view returns (int256 fundingFee);
 
-  function getSettlementFeeRate(
-    uint256 _value,
-    uint256 _liquidityUSD, //e30
-    uint256 _totalLiquidityUSD, //e30
-    IConfigStorage.LiquidityConfig memory _liquidityConfig,
-    IConfigStorage.PLPTokenConfig memory _plpTokenConfig
-  ) external returns (uint256);
-=======
   function getSettlementFeeRate(address _token, uint256 _liquidityUsdDelta) external returns (uint256);
->>>>>>> fbee78ec
 }