// SPDX-License-Identifier: MIT
pragma solidity 0.8.18;

import { ConfigStorage } from "@hmx/storages/ConfigStorage.sol";
import { VaultStorage } from "@hmx/storages/VaultStorage.sol";

interface ICalculator {
  /**
   * ERRORS
   */
  error ICalculator_InvalidAddress();
  error ICalculator_InvalidAveragePrice();
  error ICalculator_PoolImbalance();

  /**
   * STRUCTS
   */

  //@todo - will be use in _getFeeRate
  enum LiquidityDirection {
    ADD,
    REMOVE
  }

  enum PositionExposure {
    LONG,
    SHORT
  }

  function getAUM(bool isMaxPrice, uint256 _price, bytes32 _assetId) external returns (uint256);

  function getAUME30(bool isMaxPrice, uint256 _price, bytes32 _assetId) external returns (uint256);

  function getPLPValueE30(bool isMaxPrice, uint256 _price, bytes32 _assetId) external view returns (uint256);

  function getFreeCollateral(
    address _subAccount,
    uint256 _price,
    bytes32 _assetId
  ) external view returns (uint256 _freeCollateral);

  function getPLPPrice(uint256 aum, uint256 supply) external returns (uint256);

  function getMintAmount(uint256 _aum, uint256 _totalSupply, uint256 _amount) external view returns (uint256);

  function convertTokenDecimals(
    uint256 _fromTokenDecimals,
    uint256 _toTokenDecimals,
    uint256 _amount
  ) external pure returns (uint256);

  function getAddLiquidityFeeRate(
    address _token,
    uint256 _tokenValue,
<<<<<<< HEAD
    ConfigStorage _configStorage,
    VaultStorage _vaultStorage
=======
    IConfigStorage _configStorage
>>>>>>> bd61325e
  ) external returns (uint256);

  function getRemoveLiquidityFeeRate(
    address _token,
    uint256 _tokenValueE30,
<<<<<<< HEAD
    ConfigStorage _configStorage,
    VaultStorage _vaultStorage
=======
    IConfigStorage _configStorage
>>>>>>> bd61325e
  ) external returns (uint256);

  function oracle() external returns (address);

  function calculatePositionIMR(uint256 _positionSizeE30, uint256 _marketIndex) external view returns (uint256 _imrE30);

  function calculatePositionMMR(uint256 _positionSizeE30, uint256 _marketIndex) external view returns (uint256 _mmrE30);

  function getEquity(
    address _subAccount,
    uint256 _price,
    bytes32 _assetId
  ) external view returns (int256 _equityValueE30);

  function getUnrealizedPnl(
    address _subAccount,
    uint256 _price,
    bytes32 _assetId
  ) external view returns (int256 _unrealizedPnlE30);

  function getIMR(address _subAccount) external view returns (uint256 _imrValueE30);

  function getMMR(address _subAccount) external view returns (uint256 _mmrValueE30);

  function getSettlementFeeRate(
    address _token,
    uint256 _liquidityUsdDelta,
    uint256 _limitPrice,
    bytes32 _assetId
  ) external returns (uint256);

  function getCollateralValue(
    address _subAccount,
    uint256 _limitPrice,
    bytes32 _assetId
  ) external view returns (uint256 _collateralValueE30);
}<|MERGE_RESOLUTION|>--- conflicted
+++ resolved
@@ -52,23 +52,13 @@
   function getAddLiquidityFeeRate(
     address _token,
     uint256 _tokenValue,
-<<<<<<< HEAD
-    ConfigStorage _configStorage,
-    VaultStorage _vaultStorage
-=======
-    IConfigStorage _configStorage
->>>>>>> bd61325e
+    ConfigStorage _configStorage
   ) external returns (uint256);
 
   function getRemoveLiquidityFeeRate(
     address _token,
     uint256 _tokenValueE30,
-<<<<<<< HEAD
-    ConfigStorage _configStorage,
-    VaultStorage _vaultStorage
-=======
-    IConfigStorage _configStorage
->>>>>>> bd61325e
+    ConfigStorage _configStorage
   ) external returns (uint256);
 
   function oracle() external returns (address);
