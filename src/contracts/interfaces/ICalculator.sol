// SPDX-License-Identifier: MIT
pragma solidity 0.8.18;

import { IConfigStorage } from "../../storages/interfaces/IConfigStorage.sol";
import { IVaultStorage } from "../../storages/interfaces/IVaultStorage.sol";

interface ICalculator {
  /**
   * ERRORS
   */
  error ICalculator_InvalidAddress();
  error ICalculator_InvalidAveragePrice();
  error ICalculator_PoolImbalance();

  /**
   * STRUCTS
   */

  //@todo - will be use in _getFeeRate
  enum LiquidityDirection {
    ADD,
    REMOVE
  }

  enum PositionExposure {
    LONG,
    SHORT
  }

  function getAUM(bool isMaxPrice, uint256 _price, bytes32 _assetId) external returns (uint256);

  function getAUME30(bool isMaxPrice, uint256 _price, bytes32 _assetId) external returns (uint256);

  function getPLPValueE30(bool isMaxPrice, uint256 _price, bytes32 _assetId) external view returns (uint256);

  function getFreeCollateral(
    address _subAccount,
    uint256 _price,
    bytes32 _assetId
  ) external view returns (uint256 _freeCollateral);

  function getPLPPrice(uint256 aum, uint256 supply) external returns (uint256);

  function getMintAmount(uint256 _aum, uint256 _totalSupply, uint256 _amount) external view returns (uint256);

  function convertTokenDecimals(
    uint256 _fromTokenDecimals,
    uint256 _toTokenDecimals,
    uint256 _amount
  ) external pure returns (uint256);

  function getAddLiquidityFeeRate(
    address _token,
    uint256 _tokenValue,
    IConfigStorage _configStorage,
    IVaultStorage _vaultStorage
  ) external returns (uint256);

  function getRemoveLiquidityFeeRate(
    address _token,
    uint256 _tokenValueE30,
    IConfigStorage _configStorage,
    IVaultStorage _vaultStorage
  ) external returns (uint256);

  function oracle() external returns (address);

  function calculatePositionIMR(uint256 _positionSizeE30, uint256 _marketIndex) external view returns (uint256 _imrE30);

  function calculatePositionMMR(uint256 _positionSizeE30, uint256 _marketIndex) external view returns (uint256 _mmrE30);

<<<<<<< HEAD
  function getEquity(address _subAccount) external returns (int256 _equityValueE30);

  function getUnrealizedPnl(address _subAccount) external view returns (int _unrealizedPnlE30);
=======
  function getEquity(
    address _subAccount,
    uint256 _price,
    bytes32 _assetId
  ) external view returns (uint256 _equityValueE30);

  function getUnrealizedPnl(
    address _subAccount,
    uint256 _price,
    bytes32 _assetId
  ) external view returns (int256 _unrealizedPnlE30);
>>>>>>> 80f5241c

  function getIMR(address _subAccount) external view returns (uint256 _imrValueE30);

  function getMMR(address _subAccount) external view returns (uint256 _mmrValueE30);

  function getSettlementFeeRate(address _token, uint256 _liquidityUsdDelta) external returns (uint256);

  function getCollateralValue(address _subAccount) external view returns (uint256);
}<|MERGE_RESOLUTION|>--- conflicted
+++ resolved
@@ -69,23 +69,17 @@
 
   function calculatePositionMMR(uint256 _positionSizeE30, uint256 _marketIndex) external view returns (uint256 _mmrE30);
 
-<<<<<<< HEAD
-  function getEquity(address _subAccount) external returns (int256 _equityValueE30);
-
-  function getUnrealizedPnl(address _subAccount) external view returns (int _unrealizedPnlE30);
-=======
   function getEquity(
     address _subAccount,
     uint256 _price,
     bytes32 _assetId
-  ) external view returns (uint256 _equityValueE30);
+  ) external view returns (int256 _equityValueE30);
 
   function getUnrealizedPnl(
     address _subAccount,
     uint256 _price,
     bytes32 _assetId
   ) external view returns (int256 _unrealizedPnlE30);
->>>>>>> 80f5241c
 
   function getIMR(address _subAccount) external view returns (uint256 _imrValueE30);
 
@@ -93,5 +87,9 @@
 
   function getSettlementFeeRate(address _token, uint256 _liquidityUsdDelta) external returns (uint256);
 
-  function getCollateralValue(address _subAccount) external view returns (uint256);
+  function getCollateralValue(
+    address _subAccount,
+    uint256 _limitPrice,
+    bytes32 _assetId
+  ) external view returns (uint256 _collateralValueE30);
 }