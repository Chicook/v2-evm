--- conflicted
+++ resolved
@@ -35,13 +35,7 @@
     SHORT
   }
 
-<<<<<<< HEAD
-  function getAUME30(bool isMaxPrice, uint256 _price, bytes32 _assetId) external returns (uint256);
-=======
-  function getAUM(bool isMaxPrice) external returns (uint256);
-
   function getAUME30(bool isMaxPrice) external returns (uint256);
->>>>>>> e34340d1
 
   function getPLPValueE30(bool isMaxPrice) external view returns (uint256);
 
