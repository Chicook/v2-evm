--- conflicted
+++ resolved
@@ -2,6 +2,9 @@
 pragma solidity 0.8.18;
 
 interface ILiquidityService {
+  /**
+   * Errors
+   */
   error LiquidityService_CircuitBreaker();
   error LiquidityService_InvalidToken();
   error LiquidityService_InvalidInputAmount();
@@ -14,6 +17,9 @@
   error LiquidityService_MaxPLPUtilizationExceeded();
   error LiquidityService_InsufficientPLPReserved();
 
+  /**
+   * Struct
+   */
   struct CollectFeeRequest {
     address _token;
     uint256 _tokenPriceUsd;
@@ -23,24 +29,18 @@
     LiquidityAction _action;
   }
 
-<<<<<<< HEAD
+  /**
+   * Enum
+   */
   enum LiquidityAction {
     SWAP,
     ADD_LIQUIDITY,
     REMOVE_LIQUIDITY
   }
-=======
+
   /**
-   * Errors
+   * Functions
    */
-  error LiquidityService_CircuitBreaker();
-  error LiquidityService_InvalidToken();
-  error LiquidityService_InsufficientLiquidityMint();
-  error LiquidityService_BadAmount();
-  error LiquidityService_BadAmountOut();
-  error LiquidityService_Slippage();
->>>>>>> 2bc61782
-
   function addLiquidity(
     address _lpProvider,
     address _token,
