--- conflicted
+++ resolved
@@ -20,12 +20,7 @@
   error ITradeService_BadPositionSize();
   error ITradeService_InsufficientLiquidity();
   error ITradeService_InsufficientFreeCollateral();
-<<<<<<< HEAD
-  error ITradeService_NotPositionOwner();
-  error ITradeService_AccountHealthy();
-=======
   error ITradeService_ReservedValueStillEnough();
->>>>>>> e7631780
 
   /**
    * STRUCTS
