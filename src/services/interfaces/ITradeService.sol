--- conflicted
+++ resolved
@@ -57,9 +57,6 @@
     uint256 _limitPriceE30
   ) external;
 
-<<<<<<< HEAD
-  function forceClosePosition(address _account, uint256 _subAccountId, uint256 _marketIndex, address _tpToken) external;
-
   function getNextFundingRate(
     uint256 _marketIndex,
     uint256 _price
@@ -71,7 +68,6 @@
     uint256 _markPrice,
     uint256 _averagePrice
   ) external pure returns (bool, uint256);
-=======
+
   function forceClosePosition(address _account, uint8 _subAccountId, uint256 _marketIndex, address _tpToken) external;
->>>>>>> 80a44362
 }