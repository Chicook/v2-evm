// SPDX-License-Identifier: MIT
pragma solidity 0.8.18;

interface ITradeService {
  // errors
  error ITradeService_MarketIsDelisted();
  error ITradeService_MarketIsClosed();
  error ITradeService_PositionAlreadyClosed();
  error ITradeService_DecreaseTooHighPositionSize();
  error ITradeService_SubAccountEquityIsUnderMMR();
  error ITradeService_TooTinyPosition();
<<<<<<< HEAD

  function configStorage() external view returns (address);

  function perpStorage() external view returns (address);

  function decreasePosition(
    address _account,
    uint256 _subAccountId,
    uint256 _marketIndex,
    uint256 _positionSizeE30ToDecrease
  ) external;
=======
  error ITradeService_BadSubAccountId();
  error ITradeService_BadSizeDelta();
  error ITradeService_NotAllowIncrease();
  error ITradeService_BadNumberOfPosition();
  error ITradeService_BadExposure();
  error ITradeService_InvalidAveragePrice();
  error ITradeService_BadPositionSize();
  error ITradeService_InsufficientLiquidity();
  error ITradeService_InsufficientFreeCollateral();
>>>>>>> 4b34b162
}<|MERGE_RESOLUTION|>--- conflicted
+++ resolved
@@ -9,7 +9,15 @@
   error ITradeService_DecreaseTooHighPositionSize();
   error ITradeService_SubAccountEquityIsUnderMMR();
   error ITradeService_TooTinyPosition();
-<<<<<<< HEAD
+  error ITradeService_BadSubAccountId();
+  error ITradeService_BadSizeDelta();
+  error ITradeService_NotAllowIncrease();
+  error ITradeService_BadNumberOfPosition();
+  error ITradeService_BadExposure();
+  error ITradeService_InvalidAveragePrice();
+  error ITradeService_BadPositionSize();
+  error ITradeService_InsufficientLiquidity();
+  error ITradeService_InsufficientFreeCollateral();
 
   function configStorage() external view returns (address);
 
@@ -21,15 +29,4 @@
     uint256 _marketIndex,
     uint256 _positionSizeE30ToDecrease
   ) external;
-=======
-  error ITradeService_BadSubAccountId();
-  error ITradeService_BadSizeDelta();
-  error ITradeService_NotAllowIncrease();
-  error ITradeService_BadNumberOfPosition();
-  error ITradeService_BadExposure();
-  error ITradeService_InvalidAveragePrice();
-  error ITradeService_BadPositionSize();
-  error ITradeService_InsufficientLiquidity();
-  error ITradeService_InsufficientFreeCollateral();
->>>>>>> 4b34b162
 }