--- conflicted
+++ resolved
@@ -18,13 +18,9 @@
 import { ITradeService } from "@hmx/services/interfaces/ITradeService.sol";
 import { ITradeServiceHook } from "@hmx/services/interfaces/ITradeServiceHook.sol";
 
-<<<<<<< HEAD
-contract TradeService is ReentrancyGuardUpgradeable, OwnableUpgradeable, ITradeService {
-=======
 contract TradeService is ReentrancyGuardUpgradeable, ITradeService, OwnableUpgradeable {
   using FullMath for uint256;
 
->>>>>>> 765bf03c
   /**
    * Events
    */
@@ -90,17 +86,14 @@
     uint256 nextClosePrice;
     uint256 absSizeDelta;
     int256 unrealizedPnl;
-<<<<<<< HEAD
     address subAccount;
     bool isLong;
     bool isNewPosition;
     bool currentPositionIsLong;
+    uint256 oldSumSe;
+    uint256 oldSumS2e;
     // for SLOAD
     PerpStorage.Position position;
-=======
-    uint256 oldSumSe;
-    uint256 oldSumS2e;
->>>>>>> 765bf03c
     OracleMiddleware oracle;
     ConfigStorage configStorage;
     Calculator calculator;
@@ -119,17 +112,14 @@
     int256 realizedPnl;
     int256 unrealizedPnl;
     int256 fundingFee;
-<<<<<<< HEAD
     bool isLongPosition;
     address subAccount;
     address tpToken;
     bytes32 positionId;
     uint256 nextClosePrice;
-=======
     uint256 oldSumSe;
     uint256 oldSumS2e;
     uint256 nextAvgPrice;
->>>>>>> 765bf03c
     // for SLOAD
     Calculator calculator;
     PerpStorage perpStorage;
@@ -318,13 +308,9 @@
     }
 
     // get the absolute value of the new size delta
-<<<<<<< HEAD
     _vars.absSizeDelta = _abs(_sizeDelta);
-=======
-    uint256 _absSizeDelta = _abs(_sizeDelta);
     _vars.oldSumSe = 0;
     _vars.oldSumS2e = 0;
->>>>>>> 765bf03c
 
     // if new position, set the average price to the current price
     if (_vars.isNewPosition) {
@@ -406,91 +392,47 @@
       _vars.position.reserveValueE30 += _maxReserve;
     }
 
-<<<<<<< HEAD
-    // update global market states
-    {
-      if (_vars.isLong) {
-        uint256 _nextAvgPrice = _market.longPositionSize == 0
-          ? _vars.adaptivePriceE30
-          : _vars.calculator.calculateMarketAveragePrice(
-            int256(_market.longPositionSize),
-            _market.longAvgPrice,
-            _sizeDelta,
-            _vars.closePriceE30,
-            _vars.nextClosePrice,
-            0
-          );
-
-        _vars.perpStorage.updateGlobalLongMarketById(
-          _marketIndex,
-          _market.longPositionSize + _vars.absSizeDelta,
-          _nextAvgPrice
-        );
-      } else {
-        // to increase SHORT position sizeDelta should be negative
-        uint256 _nextAvgPrice = _market.shortPositionSize == 0
-          ? _vars.adaptivePriceE30
-          : _vars.calculator.calculateMarketAveragePrice(
-            -int256(_market.shortPositionSize),
-            _market.shortAvgPrice,
-            _sizeDelta,
-            _vars.closePriceE30,
-            _vars.nextClosePrice,
-            0
-          );
-
-        _vars.perpStorage.updateGlobalShortMarketById(
-          _marketIndex,
-          _market.shortPositionSize + _vars.absSizeDelta,
-          _nextAvgPrice
-        );
-=======
     // update counter trade states
     {
       if (_vars.isNewPosition) {
         _vars.isLong
-          ? _perpStorage.updateGlobalLongMarketById(
+          ? _vars.perpStorage.updateGlobalLongMarketById(
             _marketIndex,
-            _market.longPositionSize + _absSizeDelta,
-            _market.longAccumSE + _absSizeDelta.mulDiv(1e30, _vars.position.avgEntryPriceE30),
-            _market.longAccumS2E + _absSizeDelta.mulDiv(_absSizeDelta, _vars.position.avgEntryPriceE30)
+            _market.longPositionSize + _vars.absSizeDelta,
+            _market.longAccumSE + _vars.absSizeDelta.mulDiv(1e30, _vars.position.avgEntryPriceE30),
+            _market.longAccumS2E + _vars.absSizeDelta.mulDiv(_vars.absSizeDelta, _vars.position.avgEntryPriceE30)
           )
-          : _perpStorage.updateGlobalShortMarketById(
+          : _vars.perpStorage.updateGlobalShortMarketById(
             _marketIndex,
-            _market.shortPositionSize + _absSizeDelta,
-            _market.shortAccumSE + ((_absSizeDelta * 1e30) / _vars.position.avgEntryPriceE30),
-            _market.shortAccumS2E + _absSizeDelta.mulDiv(_absSizeDelta, _vars.position.avgEntryPriceE30)
+            _market.shortPositionSize + _vars.absSizeDelta,
+            _market.shortAccumSE + ((_vars.absSizeDelta * 1e30) / _vars.position.avgEntryPriceE30),
+            _market.shortAccumS2E + _vars.absSizeDelta.mulDiv(_vars.absSizeDelta, _vars.position.avgEntryPriceE30)
           );
       } else {
         uint256 absNewPositionSizeE30 = _abs(_vars.position.positionSizeE30);
         _vars.isLong
-          ? _perpStorage.updateGlobalLongMarketById(
+          ? _vars.perpStorage.updateGlobalLongMarketById(
             _marketIndex,
-            _market.longPositionSize + _absSizeDelta,
+            _market.longPositionSize + _vars.absSizeDelta,
             (_market.longAccumSE - _vars.oldSumSe) +
               absNewPositionSizeE30.mulDiv(1e30, _vars.position.avgEntryPriceE30),
             (_market.longAccumS2E - _vars.oldSumS2e) +
               absNewPositionSizeE30.mulDiv(absNewPositionSizeE30, _vars.position.avgEntryPriceE30)
           )
-          : _perpStorage.updateGlobalShortMarketById(
+          : _vars.perpStorage.updateGlobalShortMarketById(
             _marketIndex,
-            _market.shortPositionSize + _absSizeDelta,
+            _market.shortPositionSize + _vars.absSizeDelta,
             (_market.shortAccumSE - _vars.oldSumSe) +
               absNewPositionSizeE30.mulDiv(1e30, _vars.position.avgEntryPriceE30),
             (_market.shortAccumS2E - _vars.oldSumS2e) +
               absNewPositionSizeE30.mulDiv(absNewPositionSizeE30, _vars.position.avgEntryPriceE30)
           );
->>>>>>> 765bf03c
       }
     }
 
     // save the updated position to the storage
-<<<<<<< HEAD
+    _vars.position.lastIncreaseTimestamp = block.timestamp;
     _vars.perpStorage.savePosition(_vars.subAccount, _vars.positionId, _vars.position);
-=======
-    _vars.position.lastIncreaseTimestamp = block.timestamp;
-    _perpStorage.savePosition(_vars.subAccount, _vars.positionId, _vars.position);
->>>>>>> 765bf03c
 
     {
       // get the amount of free collateral available for the sub-account
@@ -808,7 +750,6 @@
       // Update funding rate
       _temp.tradeHelper.updateFundingRate(_marketIndex);
 
-<<<<<<< HEAD
       (_vars.tradingFee, _vars.borrowingFee, _vars.fundingFee) = _temp.tradeHelper.updateFeeStates(
         _vars.positionId,
         _vars.subAccount,
@@ -819,13 +760,11 @@
         _marketIndex
       );
     }
-
-    _temp.newAbsPositionSizeE30 = _vars.absPositionSizeE30 - _vars.positionSizeE30ToDecrease;
-=======
     _vars.oldSumSe = _vars.absPositionSizeE30.mulDiv(1e30, _vars.position.avgEntryPriceE30);
     _vars.oldSumS2e = _vars.absPositionSizeE30.mulDiv(_vars.absPositionSizeE30, _vars.position.avgEntryPriceE30);
     uint256 _newAbsPositionSizeE30 = _vars.absPositionSizeE30 - _vars.positionSizeE30ToDecrease;
->>>>>>> 765bf03c
+
+    _temp.newAbsPositionSizeE30 = _vars.absPositionSizeE30 - _vars.positionSizeE30ToDecrease;
 
     // Ensure that the new absolute position size is greater than zero, but not smaller than the minimum allowed position size
     if (
