// SPDX-License-Identifier: MIT
pragma solidity 0.8.18;

// base
import { ERC20 } from "@openzeppelin/contracts/token/ERC20/ERC20.sol";
import { AddressUtils } from "../libraries/AddressUtils.sol";

// contracts
import { PerpStorage } from "@hmx/storages/PerpStorage.sol";
import { ConfigStorage } from "@hmx/storages/ConfigStorage.sol";
import { VaultStorage } from "@hmx/storages/VaultStorage.sol";
import { Calculator } from "@hmx/contracts/Calculator.sol";
import { FeeCalculator } from "@hmx/contracts/FeeCalculator.sol";
import { OracleMiddleware } from "@hmx/oracle/OracleMiddleware.sol";

// interfaces
import { ITradeService } from "./interfaces/ITradeService.sol";
<<<<<<< HEAD
=======
import { IPerpStorage } from "../storages/interfaces/IPerpStorage.sol";
import { IConfigStorage } from "../storages/interfaces/IConfigStorage.sol";
import { IVaultStorage } from "../storages/interfaces/IVaultStorage.sol";
import { ICalculator } from "../contracts/interfaces/ICalculator.sol";
import { IFeeCalculator } from "../contracts/interfaces/IFeeCalculator.sol";
import { IOracleMiddleware } from "../oracle/interfaces/IOracleMiddleware.sol";
import { AddressUtils } from "../libraries/AddressUtils.sol";
import { console } from "forge-std/console.sol";
>>>>>>> aa41172b

// @todo - refactor, deduplicate code
contract TradeService is ITradeService {
  using AddressUtils for address;

  uint256 internal constant RATE_PRECISION = 1e18;

  /**
   * Structs
   */
  struct IncreasePositionVars {
    PerpStorage.Position position;
    address subAccount;
    bytes32 positionId;
    bool isLong;
    bool isNewPosition;
    bool currentPositionIsLong;
    uint256 priceE30;
    int32 exponent;
  }
  struct DecreasePositionVars {
    PerpStorage.Position position;
    address subAccount;
    bytes32 positionId;
    uint256 absPositionSizeE30;
    uint256 avgEntryPriceE30;
    uint256 priceE30;
    int256 currentPositionSizeE30;
    bool isLongPosition;
  }

  /**
   * Events
   */
  // @todo - modify event parameters
  event LogDecreasePosition(bytes32 indexed _positionId, uint256 _decreasedSize);

  event LogCollectTradingFee(address account, uint256 assetClass, uint256 feeUsd);

  event LogCollectBorrowingFee(address account, uint256 assetClass, uint256 feeUsd);

  event LogCollectFundingFee(address account, uint256 assetClass, int256 feeUsd);

  event LogForceClosePosition(
    address indexed _account,
    uint256 _subAccountId,
    uint256 _marketIndex,
    address _tpToken,
    uint256 _closedPositionSize,
    uint256 _realizedProfit
  );

  /**
   * States
   */
  address public perpStorage;
  address public vaultStorage;
  address public configStorage;

  constructor(address _perpStorage, address _vaultStorage, address _configStorage) {
    // @todo - sanity check
    perpStorage = _perpStorage;
    vaultStorage = _vaultStorage;
    configStorage = _configStorage;
  }

  /// @notice This function increases a trader's position for a specific market by a given size delta.
  ///         The primary account and sub-account IDs are used to identify the trader's account.
  ///         The market index is used to identify the specific market.
  /// @param _primaryAccount The address of the primary account associated with the trader.
  /// @param _subAccountId The ID of the sub-account associated with the trader.
  /// @param _marketIndex The index of the market for which the position is being increased.
  /// @param _sizeDelta The change in size of the position. Positive values meaning LONG position, while negative values mean SHORT position.
  /// @param _limitPriceE30 limit price for execute order
  function increasePosition(
    address _primaryAccount,
    uint256 _subAccountId,
    uint256 _marketIndex,
    int256 _sizeDelta,
    uint256 _limitPriceE30
  ) external {
    // validate service should be called from handler ONLY
    ConfigStorage(configStorage).validateServiceExecutor(address(this), msg.sender);

    IncreasePositionVars memory _vars;

    // get the sub-account from the primary account and sub-account ID
    _vars.subAccount = _getSubAccount(_primaryAccount, _subAccountId);

    // get the position for the given sub-account and market index
    _vars.positionId = _getPositionId(_vars.subAccount, _marketIndex);
    _vars.position = PerpStorage(perpStorage).getPositionById(_vars.positionId);

    // get the market configuration for the given market index
    ConfigStorage.MarketConfig memory _marketConfig = ConfigStorage(configStorage).getMarketConfigByIndex(_marketIndex);

    // check size delta
    if (_sizeDelta == 0) revert ITradeService_BadSizeDelta();

    // check allow increase position
    if (!_marketConfig.allowIncreasePosition) revert ITradeService_NotAllowIncrease();

    // determine whether the new size delta is for a long position
    _vars.isLong = _sizeDelta > 0;

    _vars.isNewPosition = _vars.position.positionSizeE30 == 0;

    // Pre validation
    // Verify that the number of positions has exceeds
    {
      if (
        _vars.isNewPosition &&
        ConfigStorage(configStorage).getTradingConfig().maxPosition <
        PerpStorage(perpStorage).getNumberOfSubAccountPosition(_vars.subAccount) + 1
      ) revert ITradeService_BadNumberOfPosition();
    }

    _vars.currentPositionIsLong = _vars.position.positionSizeE30 > 0;
    // Verify that the current position has the same exposure direction
    if (!_vars.isNewPosition && _vars.currentPositionIsLong != _vars.isLong) revert ITradeService_BadExposure();

    // Update borrowing rate
    updateBorrowingRate(_marketConfig.assetClass, _limitPriceE30, _marketConfig.assetId);

    // Update funding rate
    updateFundingRate(_marketIndex, _limitPriceE30);

    // get the global market for the given market index
    PerpStorage.GlobalMarket memory _globalMarket = PerpStorage(perpStorage).getGlobalMarketByIndex(_marketIndex);
    {
      uint256 _lastPriceUpdated;
      uint8 _marketStatus;

      // Get Price market.
<<<<<<< HEAD
      (_vars.priceE30, _lastPriceUpdated, _marketStatus) = OracleMiddleware(ConfigStorage(configStorage).oracle())
        .getLatestAdaptivePriceWithMarketStatus(
=======
      (_vars.priceE30, _vars.exponent, _lastPriceUpdated, _marketStatus) = IOracleMiddleware(
        IConfigStorage(configStorage).oracle()
      ).getLatestAdaptivePriceWithMarketStatus(
>>>>>>> aa41172b
          _marketConfig.assetId,
          _vars.isLong, // if current position is SHORT position, then we use max price
          (int(_globalMarket.longOpenInterest) - int(_globalMarket.shortOpenInterest)),
          _sizeDelta,
          _marketConfig.fundingRate.maxSkewScaleUSD
        );

      _vars.priceE30 = _overwritePrice(_vars.priceE30, _limitPriceE30);

      // Market active represent the market is still listed on our protocol
      if (!_marketConfig.active) revert ITradeService_MarketIsDelisted();

      // if market status is not 2, means that the market is closed or market status has been defined yet
      if (_marketStatus != 2) revert ITradeService_MarketIsClosed();
    }

    // market validation
    // check sub account equity is under MMR
    _subAccountHealthCheck(_vars.subAccount, _limitPriceE30, _marketConfig.assetId);

    // get the absolute value of the new size delta
    uint256 _absSizeDelta = abs(_sizeDelta);

    // if the position size is zero, set the average price to the current price (new position)
    if (_vars.isNewPosition) {
      _vars.position.avgEntryPriceE30 = _vars.priceE30;
      _vars.position.primaryAccount = _primaryAccount;
      _vars.position.subAccountId = _subAccountId;
      _vars.position.marketIndex = _marketIndex;
    }

    // if the position size is not zero and the new size delta is not zero, calculate the new average price (adjust position)
    if (!_vars.isNewPosition) {
      _vars.position.avgEntryPriceE30 = _getPositionNextAveragePrice(
        abs(_vars.position.positionSizeE30),
        _vars.isLong,
        _absSizeDelta,
        _vars.priceE30,
        _vars.position.avgEntryPriceE30
      );
    }

    // MarginFee = Trading Fee + Borrowing Fee
    collectMarginFee(
      _vars.subAccount,
      _absSizeDelta,
      _marketConfig.assetClass,
      _vars.position.reserveValueE30,
      _vars.position.entryBorrowingRate,
      _marketConfig.increasePositionFeeRate
    );

    settleMarginFee(_vars.subAccount);

    // Collect funding fee
    collectFundingFee(
      _vars.subAccount,
      _marketConfig.assetClass,
      _marketIndex,
      _vars.position.positionSizeE30,
      _vars.position.entryFundingRate
    );

    settleFundingFee(_vars.subAccount, _limitPriceE30, _marketConfig.assetId);

    // update the position size by adding the new size delta
    _vars.position.positionSizeE30 += _sizeDelta;

    {
      PerpStorage.GlobalAssetClass memory _globalAssetClass = PerpStorage(perpStorage).getGlobalAssetClassByIndex(
        _marketConfig.assetClass
      );

      _vars.position.entryBorrowingRate = _globalAssetClass.sumBorrowingRate;
      _vars.position.entryFundingRate = _globalMarket.currentFundingRate;
    }

    // if the position size is zero after the update, revert the transaction with an error
    if (_vars.position.positionSizeE30 == 0) revert ITradeService_BadPositionSize();

    {
      // calculate the initial margin required for the new position
      uint256 _imr = (_absSizeDelta * _marketConfig.initialMarginFraction) / RATE_PRECISION;

      // get the amount of free collateral available for the sub-account
      uint256 subAccountFreeCollateral = Calculator(ConfigStorage(configStorage).calculator()).getFreeCollateral(
        _vars.subAccount,
        _vars.priceE30,
        _marketConfig.assetId
      );
      // if the free collateral is less than the initial margin required, revert the transaction with an error
      if (subAccountFreeCollateral < _imr) revert ITradeService_InsufficientFreeCollateral();

      // calculate the maximum amount of reserve required for the new position
      uint256 _maxReserve = (_imr * _marketConfig.maxProfitRate) / RATE_PRECISION;
      // increase the reserved amount by the maximum reserve required for the new position
      increaseReserved(_marketConfig.assetClass, _maxReserve, _limitPriceE30, _marketConfig.assetId);
      _vars.position.reserveValueE30 += _maxReserve;
    }

    {
      // calculate the change in open interest for the new position
      uint256 _changedOpenInterest = (_absSizeDelta * (10 ** uint32(-_vars.exponent))) / _vars.priceE30;

      _vars.position.openInterest += _changedOpenInterest;
      _vars.position.lastIncreaseTimestamp = block.timestamp;

      // update global market state
      if (_vars.isLong) {
        uint256 _nextAvgPrice = _globalMarket.longPositionSize == 0
          ? _vars.priceE30
          : _calculateLongAveragePrice(_globalMarket, _vars.priceE30, _sizeDelta, 0);

        PerpStorage(perpStorage).updateGlobalLongMarketById(
          _marketIndex,
          _globalMarket.longPositionSize + _absSizeDelta,
          _nextAvgPrice,
          _globalMarket.longOpenInterest + _changedOpenInterest
        );
      } else {
        // to increase SHORT position sizeDelta should be negative
        uint256 _nextAvgPrice = _globalMarket.shortPositionSize == 0
          ? _vars.priceE30
          : _calculateShortAveragePrice(_globalMarket, _vars.priceE30, _sizeDelta, 0);

        PerpStorage(perpStorage).updateGlobalShortMarketById(
          _marketIndex,
          _globalMarket.shortPositionSize + _absSizeDelta,
          _nextAvgPrice,
          _globalMarket.shortOpenInterest + _changedOpenInterest
        );
      }
    }

    // save the updated position to the storage
    PerpStorage(perpStorage).savePosition(_vars.subAccount, _vars.positionId, _vars.position);
  }

  // @todo - rewrite description
  /// @notice decrease trader position
  /// @param _account - address
  /// @param _subAccountId - address
  /// @param _marketIndex - market index
  /// @param _positionSizeE30ToDecrease - position size to decrease
  /// @param _tpToken - take profit token
  /// @param _limitPriceE30  price from LimitTrade in e30 unit

  function decreasePosition(
    address _account,
    uint256 _subAccountId,
    uint256 _marketIndex,
    uint256 _positionSizeE30ToDecrease,
    address _tpToken,
    uint256 _limitPriceE30
  ) external {
    // validate service should be called from handler ONLY
    ConfigStorage(configStorage).validateServiceExecutor(address(this), msg.sender);

    // init vars
    DecreasePositionVars memory _vars;

    // prepare
    ConfigStorage.MarketConfig memory _marketConfig = ConfigStorage(configStorage).getMarketConfigByIndex(_marketIndex);

    _vars.subAccount = _getSubAccount(_account, _subAccountId);
    _vars.positionId = _getPositionId(_vars.subAccount, _marketIndex);
    _vars.position = PerpStorage(perpStorage).getPositionById(_vars.positionId);

    // Pre validation
    // if position size is 0 means this position is already closed
    _vars.currentPositionSizeE30 = _vars.position.positionSizeE30;
    if (_vars.currentPositionSizeE30 == 0) revert ITradeService_PositionAlreadyClosed();

    _vars.isLongPosition = _vars.currentPositionSizeE30 > 0;

    // convert position size to be uint256
    _vars.absPositionSizeE30 = uint256(
      _vars.isLongPosition ? _vars.currentPositionSizeE30 : -_vars.currentPositionSizeE30
    );

    // position size to decrease is greater then position size, should be revert
    if (_positionSizeE30ToDecrease > _vars.absPositionSizeE30) revert ITradeService_DecreaseTooHighPositionSize();

    PerpStorage.GlobalMarket memory _globalMarket = PerpStorage(perpStorage).getGlobalMarketByIndex(_marketIndex);
    {
      uint256 _lastPriceUpdated;
      uint8 _marketStatus;

<<<<<<< HEAD
      (_vars.priceE30, _lastPriceUpdated, _marketStatus) = OracleMiddleware(ConfigStorage(configStorage).oracle())
=======
      (_vars.priceE30, , _lastPriceUpdated, _marketStatus) = IOracleMiddleware(IConfigStorage(configStorage).oracle())
>>>>>>> aa41172b
        .getLatestAdaptivePriceWithMarketStatus(
          _marketConfig.assetId,
          !_vars.isLongPosition, // if current position is SHORT position, then we use max price
          (int(_globalMarket.longOpenInterest) - int(_globalMarket.shortOpenInterest)),
          _vars.isLongPosition ? -int(_positionSizeE30ToDecrease) : int(_positionSizeE30ToDecrease),
          _marketConfig.fundingRate.maxSkewScaleUSD
        );

      _vars.priceE30 = _overwritePrice(_vars.priceE30, _limitPriceE30);

      // Market active represent the market is still listed on our protocol
      if (!_marketConfig.active) revert ITradeService_MarketIsDelisted();

      // if market status is not 2, means that the market is closed or market status has been defined yet
      if (_marketStatus != 2) revert ITradeService_MarketIsClosed();

      // check sub account equity is under MMR
      _subAccountHealthCheck(_vars.subAccount, _limitPriceE30, _marketConfig.assetId);
    }

    // update position, market, and global market state
    _decreasePosition(
      _marketConfig,
      _marketIndex,
      _vars,
      _positionSizeE30ToDecrease,
      _tpToken,
      _limitPriceE30,
      _marketConfig.assetId
    );
  }

  // @todo - access control
  /// @notice force close trader position with maximum profit could take
  /// @param _account position owner
  /// @param _subAccountId sub-account id
  /// @param _marketIndex position market index
  /// @param _tpToken take profit token
  function forceClosePosition(
    address _account,
    uint256 _subAccountId,
    uint256 _marketIndex,
    address _tpToken
  ) external {
    // init vars
    DecreasePositionVars memory _vars;

    ConfigStorage.MarketConfig memory _marketConfig = ConfigStorage(configStorage).getMarketConfigByIndex(_marketIndex);

    _vars.subAccount = _getSubAccount(_account, _subAccountId);
    _vars.positionId = _getPositionId(_vars.subAccount, _marketIndex);
    _vars.position = PerpStorage(perpStorage).getPositionById(_vars.positionId);

    // Pre validation
    // if position size is 0 means this position is already closed
    _vars.currentPositionSizeE30 = _vars.position.positionSizeE30;
    if (_vars.currentPositionSizeE30 == 0) revert ITradeService_PositionAlreadyClosed();

    _vars.isLongPosition = _vars.currentPositionSizeE30 > 0;

    // convert position size to be uint256
    _vars.absPositionSizeE30 = uint256(
      _vars.isLongPosition ? _vars.currentPositionSizeE30 : -_vars.currentPositionSizeE30
    );

    PerpStorage.GlobalMarket memory _globalMarket = PerpStorage(perpStorage).getGlobalMarketByIndex(_marketIndex);

    {
      uint8 _marketStatus;

<<<<<<< HEAD
      (_vars.priceE30, , _marketStatus) = OracleMiddleware(ConfigStorage(configStorage).oracle())
=======
      (_vars.priceE30, , , _marketStatus) = IOracleMiddleware(IConfigStorage(configStorage).oracle())
>>>>>>> aa41172b
        .getLatestAdaptivePriceWithMarketStatus(
          _marketConfig.assetId,
          !_vars.isLongPosition, // if current position is SHORT position, then we use max price
          (int(_globalMarket.longOpenInterest) - int(_globalMarket.shortOpenInterest)),
          -_vars.currentPositionSizeE30,
          _marketConfig.fundingRate.maxSkewScaleUSD
        );

      // Market active represent the market is still listed on our protocol
      if (!_marketConfig.active) revert ITradeService_MarketIsDelisted();

      // if market status is not 2, means that the market is closed or market status has been defined yet
      if (_marketStatus != 2) revert ITradeService_MarketIsClosed();

      // check sub account equity is under MMR
      /// @dev no need to derived price on this
      _subAccountHealthCheck(_vars.subAccount, 0, 0);
    }

    // get pnl to check this position is reach to condition to auto take profit or not
    (bool isProfit, uint256 pnl) = getDelta(
      _vars.absPositionSizeE30,
      _vars.isLongPosition,
      _vars.priceE30,
      _vars.position.avgEntryPriceE30
    );

    // When this position has profit and realized profit has >= reserved amount, then we force to close position
    if (!isProfit || pnl < _vars.position.reserveValueE30) revert ITradeService_ReservedValueStillEnough();

    // update position, market, and global market state
    /// @dev no need to derived price on this
    _decreasePosition(_marketConfig, _marketIndex, _vars, _vars.absPositionSizeE30, _tpToken, 0, 0);

    emit LogForceClosePosition(
      _account,
      _subAccountId,
      _marketIndex,
      _tpToken,
      _vars.absPositionSizeE30,
      pnl > _vars.position.reserveValueE30 ? _vars.position.reserveValueE30 : pnl
    );
  }

  /// @notice decrease trader position
  /// @param _marketConfig - target market config
  /// @param _globalMarketIndex - global market index
  /// @param _vars - decrease criteria
  /// @param _positionSizeE30ToDecrease - position size to decrease
  /// @param _tpToken - take profit token
  /// @param _limitPrice Price from limitOrder
  /// @param _assetId Market AssetId
  function _decreasePosition(
    ConfigStorage.MarketConfig memory _marketConfig,
    uint256 _globalMarketIndex,
    DecreasePositionVars memory _vars,
    uint256 _positionSizeE30ToDecrease,
    address _tpToken,
    uint256 _limitPrice,
    bytes32 _assetId
  ) internal {
    // Update borrowing rate
    updateBorrowingRate(_marketConfig.assetClass, _limitPrice, _assetId);

    // Update funding rate
    updateFundingRate(_globalMarketIndex, _limitPrice);

    collectMarginFee(
      _vars.subAccount,
      _positionSizeE30ToDecrease,
      _marketConfig.assetClass,
      _vars.position.reserveValueE30,
      _vars.position.entryBorrowingRate,
      _marketConfig.decreasePositionFeeRate
    );

    settleMarginFee(_vars.subAccount);

    // Collect funding fee
    collectFundingFee(
      _vars.subAccount,
      _marketConfig.assetClass,
      _globalMarketIndex,
      _vars.position.positionSizeE30,
      _vars.position.entryFundingRate
    );

    settleFundingFee(_vars.subAccount, _limitPrice, _assetId);

    uint256 _newAbsPositionSizeE30 = _vars.absPositionSizeE30 - _positionSizeE30ToDecrease;

    // check position is too tiny
    // @todo - now validate this at 1 USD, design where to keep this config
    //       due to we has problem stack too deep in MarketConfig now
    if (_newAbsPositionSizeE30 > 0 && _newAbsPositionSizeE30 < 1e30) revert ITradeService_TooTinyPosition();

    /**
     * calculate realized profit & loss
     */
    int256 _realizedPnl;
    {
      _vars.avgEntryPriceE30 = _vars.position.avgEntryPriceE30;
      (bool isProfit, uint256 pnl) = getDelta(
        _vars.absPositionSizeE30,
        _vars.isLongPosition,
        _vars.priceE30,
        _vars.avgEntryPriceE30
      );
      // if trader has profit more than our reserved value then trader's profit maximum is reserved value
      if (pnl > _vars.position.reserveValueE30) {
        pnl = _vars.position.reserveValueE30;
      }
      if (isProfit) {
        _realizedPnl = int256((pnl * _positionSizeE30ToDecrease) / _vars.absPositionSizeE30);
      } else {
        _realizedPnl = -int256((pnl * _positionSizeE30ToDecrease) / _vars.absPositionSizeE30);
      }
    }

    /**
     *  update perp storage
     */
    {
      uint256 _openInterestDelta = (_vars.position.openInterest * _positionSizeE30ToDecrease) /
        _vars.absPositionSizeE30;

      {
        PerpStorage.GlobalMarket memory _globalMarket = PerpStorage(perpStorage).getGlobalMarketByIndex(
          _globalMarketIndex
        );

        if (_vars.isLongPosition) {
          uint256 _nextAvgPrice = _calculateLongAveragePrice(
            _globalMarket,
            _vars.priceE30,
            -int256(_positionSizeE30ToDecrease),
            _realizedPnl
          );
          PerpStorage(perpStorage).updateGlobalLongMarketById(
            _globalMarketIndex,
            _globalMarket.longPositionSize - _positionSizeE30ToDecrease,
            _nextAvgPrice,
            _globalMarket.longOpenInterest - _openInterestDelta
          );
        } else {
          uint256 _nextAvgPrice = _calculateShortAveragePrice(
            _globalMarket,
            _vars.priceE30,
            int256(_positionSizeE30ToDecrease),
            _realizedPnl
          );
          PerpStorage(perpStorage).updateGlobalShortMarketById(
            _globalMarketIndex,
            _globalMarket.shortPositionSize - _positionSizeE30ToDecrease,
            _nextAvgPrice,
            _globalMarket.shortOpenInterest - _openInterestDelta
          );
        }

        PerpStorage.GlobalState memory _globalState = PerpStorage(perpStorage).getGlobalState();
        PerpStorage.GlobalAssetClass memory _globalAssetClass = PerpStorage(perpStorage).getGlobalAssetClassByIndex(
          _marketConfig.assetClass
        );

        // update global storage
        // to calculate new global reserve = current global reserve - reserve delta (position reserve * (position size delta / current position size))
        _globalState.reserveValueE30 -=
          (_vars.position.reserveValueE30 * _positionSizeE30ToDecrease) /
          _vars.absPositionSizeE30;
        _globalAssetClass.reserveValueE30 -=
          (_vars.position.reserveValueE30 * _positionSizeE30ToDecrease) /
          _vars.absPositionSizeE30;
        PerpStorage(perpStorage).updateGlobalState(_globalState);
        PerpStorage(perpStorage).updateGlobalAssetClass(_marketConfig.assetClass, _globalAssetClass);

        // update position info
        _vars.position.entryBorrowingRate = _globalAssetClass.sumBorrowingRate;
        _vars.position.entryFundingRate = _globalMarket.currentFundingRate;
        _vars.position.positionSizeE30 = _vars.isLongPosition
          ? int256(_newAbsPositionSizeE30)
          : -int256(_newAbsPositionSizeE30);
        _vars.position.reserveValueE30 =
          (((_newAbsPositionSizeE30 * _marketConfig.initialMarginFraction) / 1e18) * _marketConfig.maxProfitRate) /
          1e18;
        {
          // @todo - is close position then we should delete positions[x]
          bool isClosePosition = _newAbsPositionSizeE30 == 0;
          _vars.position.avgEntryPriceE30 = isClosePosition ? 0 : _vars.avgEntryPriceE30;
        }

        _vars.position.openInterest = _vars.position.openInterest - _openInterestDelta;
        _vars.position.realizedPnl += _realizedPnl;
        PerpStorage(perpStorage).savePosition(_vars.subAccount, _vars.positionId, _vars.position);
      }
    }
    // =======================================
    // | ------ settle profit & loss ------- |
    // =======================================
    {
      if (_realizedPnl != 0) {
        if (_realizedPnl > 0) {
          // profit, trader should receive take profit token = Profit in USD
          _settleProfit(_vars.subAccount, _tpToken, uint256(_realizedPnl), _limitPrice, _marketConfig.assetId);
        } else {
          // loss
          _settleLoss(_vars.subAccount, uint256(-_realizedPnl), _limitPrice, _marketConfig.assetId);
        }
      }
    }

    // =========================================
    // | --------- post validation ----------- |
    // =========================================

    // check sub account equity is under MMR
    _subAccountHealthCheck(_vars.subAccount, _limitPrice, _assetId);

    emit LogDecreasePosition(_vars.positionId, _positionSizeE30ToDecrease);
  }

  /// @notice settle profit
  /// @param _subAccount - Sub-account of trader
  /// @param _token - token that trader want to take profit as collateral
  /// @param _realizedProfitE30 - trader profit in USD
  /// @param _limitPrice - Limit Price
  /// @param _assetId  - Market Asset Id
  function _settleProfit(
    address _subAccount,
    address _token,
    uint256 _realizedProfitE30,
    uint256 _limitPrice,
    bytes32 _assetId
  ) internal {
    uint256 _tpTokenPrice;
    IConfigStorage _configStorage = IConfigStorage(configStorage);
    if (_shouldOverwritePrice(_limitPrice, _token, _assetId)) {
      _tpTokenPrice = _limitPrice;
    } else {
<<<<<<< HEAD
      (_tpTokenPrice, ) = OracleMiddleware(ConfigStorage(configStorage).oracle()).getLatestPrice(
        _token.toBytes32(),
        false,
        ConfigStorage(configStorage).getMarketConfigByToken(_token).priceConfidentThreshold,
        30 // trust price age (seconds) todo: from market config
      );
    }

    uint256 _decimals = ConfigStorage(configStorage).getPlpTokenConfigs(_token).decimals;
=======
      (_tpTokenPrice, ) = IOracleMiddleware(_configStorage.oracle()).getLatestPrice(_token.toBytes32(), false);
    }
    // @todo refactor to use _assetid from params instead
    uint256 _decimals = _configStorage.getAssetTokenDecimal(_token);
>>>>>>> aa41172b

    // calculate token trader should received
    uint256 _tpTokenOut = (_realizedProfitE30 * (10 ** _decimals)) / _tpTokenPrice;

<<<<<<< HEAD
    uint256 _settlementFeeRate = Calculator(ConfigStorage(configStorage).calculator()).getSettlementFeeRate(
=======
    uint256 _settlementFeeRate = ICalculator(_configStorage.calculator()).getSettlementFeeRate(
>>>>>>> aa41172b
      _token,
      _realizedProfitE30,
      _limitPrice,
      _assetId
    );
    uint256 _settlementFee = (_tpTokenOut * _settlementFeeRate) / (10 ** _decimals);

    VaultStorage(vaultStorage).removePLPLiquidity(_token, _tpTokenOut);
    VaultStorage(vaultStorage).addFee(_token, _settlementFee);
    VaultStorage(vaultStorage).increaseTraderBalance(_subAccount, _token, _tpTokenOut - _settlementFee);

    // @todo - emit LogSettleProfit(trader, collateralToken, addedAmount, settlementFee)
  }

  /// @notice settle loss
  /// @param _subAccount - Sub-account of trader
  /// @param _debtUsd - Loss in USD
  /// @param _limitPrice - Limit Price
  /// @param _assetId  - Market Asset Id
  function _settleLoss(address _subAccount, uint256 _debtUsd, uint256 _limitPrice, bytes32 _assetId) internal {
    address[] memory _plpTokens = ConfigStorage(configStorage).getPlpTokens();

    uint256 _len = _plpTokens.length;
    address _token;
    uint256 _collateral;
    uint256 _price;
    uint256 _collateralToRemove;
    uint256 _collateralUsd;
    uint256 _decimals;
    // Loop through all the plp tokens for the sub-account
    for (uint256 _i; _i < _len; ) {
      _token = _plpTokens[_i];
<<<<<<< HEAD
      _decimals = ConfigStorage(configStorage).getPlpTokenConfigs(_token).decimals;
=======

      _decimals = IConfigStorage(configStorage).getAssetTokenDecimal(_token);
>>>>>>> aa41172b

      // Sub-account plp collateral
      _collateral = VaultStorage(vaultStorage).traderBalances(_subAccount, _token);

      // continue settle when sub-account has collateral, else go to check next token
      if (_collateral != 0) {
        // Retrieve the latest price and confident threshold of the plp underlying token
        if (_shouldOverwritePrice(_limitPrice, _token, _assetId)) {
          _price = _limitPrice;
        } else {
          (_price, ) = OracleMiddleware(ConfigStorage(configStorage).oracle()).getLatestPrice(
            _token.toBytes32(),
<<<<<<< HEAD
            false,
            ConfigStorage(configStorage).getMarketConfigByToken(_token).priceConfidentThreshold,
            30 // @todo - should from config
=======
            false
>>>>>>> aa41172b
          );
        }

        _collateralUsd = (_collateral * _price) / (10 ** _decimals);

        if (_collateralUsd >= _debtUsd) {
          // When this collateral token can cover all the debt, use this token to pay it all
          _collateralToRemove = (_debtUsd * (10 ** _decimals)) / _price;

          VaultStorage(vaultStorage).addPLPLiquidity(_token, _collateralToRemove);
          VaultStorage(vaultStorage).decreaseTraderBalance(_subAccount, _token, _collateralToRemove);
          // @todo - emit LogSettleLoss(trader, collateralToken, deductedAmount)
          // In this case, all debt are paid. We can break the loop right away.
          break;
        } else {
          // When this collateral token cannot cover all the debt, use this token to pay debt as much as possible
          _collateralToRemove = (_collateralUsd * (10 ** _decimals)) / _price;

          VaultStorage(vaultStorage).addPLPLiquidity(_token, _collateralToRemove);
          VaultStorage(vaultStorage).decreaseTraderBalance(_subAccount, _token, _collateralToRemove);
          // @todo - emit LogSettleLoss(trader, collateralToken, deductedAmount)
          // update debtUsd
          unchecked {
            _debtUsd = _debtUsd - _collateralUsd;
          }
        }
      }

      unchecked {
        ++_i;
      }
    }
  }

  // @todo - remove usage from test
  // @todo - move to calculator ??
  // @todo - pass current price here
  /// @notice Calculates the delta between average price and mark price, based on the size of position and whether the position is profitable.
  /// @param _size The size of the position.
  /// @param _isLong position direction
  /// @param _markPrice current market price
  /// @param _averagePrice The average price of the position.
  /// @return isProfit A boolean value indicating whether the position is profitable or not.
  /// @return delta The Profit between the average price and the fixed price, adjusted for the size of the order.
  function getDelta(
    uint256 _size,
    bool _isLong,
    uint256 _markPrice,
    uint256 _averagePrice
  ) public pure returns (bool, uint256) {
    // Check for invalid input: averagePrice cannot be zero.
    if (_averagePrice == 0) revert ITradeService_InvalidAveragePrice();

    // Calculate the difference between the average price and the fixed price.
    uint256 priceDelta;
    unchecked {
      priceDelta = _averagePrice > _markPrice ? _averagePrice - _markPrice : _markPrice - _averagePrice;
    }

    // Calculate the delta, adjusted for the size of the order.
    uint256 delta = (_size * priceDelta) / _averagePrice;

    // Determine if the position is profitable or not based on the averagePrice and the mark price.
    bool isProfit;
    if (_isLong) {
      isProfit = _markPrice > _averagePrice;
    } else {
      isProfit = _markPrice < _averagePrice;
    }

    // Return the values of isProfit and delta.
    return (isProfit, delta);
  }

  /**
   * Internal functions
   */

  // @todo - add description
  function _getSubAccount(address _primary, uint256 _subAccountId) internal pure returns (address) {
    if (_subAccountId > 255) revert();
    return address(uint160(_primary) ^ uint160(_subAccountId));
  }

  // @todo - add description
  function _getPositionId(address _account, uint256 _marketIndex) internal pure returns (bytes32) {
    return keccak256(abi.encodePacked(_account, _marketIndex));
  }

  /// @notice Calculates the next average price of a position, given the current position details and the next price.
  /// @param _size The current size of the position.
  /// @param _isLong Whether the position is long or short.
  /// @param _sizeDelta The size difference between the current position and the next position.
  /// @param _markPrice current market price
  /// @param _averagePrice The current average price of the position.
  /// @return The next average price of the position.
  function _getPositionNextAveragePrice(
    uint256 _size,
    bool _isLong,
    uint256 _sizeDelta,
    uint256 _markPrice,
    uint256 _averagePrice
  ) internal pure returns (uint256) {
    // Get the delta and isProfit value from the getDelta function
    (bool isProfit, uint256 delta) = getDelta(_size, _isLong, _markPrice, _averagePrice);
    // Calculate the next size and divisor
    uint256 nextSize = _size + _sizeDelta;
    uint256 divisor;
    if (_isLong) {
      divisor = isProfit ? nextSize + delta : nextSize - delta;
    } else {
      divisor = isProfit ? nextSize - delta : nextSize + delta;
    }

    // Calculate the next average price of the position
    return (_markPrice * nextSize) / divisor;
  }

  /// @notice This function increases the reserve value
  /// @param _assetClassIndex The index of asset class.
  /// @param _reservedValue The amount by which to increase the reserve value.
  /// @param _limitPriceE30 Limit price to increase Reserved
  /// @param _assetId Market assetId
  function increaseReserved(
    uint256 _assetClassIndex,
    uint256 _reservedValue,
    uint256 _limitPriceE30,
    bytes32 _assetId
  ) internal {
    // Get the total TVL
    uint256 tvl = Calculator(ConfigStorage(configStorage).calculator()).getPLPValueE30(true, _limitPriceE30, _assetId);

    // Retrieve the global state
    PerpStorage.GlobalState memory _globalState = PerpStorage(perpStorage).getGlobalState();

    // Retrieve the global asset class
    PerpStorage.GlobalAssetClass memory _globalAssetClass = PerpStorage(perpStorage).getGlobalAssetClassByIndex(
      _assetClassIndex
    );

    // get the liquidity configuration
    ConfigStorage.LiquidityConfig memory _liquidityConfig = ConfigStorage(configStorage).getLiquidityConfig();

    // Increase the reserve value by adding the reservedValue
    _globalState.reserveValueE30 += _reservedValue;
    _globalAssetClass.reserveValueE30 += _reservedValue;

    // Check if the new reserve value exceeds the % of AUM, and revert if it does
    if ((tvl * _liquidityConfig.maxPLPUtilization) < _globalState.reserveValueE30 * RATE_PRECISION) {
      revert ITradeService_InsufficientLiquidity();
    }

    // Update the new reserve value in the PerpStorage contract
    PerpStorage(perpStorage).updateGlobalState(_globalState);
    PerpStorage(perpStorage).updateGlobalAssetClass(_assetClassIndex, _globalAssetClass);
  }

  /// @notice health check for sub account that equity > margin maintenance required
  /// @param _subAccount target sub account for health check
  /// @param _price Price from limitOrder or Pyth
  /// @param _assetId AssetId of Market
  function _subAccountHealthCheck(address _subAccount, uint256 _price, bytes32 _assetId) internal view {
    Calculator _calculator = Calculator(ConfigStorage(configStorage).calculator());
    // check sub account is healthy
    int256 _subAccountEquity = _calculator.getEquity(_subAccount, _price, _assetId);
    // maintenance margin requirement (MMR) = position size * maintenance margin fraction
    // note: maintenanceMarginFraction is 1e18
    uint256 _mmr = _calculator.getMMR(_subAccount);

    // if sub account equity < MMR, then trader couldn't decrease position
    if (_subAccountEquity < 0 || uint256(_subAccountEquity) < _mmr) revert ITradeService_SubAccountEquityIsUnderMMR();
  }

  /// @notice This function updates the borrowing rate for the given asset class index.
  /// @param _assetClassIndex The index of the asset class.
  function updateBorrowingRate(uint256 _assetClassIndex, uint256 _price, bytes32 _assetId) public {
    PerpStorage _perpStorage = PerpStorage(perpStorage);
    ConfigStorage _configStorage = ConfigStorage(configStorage);

    // Get the funding interval, asset class config, and global asset class for the given asset class index.
    PerpStorage.GlobalAssetClass memory _globalAssetClass = _perpStorage.getGlobalAssetClassByIndex(_assetClassIndex);
    uint256 _fundingInterval = _configStorage.getTradingConfig().fundingInterval;
    uint256 _lastBorrowingTime = _globalAssetClass.lastBorrowingTime;

    // If last borrowing time is 0, set it to the nearest funding interval time and return.
    if (_lastBorrowingTime == 0) {
      _globalAssetClass.lastBorrowingTime = (block.timestamp / _fundingInterval) * _fundingInterval;
      _perpStorage.updateGlobalAssetClass(_assetClassIndex, _globalAssetClass);
      return;
    }

    // If block.timestamp is not passed the next funding interval, skip updating
    if (_lastBorrowingTime + _fundingInterval <= block.timestamp) {
      // update borrowing rate
      uint256 borrowingRate = getNextBorrowingRate(_assetClassIndex, _price, _assetId);
      _globalAssetClass.sumBorrowingRate += borrowingRate;
      _globalAssetClass.lastBorrowingTime = (block.timestamp / _fundingInterval) * _fundingInterval;
    }
    _perpStorage.updateGlobalAssetClass(_assetClassIndex, _globalAssetClass);
  }

  /// @notice This function updates the funding rate for the given market index.
  /// @param _marketIndex The index of the market.
  /// @param _price Price from limitOrder, zeros means no marketOrderPrice
  function updateFundingRate(uint256 _marketIndex, uint256 _price) public {
    PerpStorage _perpStorage = PerpStorage(perpStorage);
    ConfigStorage _configStorage = ConfigStorage(configStorage);

    // Get the funding interval, asset class config, and global asset class for the given asset class index.
    PerpStorage.GlobalMarket memory _globalMarket = _perpStorage.getGlobalMarketByIndex(_marketIndex);

    uint256 _fundingInterval = _configStorage.getTradingConfig().fundingInterval;
    uint256 _lastFundingTime = _globalMarket.lastFundingTime;

    // If last funding time is 0, set it to the nearest funding interval time and return.
    if (_lastFundingTime == 0) {
      _globalMarket.lastFundingTime = (block.timestamp / _fundingInterval) * _fundingInterval;
      _perpStorage.updateGlobalMarket(_marketIndex, _globalMarket);
      return;
    }

    // If block.timestamp is not passed the next funding interval, skip updating
    if (_lastFundingTime + _fundingInterval <= block.timestamp) {
      // update funding rate
      (int256 newFundingRate, int256 nextFundingRateLong, int256 nextFundingRateShort) = getNextFundingRate(
        _marketIndex,
        _price
      );

      _globalMarket.currentFundingRate = newFundingRate;
      _globalMarket.accumFundingLong += nextFundingRateLong;
      _globalMarket.accumFundingShort += nextFundingRateShort;
      _globalMarket.lastFundingTime = (block.timestamp / _fundingInterval) * _fundingInterval;

      _perpStorage.updateGlobalMarket(_marketIndex, _globalMarket);
    }
  }

  /// @notice This function takes an asset class index as input and returns the next borrowing rate for that asset class.
  /// @param _assetClassIndex The index of the asset class.
  /// @return _nextBorrowingRate The next borrowing rate for the asset class.
  function getNextBorrowingRate(
    uint256 _assetClassIndex,
    uint256 _price,
    bytes32 _assetId
  ) public view returns (uint256 _nextBorrowingRate) {
    ConfigStorage _configStorage = ConfigStorage(configStorage);
    Calculator _calculator = Calculator(_configStorage.calculator());

    // Get the trading config, asset class config, and global asset class for the given asset class index.
    ConfigStorage.TradingConfig memory _tradingConfig = _configStorage.getTradingConfig();
    ConfigStorage.AssetClassConfig memory _assetClassConfig = _configStorage.getAssetClassConfigByIndex(
      _assetClassIndex
    );
    PerpStorage.GlobalAssetClass memory _globalAssetClass = PerpStorage(perpStorage).getGlobalAssetClassByIndex(
      _assetClassIndex
    );
    // Get the PLP TVL.
    uint256 plpTVL = _calculator.getPLPValueE30(false, _price, _assetId); // TODO: make sure to use price

    // If block.timestamp not pass the next funding time, return 0.
    if (_globalAssetClass.lastBorrowingTime + _tradingConfig.fundingInterval > block.timestamp) return 0;
    // If PLP TVL is 0, return 0.
    if (plpTVL == 0) return 0;

    // Calculate the number of funding intervals that have passed since the last borrowing time.
    uint256 intervals = (block.timestamp - _globalAssetClass.lastBorrowingTime) / _tradingConfig.fundingInterval;

    // Calculate the next borrowing rate based on the asset class config, global asset class reserve value, and intervals.
    return (_assetClassConfig.baseBorrowingRate * _globalAssetClass.reserveValueE30 * intervals) / plpTVL;
  }

  /// @notice Calculates the borrowing fee for a given asset class based on the reserved value, entry borrowing rate, and current sum borrowing rate of the asset class.
  /// @param _assetClassIndex The index of the asset class for which to calculate the borrowing fee.
  /// @param _reservedValue The reserved value of the asset class.
  /// @param _entryBorrowingRate The entry borrowing rate of the asset class.
  /// @return borrowingFee The calculated borrowing fee for the asset class.
  function getBorrowingFee(
    uint256 _assetClassIndex,
    uint256 _reservedValue,
    uint256 _entryBorrowingRate
  ) public view returns (uint256 borrowingFee) {
    // Get the global asset class.
    PerpStorage.GlobalAssetClass memory _globalAssetClass = PerpStorage(perpStorage).getGlobalAssetClassByIndex(
      _assetClassIndex
    );
    // Calculate borrowing rate.
    uint256 _borrowingRate = _globalAssetClass.sumBorrowingRate - _entryBorrowingRate;
    // Calculate the borrowing fee based on reserved value, borrowing rate.
    return (_reservedValue * _borrowingRate) / 1e18;
  }

  /// @notice Calculates the trading fee for a given position
  /// @param absSizeDelta Position size
  /// @param positionFeeRate Position Fee
  /// @return tradingFee The calculated trading fee for the position.
  function getTradingFee(uint256 absSizeDelta, uint256 positionFeeRate) public pure returns (uint256 tradingFee) {
    if (absSizeDelta == 0) return 0;
    return (absSizeDelta * positionFeeRate) / 1e18;
  }

  /**
   * Funding Rate
   */
  /// @notice This function returns funding fee according to trader's position
  /// @param _marketIndex Index of market
  /// @param _isLong Is long or short exposure
  /// @param _size Position size
  /// @return fundingFee Funding fee of position
  function getFundingFee(
    uint256 _marketIndex,
    bool _isLong,
    int256 _size,
    int256 _entryFundingRate
  ) public view returns (int256 fundingFee) {
    if (_size == 0) return 0;
    uint256 absSize = _size > 0 ? uint(_size) : uint(-_size);

    PerpStorage.GlobalMarket memory _globalMarket = PerpStorage(perpStorage).getGlobalMarketByIndex(_marketIndex);

    int256 _fundingRate = _globalMarket.currentFundingRate - _entryFundingRate;

    // IF _fundingRate < 0, LONG positions pay fees to SHORT and SHORT positions receive fees from LONG
    // IF _fundingRate > 0, LONG positions receive fees from SHORT and SHORT pay fees to LONG
    fundingFee = (int(absSize) * _fundingRate) / 1e18;
    if (_isLong) {
      return _fundingRate < 0 ? -fundingFee : fundingFee;
    } else {
      return _fundingRate < 0 ? fundingFee : -fundingFee;
    }
  }

  /// @notice Calculate next funding rate using when increase/decrease position.
  /// @param _marketIndex Market Index.
  /// @param _price Price from either limitOrder or Pyth
  /// @return fundingRate next funding rate using for both LONG & SHORT positions.
  /// @return fundingRateLong next funding rate for LONG.
  /// @return fundingRateShort next funding rate for SHORT.
  function getNextFundingRate(
    uint256 _marketIndex,
    uint256 _price
  ) public view returns (int256 fundingRate, int256 fundingRateLong, int256 fundingRateShort) {
    ConfigStorage _configStorage = ConfigStorage(configStorage);
    GetFundingRateVar memory vars;
    ConfigStorage.MarketConfig memory marketConfig = ConfigStorage(configStorage).getMarketConfigByIndex(_marketIndex);
    PerpStorage.GlobalMarket memory globalMarket = PerpStorage(perpStorage).getGlobalMarketByIndex(_marketIndex);

    if (marketConfig.fundingRate.maxFundingRate == 0 || marketConfig.fundingRate.maxSkewScaleUSD == 0) return (0, 0, 0);

    // Get funding interval
    vars.fundingInterval = _configStorage.getTradingConfig().fundingInterval;

    // If block.timestamp not pass the next funding time, return 0.
    if (globalMarket.lastFundingTime + vars.fundingInterval > block.timestamp) return (0, 0, 0);

    int32 _exponent;
    if (_price != 0) {
      vars.marketPriceE30 = _price;
    } else {
      //@todo - validate timestamp of these
<<<<<<< HEAD
      (vars.marketPriceE30, ) = OracleMiddleware(ConfigStorage(configStorage).oracle()).unsafeGetLatestPrice(
        marketConfig.assetId,
        false,
        marketConfig.priceConfidentThreshold
      );
=======
      (vars.marketPriceE30, _exponent, ) = IOracleMiddleware(IConfigStorage(configStorage).oracle())
        .unsafeGetLatestPrice(marketConfig.assetId, false);
>>>>>>> aa41172b
    }

    vars.marketSkewUSDE30 =
      ((int(globalMarket.longOpenInterest) - int(globalMarket.shortOpenInterest)) * int(vars.marketPriceE30)) /
      int(10 ** uint32(-_exponent));
    // The result of this nextFundingRate Formula will be in the range of [-maxFundingRate, maxFundingRate]
    vars.ratio = _max(-1e18, -((vars.marketSkewUSDE30 * 1e18) / int(marketConfig.fundingRate.maxSkewScaleUSD)));
    vars.ratio = _min(vars.ratio, 1e18);

    vars.nextFundingRate = (vars.ratio * int(marketConfig.fundingRate.maxFundingRate)) / 1e18;

    vars.newFundingRate = globalMarket.currentFundingRate + vars.nextFundingRate;

    vars.elapsedIntervals = int((block.timestamp - globalMarket.lastFundingTime) / vars.fundingInterval);

    if (globalMarket.longOpenInterest > 0) {
      fundingRateLong = (vars.newFundingRate * int(globalMarket.longPositionSize) * vars.elapsedIntervals) / 1e30;
    }
    if (globalMarket.shortOpenInterest > 0) {
      fundingRateShort = (vars.newFundingRate * -int(globalMarket.shortPositionSize) * vars.elapsedIntervals) / 1e30;
    }

    return (vars.newFundingRate, fundingRateLong, fundingRateShort);
  }

  /// @notice This function collects margin fee from position
  /// @param _subAccount The sub-account from which to collect the fee.
  /// @param _absSizeDelta Position size to be increased or decreased in absolute value
  /// @param _assetClassIndex The index of the asset class for which to calculate the borrowing fee.
  /// @param _reservedValue The reserved value of the asset class.
  /// @param _entryBorrowingRate The entry borrowing rate of the asset class.
  function collectMarginFee(
    address _subAccount,
    uint256 _absSizeDelta,
    uint256 _assetClassIndex,
    uint256 _reservedValue,
    uint256 _entryBorrowingRate,
    uint256 _positionFee
  ) public {
    PerpStorage _perpStorage = PerpStorage(perpStorage);

    // Get the debt fee of the sub-account
    int256 feeUsd = _perpStorage.getSubAccountFee(_subAccount);

    // Calculate trading Fee USD
    uint256 tradingFeeUsd = getTradingFee(_absSizeDelta, _positionFee);
    feeUsd += int(tradingFeeUsd);

    emit LogCollectTradingFee(_subAccount, _assetClassIndex, tradingFeeUsd);

    // Calculate the borrowing fee
    uint256 borrowingFee = getBorrowingFee(_assetClassIndex, _reservedValue, _entryBorrowingRate);
    feeUsd += int(borrowingFee);

    emit LogCollectBorrowingFee(_subAccount, _assetClassIndex, borrowingFee);

    // Update the sub-account's debt fee balance
    _perpStorage.updateSubAccountFee(_subAccount, feeUsd);
  }

  /// @notice This function collects funding fee from position.
  /// @param _subAccount The sub-account from which to collect the fee.
  /// @param _assetClassIndex Index of the asset class associated with the market.
  /// @param _marketIndex Index of the market to collect funding fee from.
  /// @param _positionSizeE30 Size of position in units of 10^-30 of the underlying asset.
  /// @param _entryFundingRate The borrowing rate at the time the position was opened.
  function collectFundingFee(
    address _subAccount,
    uint256 _assetClassIndex,
    uint256 _marketIndex,
    int256 _positionSizeE30,
    int256 _entryFundingRate
  ) public {
    PerpStorage _perpStorage = PerpStorage(perpStorage);

    // Get the debt fee of the sub-account
    int256 feeUsd = _perpStorage.getSubAccountFee(_subAccount);

    // Calculate the borrowing fee
    bool isLong = _positionSizeE30 > 0;

    int256 fundingFee = getFundingFee(_marketIndex, isLong, _positionSizeE30, _entryFundingRate);
    feeUsd += fundingFee;

    emit LogCollectFundingFee(_subAccount, _assetClassIndex, fundingFee);

    // Update the sub-account's debt fee balance
    _perpStorage.updateSubAccountFee(_subAccount, feeUsd);
  }

  /// @notice This function settle margin fee from trader's sub-account
  /// @param _subAccount The sub-account from which to collect the fee.
  function settleMarginFee(address _subAccount) public {
    FeeCalculator.SettleMarginFeeVar memory acmVars;
    VaultStorage _vaultStorage = VaultStorage(vaultStorage);
    PerpStorage _perpStorage = PerpStorage(perpStorage);
    ConfigStorage _configStorage = ConfigStorage(configStorage);
    OracleMiddleware _oracle = OracleMiddleware(_configStorage.oracle());

    // Retrieve the debt fee amount for the sub-account
    acmVars.feeUsd = _perpStorage.getSubAccountFee(_subAccount);

    // If there's no fee that trader need to pay more, return early
    if (acmVars.feeUsd <= 0) return;
    acmVars.absFeeUsd = acmVars.feeUsd > 0 ? uint256(acmVars.feeUsd) : uint256(-acmVars.feeUsd);

    ConfigStorage.TradingConfig memory _tradingConfig = _configStorage.getTradingConfig();
    acmVars.plpUnderlyingTokens = _configStorage.getPlpTokens();

    // Loop through all the plp underlying tokens for the sub-account to pay trading fees
    for (uint256 i = 0; i < acmVars.plpUnderlyingTokens.length; ) {
      FeeCalculator.SettleMarginFeeLoopVar memory tmpVars; // This will be re-assigned every times when start looping
      tmpVars.underlyingToken = acmVars.plpUnderlyingTokens[i];

      tmpVars.underlyingTokenDecimal = _configStorage.getAssetTokenDecimal(tmpVars.underlyingToken);

      tmpVars.traderBalance = _vaultStorage.traderBalances(_subAccount, tmpVars.underlyingToken);

      // If the sub-account has a balance of this underlying token (collateral token amount)
      if (tmpVars.traderBalance > 0) {
        // Retrieve the latest price and confident threshold of the plp underlying token
        (tmpVars.price, ) = _oracle.getLatestPrice(tmpVars.underlyingToken.toBytes32(), false);

        tmpVars.feeTokenAmount = (acmVars.absFeeUsd * (10 ** tmpVars.underlyingTokenDecimal)) / tmpVars.price;

        if (tmpVars.traderBalance > tmpVars.feeTokenAmount) {
          tmpVars.repayFeeTokenAmount = tmpVars.feeTokenAmount;
          tmpVars.traderBalance -= tmpVars.feeTokenAmount;
          acmVars.absFeeUsd = 0;
        } else {
          tmpVars.traderBalanceValue = (tmpVars.traderBalance * tmpVars.price) / (10 ** tmpVars.underlyingTokenDecimal);
          tmpVars.repayFeeTokenAmount = tmpVars.traderBalance;
          tmpVars.traderBalance = 0;
          acmVars.absFeeUsd -= tmpVars.traderBalanceValue;
        }

        // Calculate the developer fee amount in the plp underlying token
        tmpVars.devFeeTokenAmount = (tmpVars.repayFeeTokenAmount * _tradingConfig.devFeeRate) / 1e18;
        // Deducts for dev fee
        tmpVars.repayFeeTokenAmount -= tmpVars.devFeeTokenAmount;

        _vaultStorage.collectMarginFee(
          _subAccount,
          tmpVars.underlyingToken,
          tmpVars.repayFeeTokenAmount,
          tmpVars.devFeeTokenAmount,
          tmpVars.traderBalance
        );
      }

      // If no remaining trading fee to pay then stop looping
      if (acmVars.absFeeUsd == 0) break;

      unchecked {
        ++i;
      }
    }

    PerpStorage(_perpStorage).updateSubAccountFee(_subAccount, int(acmVars.absFeeUsd));
  }

  /// @notice Settles the fees for a given sub-account.
  /// @param _subAccount The address of the sub-account to settle fees for.
  /// @param _price Limit price
  /// @param _assetId market assetId
  function settleFundingFee(address _subAccount, uint256 _price, bytes32 _assetId) public {
    FeeCalculator.SettleFundingFeeVar memory acmVars;
    VaultStorage _vaultStorage = VaultStorage(vaultStorage);
    PerpStorage _perpStorage = PerpStorage(perpStorage);
    ConfigStorage _configStorage = ConfigStorage(configStorage);
    FeeCalculator _feeCalculator = FeeCalculator(_configStorage.feeCalculator());

    // Retrieve the debt fee amount for the sub-account
    acmVars.feeUsd = _perpStorage.getSubAccountFee(_subAccount);

    // If there's no fee to settle, return early
    if (acmVars.feeUsd == 0) return;

    bool isPayFee = acmVars.feeUsd > 0; // feeUSD > 0 means trader pays fee, feeUSD < 0 means trader gets fee
    acmVars.absFeeUsd = acmVars.feeUsd > 0 ? uint256(acmVars.feeUsd) : uint256(-acmVars.feeUsd);

    OracleMiddleware oracle = OracleMiddleware(_configStorage.oracle());
    acmVars.plpUnderlyingTokens = _configStorage.getPlpTokens();
    acmVars.plpLiquidityDebtUSDE30 = _vaultStorage.plpLiquidityDebtUSDE30(); // Global funding debts that borrowing from PLP

    // Loop through all the plp underlying tokens for the sub-account to receive or pay margin fees
    for (uint256 i = 0; i < acmVars.plpUnderlyingTokens.length; ) {
      FeeCalculator.SettleFundingFeeLoopVar memory tmpVars;
      tmpVars.underlyingToken = acmVars.plpUnderlyingTokens[i];

      tmpVars.underlyingTokenDecimal = _configStorage.getAssetTokenDecimal(tmpVars.underlyingToken);

      // Retrieve the balance of each plp underlying token for the sub-account (token collateral amount)
      tmpVars.traderBalance = _vaultStorage.traderBalances(_subAccount, tmpVars.underlyingToken);
      tmpVars.fundingFee = _vaultStorage.fundingFee(tmpVars.underlyingToken); // Global token amount of funding fee collected from traders

      // Retrieve the latest price and confident threshold of the plp underlying token
      // @todo refactor this?
      if (
        _price != 0 &&
        OracleMiddleware(ConfigStorage(configStorage).oracle()).isSameAssetIdOnPyth(
          tmpVars.underlyingToken.toBytes32(),
          _assetId
        )
      ) {
        tmpVars.price = _price;
      } else {
<<<<<<< HEAD
        (tmpVars.price, ) = oracle.getLatestPrice(
          tmpVars.underlyingToken.toBytes32(),
          false,
          ConfigStorage(_configStorage).getMarketConfigByToken(tmpVars.underlyingToken).priceConfidentThreshold,
          30
        );
=======
        (tmpVars.price, ) = oracle.getLatestPrice(tmpVars.underlyingToken.toBytes32(), false);
>>>>>>> aa41172b
      }

      // feeUSD > 0 or isPayFee == true, means trader pay fee
      if (isPayFee) {
        // If the sub-account has a balance of this underlying token (collateral token amount)
        if (tmpVars.traderBalance != 0) {
          // If this plp underlying token contains borrowing debt from PLP then trader must repays debt to PLP first
          if (acmVars.plpLiquidityDebtUSDE30 > 0)
            acmVars.absFeeUsd = _feeCalculator.repayFundingFeeDebtToPLP(
              _subAccount,
              acmVars.absFeeUsd,
              acmVars.plpLiquidityDebtUSDE30,
              tmpVars
            );
          // If there are any remaining absFeeUsd, the trader must continue repaying the debt until the full amount is paid off
          if (tmpVars.traderBalance != 0 && acmVars.absFeeUsd > 0)
            acmVars.absFeeUsd = _feeCalculator.payFundingFee(_subAccount, acmVars.absFeeUsd, tmpVars);
        }
      }
      // feeUSD < 0 or isPayFee == false, means trader receive fee
      else {
        if (tmpVars.fundingFee != 0) {
          acmVars.absFeeUsd = _feeCalculator.receiveFundingFee(_subAccount, acmVars.absFeeUsd, tmpVars);
        }
      }

      // If no remaining margin fee to receive or repay then stop looping
      if (acmVars.absFeeUsd == 0) break;

      {
        unchecked {
          ++i;
        }
      }
    }

    // If a trader is supposed to receive a fee but the amount of tokens received from funding fees is not sufficient to cover the fee,
    // then the protocol must provide the option to borrow in USD and record the resulting debt on the plpLiquidityDebtUSDE30 log
    if (!isPayFee && acmVars.absFeeUsd > 0) {
      acmVars.absFeeUsd = FeeCalculator(ConfigStorage(_configStorage).feeCalculator()).borrowFundingFeeFromPLP(
        _subAccount,
        address(oracle),
        acmVars.plpUnderlyingTokens,
        acmVars.absFeeUsd
      );
    }

    // Update the fee amount for the sub-account in the PerpStorage contract
    PerpStorage(_perpStorage).updateSubAccountFee(_subAccount, int(acmVars.absFeeUsd));
  }

  /// @notice get next short average price with realized PNL
  /// @param _market - global market
  /// @param _currentPrice - min / max price depends on position direction
  /// @param _positionSizeDelta - position size after increase / decrease.
  ///                           if positive is LONG position, else is SHORT
  /// @param _realizedPositionPnl - position realized PnL if positive is profit, and negative is loss
  /// @return _nextAveragePrice next average price
  function _calculateShortAveragePrice(
    PerpStorage.GlobalMarket memory _market,
    uint256 _currentPrice,
    int256 _positionSizeDelta,
    int256 _realizedPositionPnl
  ) internal pure returns (uint256 _nextAveragePrice) {
    // global
    uint256 _globalPositionSize = _market.shortPositionSize;
    int256 _globalAveragePrice = int256(_market.shortAvgPrice);

    if (_globalAveragePrice == 0) return 0;

    // if positive means, has profit
    int256 _globalPnl = (int256(_globalPositionSize) * (_globalAveragePrice - int256(_currentPrice))) /
      _globalAveragePrice;
    int256 _newGlobalPnl = _globalPnl - _realizedPositionPnl;

    uint256 _newGlobalPositionSize;
    // position > 0 is means decrease short position
    // else is increase short position
    if (_positionSizeDelta > 0) {
      _newGlobalPositionSize = _globalPositionSize - uint256(_positionSizeDelta);
    } else {
      _newGlobalPositionSize = _globalPositionSize + uint256(-_positionSizeDelta);
    }

    bool _isGlobalProfit = _newGlobalPnl > 0;
    uint256 _absoluteGlobalPnl = uint256(_isGlobalProfit ? _newGlobalPnl : -_newGlobalPnl);

    // divisor = latest global position size - pnl
    uint256 divisor = _isGlobalProfit
      ? (_newGlobalPositionSize - _absoluteGlobalPnl)
      : (_newGlobalPositionSize + _absoluteGlobalPnl);

    if (divisor == 0) return 0;

    // next short average price = current price * latest global position size / latest global position size - pnl
    _nextAveragePrice = (_currentPrice * _newGlobalPositionSize) / divisor;

    return _nextAveragePrice;
  }

  /// @notice get next long average price with realized PNL
  /// @param _market - global market
  /// @param _currentPrice - min / max price depends on position direction
  /// @param _positionSizeDelta - position size after increase / decrease.
  ///                           if positive is LONG position, else is SHORT
  /// @param _realizedPositionPnl - position realized PnL if positive is profit, and negative is loss
  /// @return _nextAveragePrice next average price
  function _calculateLongAveragePrice(
    PerpStorage.GlobalMarket memory _market,
    uint256 _currentPrice,
    int256 _positionSizeDelta,
    int256 _realizedPositionPnl
  ) internal pure returns (uint256 _nextAveragePrice) {
    // global
    uint256 _globalPositionSize = _market.longPositionSize;
    int256 _globalAveragePrice = int256(_market.longAvgPrice);

    if (_globalAveragePrice == 0) return 0;

    // if positive means, has profit
    int256 _globalPnl = (int256(_globalPositionSize) * (int256(_currentPrice) - _globalAveragePrice)) /
      _globalAveragePrice;
    int256 _newGlobalPnl = _globalPnl - _realizedPositionPnl;

    uint256 _newGlobalPositionSize;
    // position > 0 is means increase short position
    // else is decrease short position
    if (_positionSizeDelta > 0) {
      _newGlobalPositionSize = _globalPositionSize + uint256(_positionSizeDelta);
    } else {
      _newGlobalPositionSize = _globalPositionSize - uint256(-_positionSizeDelta);
    }

    bool _isGlobalProfit = _newGlobalPnl > 0;
    uint256 _absoluteGlobalPnl = uint256(_isGlobalProfit ? _newGlobalPnl : -_newGlobalPnl);

    // divisor = latest global position size + pnl
    uint256 divisor = _isGlobalProfit
      ? (_newGlobalPositionSize + _absoluteGlobalPnl)
      : (_newGlobalPositionSize - _absoluteGlobalPnl);

    if (divisor == 0) return 0;

    // next long average price = current price * latest global position size / latest global position size + pnl
    _nextAveragePrice = (_currentPrice * _newGlobalPositionSize) / divisor;

    return _nextAveragePrice;
  }

  /**
   * Maths
   */
  function abs(int256 x) private pure returns (uint256) {
    return uint256(x >= 0 ? x : -x);
  }

  function _max(int256 a, int256 b) internal pure returns (int256) {
    return a > b ? a : b;
  }

  function _min(int256 a, int256 b) internal pure returns (int256) {
    return a < b ? a : b;
  }

  function _overwritePrice(uint256 _price, uint256 _priceOverwrite) internal pure returns (uint256) {
    return _priceOverwrite != 0 ? _priceOverwrite : _price;
  }

  function _shouldOverwritePrice(uint256 _price, address _token, bytes32 _assetId) internal view returns (bool) {
    return (_price != 0 &&
      OracleMiddleware(ConfigStorage(configStorage).oracle()).isSameAssetIdOnPyth(_token.toBytes32(), _assetId));
  }

  function _updateDecreasePositionInfo() internal {}
}<|MERGE_RESOLUTION|>--- conflicted
+++ resolved
@@ -15,17 +15,6 @@
 
 // interfaces
 import { ITradeService } from "./interfaces/ITradeService.sol";
-<<<<<<< HEAD
-=======
-import { IPerpStorage } from "../storages/interfaces/IPerpStorage.sol";
-import { IConfigStorage } from "../storages/interfaces/IConfigStorage.sol";
-import { IVaultStorage } from "../storages/interfaces/IVaultStorage.sol";
-import { ICalculator } from "../contracts/interfaces/ICalculator.sol";
-import { IFeeCalculator } from "../contracts/interfaces/IFeeCalculator.sol";
-import { IOracleMiddleware } from "../oracle/interfaces/IOracleMiddleware.sol";
-import { AddressUtils } from "../libraries/AddressUtils.sol";
-import { console } from "forge-std/console.sol";
->>>>>>> aa41172b
 
 // @todo - refactor, deduplicate code
 contract TradeService is ITradeService {
@@ -160,14 +149,9 @@
       uint8 _marketStatus;
 
       // Get Price market.
-<<<<<<< HEAD
-      (_vars.priceE30, _lastPriceUpdated, _marketStatus) = OracleMiddleware(ConfigStorage(configStorage).oracle())
-        .getLatestAdaptivePriceWithMarketStatus(
-=======
       (_vars.priceE30, _vars.exponent, _lastPriceUpdated, _marketStatus) = IOracleMiddleware(
         IConfigStorage(configStorage).oracle()
       ).getLatestAdaptivePriceWithMarketStatus(
->>>>>>> aa41172b
           _marketConfig.assetId,
           _vars.isLong, // if current position is SHORT position, then we use max price
           (int(_globalMarket.longOpenInterest) - int(_globalMarket.shortOpenInterest)),
@@ -356,11 +340,7 @@
       uint256 _lastPriceUpdated;
       uint8 _marketStatus;
 
-<<<<<<< HEAD
-      (_vars.priceE30, _lastPriceUpdated, _marketStatus) = OracleMiddleware(ConfigStorage(configStorage).oracle())
-=======
       (_vars.priceE30, , _lastPriceUpdated, _marketStatus) = IOracleMiddleware(IConfigStorage(configStorage).oracle())
->>>>>>> aa41172b
         .getLatestAdaptivePriceWithMarketStatus(
           _marketConfig.assetId,
           !_vars.isLongPosition, // if current position is SHORT position, then we use max price
@@ -431,11 +411,7 @@
     {
       uint8 _marketStatus;
 
-<<<<<<< HEAD
-      (_vars.priceE30, , _marketStatus) = OracleMiddleware(ConfigStorage(configStorage).oracle())
-=======
       (_vars.priceE30, , , _marketStatus) = IOracleMiddleware(IConfigStorage(configStorage).oracle())
->>>>>>> aa41172b
         .getLatestAdaptivePriceWithMarketStatus(
           _marketConfig.assetId,
           !_vars.isLongPosition, // if current position is SHORT position, then we use max price
@@ -674,31 +650,15 @@
     if (_shouldOverwritePrice(_limitPrice, _token, _assetId)) {
       _tpTokenPrice = _limitPrice;
     } else {
-<<<<<<< HEAD
-      (_tpTokenPrice, ) = OracleMiddleware(ConfigStorage(configStorage).oracle()).getLatestPrice(
-        _token.toBytes32(),
-        false,
-        ConfigStorage(configStorage).getMarketConfigByToken(_token).priceConfidentThreshold,
-        30 // trust price age (seconds) todo: from market config
-      );
-    }
-
-    uint256 _decimals = ConfigStorage(configStorage).getPlpTokenConfigs(_token).decimals;
-=======
       (_tpTokenPrice, ) = IOracleMiddleware(_configStorage.oracle()).getLatestPrice(_token.toBytes32(), false);
     }
     // @todo refactor to use _assetid from params instead
     uint256 _decimals = _configStorage.getAssetTokenDecimal(_token);
->>>>>>> aa41172b
 
     // calculate token trader should received
     uint256 _tpTokenOut = (_realizedProfitE30 * (10 ** _decimals)) / _tpTokenPrice;
 
-<<<<<<< HEAD
-    uint256 _settlementFeeRate = Calculator(ConfigStorage(configStorage).calculator()).getSettlementFeeRate(
-=======
     uint256 _settlementFeeRate = ICalculator(_configStorage.calculator()).getSettlementFeeRate(
->>>>>>> aa41172b
       _token,
       _realizedProfitE30,
       _limitPrice,
@@ -731,12 +691,8 @@
     // Loop through all the plp tokens for the sub-account
     for (uint256 _i; _i < _len; ) {
       _token = _plpTokens[_i];
-<<<<<<< HEAD
-      _decimals = ConfigStorage(configStorage).getPlpTokenConfigs(_token).decimals;
-=======
 
       _decimals = IConfigStorage(configStorage).getAssetTokenDecimal(_token);
->>>>>>> aa41172b
 
       // Sub-account plp collateral
       _collateral = VaultStorage(vaultStorage).traderBalances(_subAccount, _token);
@@ -749,13 +705,7 @@
         } else {
           (_price, ) = OracleMiddleware(ConfigStorage(configStorage).oracle()).getLatestPrice(
             _token.toBytes32(),
-<<<<<<< HEAD
-            false,
-            ConfigStorage(configStorage).getMarketConfigByToken(_token).priceConfidentThreshold,
-            30 // @todo - should from config
-=======
             false
->>>>>>> aa41172b
           );
         }
 
@@ -1116,16 +1066,8 @@
       vars.marketPriceE30 = _price;
     } else {
       //@todo - validate timestamp of these
-<<<<<<< HEAD
-      (vars.marketPriceE30, ) = OracleMiddleware(ConfigStorage(configStorage).oracle()).unsafeGetLatestPrice(
-        marketConfig.assetId,
-        false,
-        marketConfig.priceConfidentThreshold
-      );
-=======
       (vars.marketPriceE30, _exponent, ) = IOracleMiddleware(IConfigStorage(configStorage).oracle())
         .unsafeGetLatestPrice(marketConfig.assetId, false);
->>>>>>> aa41172b
     }
 
     vars.marketSkewUSDE30 =
@@ -1333,16 +1275,7 @@
       ) {
         tmpVars.price = _price;
       } else {
-<<<<<<< HEAD
-        (tmpVars.price, ) = oracle.getLatestPrice(
-          tmpVars.underlyingToken.toBytes32(),
-          false,
-          ConfigStorage(_configStorage).getMarketConfigByToken(tmpVars.underlyingToken).priceConfidentThreshold,
-          30
-        );
-=======
         (tmpVars.price, ) = oracle.getLatestPrice(tmpVars.underlyingToken.toBytes32(), false);
->>>>>>> aa41172b
       }
 
       // feeUSD > 0 or isPayFee == true, means trader pay fee
