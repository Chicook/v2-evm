// SPDX-License-Identifier: MIT
pragma solidity 0.8.18;

import { ERC20 } from "@openzeppelin/contracts/token/ERC20/ERC20.sol";
import { AddressUtils } from "../libraries/AddressUtils.sol";

// interfaces
import { ITradeService } from "./interfaces/ITradeService.sol";
import { IPerpStorage } from "../storages/interfaces/IPerpStorage.sol";
import { IConfigStorage } from "../storages/interfaces/IConfigStorage.sol";
import { IVaultStorage } from "../storages/interfaces/IVaultStorage.sol";
import { ICalculator } from "../contracts/interfaces/ICalculator.sol";
import { IOracleMiddleware } from "../oracle/interfaces/IOracleMiddleware.sol";
import { AddressUtils } from "../libraries/AddressUtils.sol";

// @todo - refactor, deduplicate code

contract TradeService is ITradeService {
  using AddressUtils for address;

  uint256 internal constant RATE_PRECISION = 1e18;

  // struct
  struct IncreasePositionVars {
    IPerpStorage.Position position;
    address subAccount;
    bytes32 positionId;
    bool isLong;
    bool isNewPosition;
    bool currentPositionIsLong;
    uint256 priceE30;
  }
  struct DecreasePositionVars {
    IPerpStorage.Position position;
    address subAccount;
    bytes32 positionId;
    uint256 absPositionSizeE30;
    uint256 avgEntryPriceE30;
    uint256 priceE30;
    int256 currentPositionSizeE30;
    bool isLongPosition;
  }

  // events
  // @todo - modify event parameters
  event LogDecreasePosition(bytes32 indexed _positionId, uint256 _decreasedSize);

  event LogCollectBorrowingFee(address account, uint256 assetClass, uint256 feeUsd);

  event LogCollectFundingFee(
    address indexed account,
    uint256 marketIndex,
    bool isLong,
    int256 size,
    int256 entryFundingRate,
    int256 fundingFee
  );
<<<<<<< HEAD

=======
>>>>>>> e7631780
  event LogForceClosePosition(
    address indexed _account,
    uint256 _subAccountId,
    uint256 _marketIndex,
    address _tpToken,
    uint256 _closedPositionSize,
    uint256 _realizedProfit
  );

  /**
   * States
   */
  address public perpStorage;
  address public vaultStorage;
  address public configStorage;

  constructor(address _perpStorage, address _vaultStorage, address _configStorage) {
    // @todo - sanity check
    perpStorage = _perpStorage;
    vaultStorage = _vaultStorage;
    configStorage = _configStorage;
  }

  /// @notice Create increasePosition
  /// @param _primaryAccount Primary account of user
  /// @param _subAccountId  SubAccountId
  /// @param _marketIndex  market index
  /// @param _sizeDelta sizeDelta in USD
  /// @param _limitPriceE30  price from LimitTrade in e30 unit
  function increasePosition(
    address _primaryAccount,
    uint256 _subAccountId,
    uint256 _marketIndex,
    int256 _sizeDelta,
    uint256 _limitPriceE30
  ) external {
    // validate service should be called from handler ONLY
    IConfigStorage(configStorage).validateServiceExecutor(address(this), msg.sender);

    IncreasePositionVars memory vars;

    // get the sub-account from the primary account and sub-account ID
    vars.subAccount = _getSubAccount(_primaryAccount, _subAccountId);

    // get the position for the given sub-account and market index
    vars.positionId = _getPositionId(vars.subAccount, _marketIndex);
    vars.position = IPerpStorage(perpStorage).getPositionById(vars.positionId);

    // get the market configuration for the given market index
    IConfigStorage.MarketConfig memory _marketConfig = IConfigStorage(configStorage).getMarketConfigByIndex(
      _marketIndex
    );

    // check size delta
    if (_sizeDelta == 0) revert ITradeService_BadSizeDelta();

    // check allow increase position
    if (!_marketConfig.allowIncreasePosition) revert ITradeService_NotAllowIncrease();

    // determine whether the new size delta is for a long position
    vars.isLong = _sizeDelta > 0;

    vars.isNewPosition = vars.position.positionSizeE30 == 0;

    // Pre validation
    // Verify that the number of positions has exceeds
    {
      if (
        vars.isNewPosition &&
        IConfigStorage(configStorage).getTradingConfig().maxPosition <
        IPerpStorage(perpStorage).getNumberOfSubAccountPosition(vars.subAccount) + 1
      ) revert ITradeService_BadNumberOfPosition();
    }

    vars.currentPositionIsLong = vars.position.positionSizeE30 > 0;
    // Verify that the current position has the same exposure direction
    if (!vars.isNewPosition && vars.currentPositionIsLong != vars.isLong) revert ITradeService_BadExposure();

    // Update borrowing rate
    updateBorrowingRate(_marketConfig.assetClass, _limitPriceE30, _marketConfig.assetId);

    // Update funding rate
    updateFundingRate(_marketIndex, _limitPriceE30);

    // get the global market for the given market index
    IPerpStorage.GlobalMarket memory _globalMarket = IPerpStorage(perpStorage).getGlobalMarketByIndex(_marketIndex);
    {
      uint256 _lastPriceUpdated;
      uint8 _marketStatus;

      // Get Price market.
      (vars.priceE30, _lastPriceUpdated, _marketStatus) = IOracleMiddleware(IConfigStorage(configStorage).oracle())
        .getLatestAdaptivePriceWithMarketStatus(
          _marketConfig.assetId,
          _marketConfig.exponent,
          vars.isLong, // if current position is SHORT position, then we use max price
          _marketConfig.priceConfidentThreshold,
          30, // @todo - move trust price age to config, the probleam now is stack too deep at MarketConfig struct
          (int(_globalMarket.longOpenInterest) - int(_globalMarket.shortOpenInterest)),
          _sizeDelta,
          _marketConfig.fundingRate.maxSkewScaleUSD
        );

      vars.priceE30 = _overwritePrice(vars.priceE30, _limitPriceE30);

      // Market active represent the market is still listed on our protocol
      if (!_marketConfig.active) revert ITradeService_MarketIsDelisted();

      // if market status is not 2, means that the market is closed or market status has been defined yet
      if (_marketStatus != 2) revert ITradeService_MarketIsClosed();
    }

    // market validation
    // check sub account equity is under MMR
    _subAccountHealthCheck(vars.subAccount, _limitPriceE30, _marketConfig.assetId);

    // get the absolute value of the new size delta
    uint256 _absSizeDelta = abs(_sizeDelta);

    // if the position size is zero, set the average price to the current price (new position)
    if (vars.isNewPosition) {
      vars.position.avgEntryPriceE30 = vars.priceE30;
      vars.position.primaryAccount = _primaryAccount;
      vars.position.subAccountId = _subAccountId;
      vars.position.marketIndex = _marketIndex;
    }

    // if the position size is not zero and the new size delta is not zero, calculate the new average price (adjust position)
    if (!vars.isNewPosition) {
      vars.position.avgEntryPriceE30 = _getPositionNextAveragePrice(
        abs(vars.position.positionSizeE30),
        vars.isLong,
        _absSizeDelta,
        vars.priceE30,
        vars.position.avgEntryPriceE30
      );
    }

    // @todo - Collect trading fee, borrowing fee, update borrowing rate, collect funding fee, and update funding rate.
    collectFee(
      vars.subAccount,
      _marketConfig.assetClass,
      vars.position.reserveValueE30,
      vars.position.entryBorrowingRate,
      vars.position.marketIndex,
      vars.position.positionSizeE30,
      vars.position.entryFundingRate
    );

    settleFee(vars.subAccount, _limitPriceE30, _marketConfig.assetId);

    // update the position size by adding the new size delta
    vars.position.positionSizeE30 += _sizeDelta;

    {
      IPerpStorage.GlobalAssetClass memory _globalAssetClass = IPerpStorage(perpStorage).getGlobalAssetClassByIndex(
        _marketConfig.assetClass
      );
      IPerpStorage.GlobalMarket memory _globalMarket = IPerpStorage(perpStorage).getGlobalMarketByIndex(
        vars.position.marketIndex
      );

      vars.position.entryBorrowingRate = _globalAssetClass.sumBorrowingRate;
      vars.position.entryFundingRate = _globalMarket.currentFundingRate;
    }

    // if the position size is zero after the update, revert the transaction with an error
    if (vars.position.positionSizeE30 == 0) revert ITradeService_BadPositionSize();

    {
      // calculate the initial margin required for the new position
      uint256 _imr = (_absSizeDelta * _marketConfig.initialMarginFraction) / RATE_PRECISION;

      // get the amount of free collateral available for the sub-account
      uint256 subAccountFreeCollateral = ICalculator(IConfigStorage(configStorage).calculator()).getFreeCollateral(
        vars.subAccount,
        vars.priceE30,
        _marketConfig.assetId
      );
      // if the free collateral is less than the initial margin required, revert the transaction with an error
      if (subAccountFreeCollateral < _imr) revert ITradeService_InsufficientFreeCollateral();

      // calculate the maximum amount of reserve required for the new position
      uint256 _maxReserve = (_imr * _marketConfig.maxProfitRate) / RATE_PRECISION;
      // increase the reserved amount by the maximum reserve required for the new position
      increaseReserved(_marketConfig.assetClass, _maxReserve, _limitPriceE30, _marketConfig.assetId);
      vars.position.reserveValueE30 += _maxReserve;
    }

    {
      // calculate the change in open interest for the new position
      uint256 _changedOpenInterest = (_absSizeDelta * 1e18) / vars.priceE30; // @todo - use decimal asset
      vars.position.openInterest += _changedOpenInterest;
      vars.position.lastIncreaseTimestamp = block.timestamp;

      // update global market state
      if (vars.isLong) {
        uint256 _nextAvgPrice = _globalMarket.longPositionSize == 0
          ? vars.priceE30
          : _calculateLongAveragePrice(_globalMarket, vars.priceE30, _sizeDelta, 0);

        IPerpStorage(perpStorage).updateGlobalLongMarketById(
          _marketIndex,
          _globalMarket.longPositionSize + _absSizeDelta,
          _nextAvgPrice,
          _globalMarket.longOpenInterest + _changedOpenInterest
        );
      } else {
        // to increase SHORT position sizeDelta should be negative
        uint256 _nextAvgPrice = _globalMarket.shortPositionSize == 0
          ? vars.priceE30
          : _calculateShortAveragePrice(_globalMarket, vars.priceE30, _sizeDelta, 0);

        IPerpStorage(perpStorage).updateGlobalShortMarketById(
          _marketIndex,
          _globalMarket.shortPositionSize + _absSizeDelta,
          _nextAvgPrice,
          _globalMarket.shortOpenInterest + _changedOpenInterest
        );
      }
    }

    // save the updated position to the storage
    IPerpStorage(perpStorage).savePosition(vars.subAccount, vars.positionId, vars.position);
  }

  // @todo - rewrite description
  /// @notice decrease trader position
  /// @param _account - address
  /// @param _subAccountId - address
  /// @param _marketIndex - market index
  /// @param _positionSizeE30ToDecrease - position size to decrease
  /// @param _tpToken - take profit token
  /// @param _limitPriceE30  price from LimitTrade in e30 unit

  function decreasePosition(
    address _account,
    uint256 _subAccountId,
    uint256 _marketIndex,
    uint256 _positionSizeE30ToDecrease,
    address _tpToken,
    uint256 _limitPriceE30
  ) external {
    // init vars
    DecreasePositionVars memory vars;

    // prepare
    IConfigStorage.MarketConfig memory _marketConfig = IConfigStorage(configStorage).getMarketConfigByIndex(
      _marketIndex
    );

    vars.subAccount = _getSubAccount(_account, _subAccountId);
    vars.positionId = _getPositionId(vars.subAccount, _marketIndex);
    vars.position = IPerpStorage(perpStorage).getPositionById(vars.positionId);

    // Pre validation
    // if position size is 0 means this position is already closed
    vars.currentPositionSizeE30 = vars.position.positionSizeE30;
    if (vars.currentPositionSizeE30 == 0) revert ITradeService_PositionAlreadyClosed();

    vars.isLongPosition = vars.currentPositionSizeE30 > 0;

    // convert position size to be uint256
    vars.absPositionSizeE30 = uint256(vars.isLongPosition ? vars.currentPositionSizeE30 : -vars.currentPositionSizeE30);

    // position size to decrease is greater then position size, should be revert
    if (_positionSizeE30ToDecrease > vars.absPositionSizeE30) revert ITradeService_DecreaseTooHighPositionSize();

    IPerpStorage.GlobalMarket memory _globalMarket = IPerpStorage(perpStorage).getGlobalMarketByIndex(_marketIndex);
    {
      uint256 _lastPriceUpdated;
      uint8 _marketStatus;

      (vars.priceE30, _lastPriceUpdated, _marketStatus) = IOracleMiddleware(IConfigStorage(configStorage).oracle())
        .getLatestAdaptivePriceWithMarketStatus(
          _marketConfig.assetId,
          _marketConfig.exponent,
          !vars.isLongPosition, // if current position is SHORT position, then we use max price
          _marketConfig.priceConfidentThreshold,
          30, // @todo - move trust price age to config, the probleam now is stack too deep at MarketConfig struct
          (int(_globalMarket.longOpenInterest) - int(_globalMarket.shortOpenInterest)),
          vars.isLongPosition ? -int(_positionSizeE30ToDecrease) : int(_positionSizeE30ToDecrease),
          _marketConfig.fundingRate.maxSkewScaleUSD
        );

      vars.priceE30 = _overwritePrice(vars.priceE30, _limitPriceE30);

      // Market active represent the market is still listed on our protocol
      if (!_marketConfig.active) revert ITradeService_MarketIsDelisted();

      // if market status is not 2, means that the market is closed or market status has been defined yet
      if (_marketStatus != 2) revert ITradeService_MarketIsClosed();

      // check sub account equity is under MMR
      _subAccountHealthCheck(vars.subAccount, _limitPriceE30, _marketConfig.assetId);
    }

    // update position, market, and global market state
    _decreasePosition(
      _marketConfig,
      _marketIndex,
      vars,
      vars.absPositionSizeE30,
      _tpToken,
      _limitPriceE30,
      _marketConfig.assetId
    );

    // Post validation
    // check sub account equity is under MMR
    _subAccountHealthCheck(vars.subAccount, _limitPriceE30, _marketConfig.assetId);

    emit LogDecreasePosition(vars.positionId, _positionSizeE30ToDecrease);
  }

  // @todo - access control
  /// @notice force close trader position with maximum profit could take
  /// @param _account position owner
  /// @param _subAccountId sub-account id
  /// @param _marketIndex position market index
  /// @param _tpToken take profit token
  function forceClosePosition(
    address _account,
    uint256 _subAccountId,
    uint256 _marketIndex,
    address _tpToken
  ) external {
    // init vars
    DecreasePositionVars memory _vars;

    IConfigStorage.MarketConfig memory _marketConfig = IConfigStorage(configStorage).getMarketConfigByIndex(
      _marketIndex
    );

    _vars.subAccount = _getSubAccount(_account, _subAccountId);
    _vars.positionId = _getPositionId(_vars.subAccount, _marketIndex);
    _vars.position = IPerpStorage(perpStorage).getPositionById(_vars.positionId);

    // Pre validation
    // if position size is 0 means this position is already closed
    _vars.currentPositionSizeE30 = _vars.position.positionSizeE30;
    if (_vars.currentPositionSizeE30 == 0) revert ITradeService_PositionAlreadyClosed();

    _vars.isLongPosition = _vars.currentPositionSizeE30 > 0;

    // convert position size to be uint256
    _vars.absPositionSizeE30 = uint256(
      _vars.isLongPosition ? _vars.currentPositionSizeE30 : -_vars.currentPositionSizeE30
    );

    IPerpStorage.GlobalMarket memory _globalMarket = IPerpStorage(perpStorage).getGlobalMarketByIndex(_marketIndex);

    {
      uint8 _marketStatus;

      (_vars.priceE30, , _marketStatus) = IOracleMiddleware(IConfigStorage(configStorage).oracle())
        .getLatestAdaptivePriceWithMarketStatus(
          _marketConfig.assetId,
          _marketConfig.exponent,
          !_vars.isLongPosition, // if current position is SHORT position, then we use max price
          _marketConfig.priceConfidentThreshold,
          30, // @todo - move trust price age to config, the probleam now is stack too deep at MarketConfig struct
          (int(_globalMarket.longOpenInterest) - int(_globalMarket.shortOpenInterest)),
          -_vars.currentPositionSizeE30,
          _marketConfig.fundingRate.maxSkewScaleUSD
        );

      // Market active represent the market is still listed on our protocol
      if (!_marketConfig.active) revert ITradeService_MarketIsDelisted();

      // if market status is not 2, means that the market is closed or market status has been defined yet
      if (_marketStatus != 2) revert ITradeService_MarketIsClosed();

      // check sub account equity is under MMR
      /// @dev no need to derived price on this
      _subAccountHealthCheck(_vars.subAccount, 0, 0);
    }

    // get pnl to check this position is reach to condition to auto take profit or not
    (bool isProfit, uint256 pnl) = getDelta(
      _vars.absPositionSizeE30,
      _vars.isLongPosition,
      _vars.priceE30,
      _vars.position.avgEntryPriceE30
    );

    // When this position has profit and realized profit has >= reserved amount, then we force to close position
    if (!isProfit || pnl < _vars.position.reserveValueE30) revert ITradeService_ReservedValueStillEnough();

    // update position, market, and global market state
    /// @dev no need to derived price on this
    _decreasePosition(_marketConfig, _marketIndex, _vars, _vars.absPositionSizeE30, _tpToken, 0, 0);

    emit LogForceClosePosition(
      _account,
      _subAccountId,
      _marketIndex,
      _tpToken,
      _vars.absPositionSizeE30,
      pnl > _vars.position.reserveValueE30 ? _vars.position.reserveValueE30 : pnl
    );
  }

  /// @notice decrease trader position
  /// @param _marketConfig - target market config
  /// @param _globalMarketIndex - global market index
  /// @param vars - decrease criteria
  /// @param _positionSizeE30ToDecrease - position size to decrease
  /// @param _tpToken - take profit token
  function _decreasePosition(
    IConfigStorage.MarketConfig memory _marketConfig,
    uint256 _globalMarketIndex,
    DecreasePositionVars memory vars,
    uint256 _positionSizeE30ToDecrease,
    address _tpToken,
    uint256 _price,
    bytes32 _assetId
  ) internal {
    // Update borrowing rate
    updateBorrowingRate(_marketConfig.assetClass, _price, _assetId);

    // Update funding rate
    updateFundingRate(_globalMarketIndex, _price);

    // @todo - update funding & borrowing fee rate
    // @todo - calculate trading, borrowing and funding fee
    // @todo - collect fee
    collectFee(
      vars.subAccount,
      _marketConfig.assetClass,
      vars.position.reserveValueE30,
      vars.position.entryBorrowingRate,
      vars.position.marketIndex,
      vars.position.positionSizeE30,
      vars.position.entryFundingRate
    );
    settleFee(vars.subAccount, _price, _assetId);

    uint256 _newAbsPositionSizeE30 = vars.absPositionSizeE30 - _positionSizeE30ToDecrease;

    // check position is too tiny
    // @todo - now validate this at 1 USD, design where to keep this config
    //       due to we has problem stack too deep in MarketConfig now
    if (_newAbsPositionSizeE30 > 0 && _newAbsPositionSizeE30 < 1e30) revert ITradeService_TooTinyPosition();

    /**
     * calculate realized profit & loss
     */
    int256 _realizedPnl;
    {
      vars.avgEntryPriceE30 = vars.position.avgEntryPriceE30;
      (bool isProfit, uint256 pnl) = getDelta(
        vars.absPositionSizeE30,
        vars.isLongPosition,
        vars.priceE30,
        vars.avgEntryPriceE30
      );
      // if trader has profit more than our reserved value then trader's profit maximum is reserved value
      if (pnl > vars.position.reserveValueE30) {
        pnl = vars.position.reserveValueE30;
      }
      if (isProfit) {
        _realizedPnl = int256((pnl * _positionSizeE30ToDecrease) / vars.absPositionSizeE30);
      } else {
        _realizedPnl = -int256((pnl * _positionSizeE30ToDecrease) / vars.absPositionSizeE30);
      }
    }

    /**
     *  update perp storage
     */
    {
      uint256 _openInterestDelta = (vars.position.openInterest * _positionSizeE30ToDecrease) / vars.absPositionSizeE30;

      {
        IPerpStorage.GlobalMarket memory _globalMarket = IPerpStorage(perpStorage).getGlobalMarketByIndex(
          _globalMarketIndex
        );

        if (vars.isLongPosition) {
          uint256 _nextAvgPrice = _calculateLongAveragePrice(
            _globalMarket,
            vars.priceE30,
            -int256(_positionSizeE30ToDecrease),
            _realizedPnl
          );
          IPerpStorage(perpStorage).updateGlobalLongMarketById(
            _globalMarketIndex,
            _globalMarket.longPositionSize - _positionSizeE30ToDecrease,
            _nextAvgPrice,
            _globalMarket.longOpenInterest - _openInterestDelta
          );
        } else {
          uint256 _nextAvgPrice = _calculateShortAveragePrice(
            _globalMarket,
            vars.priceE30,
            int256(_positionSizeE30ToDecrease),
            _realizedPnl
          );
          IPerpStorage(perpStorage).updateGlobalShortMarketById(
            _globalMarketIndex,
            _globalMarket.shortPositionSize - _positionSizeE30ToDecrease,
            _nextAvgPrice,
            _globalMarket.shortOpenInterest - _openInterestDelta
          );
        }

        IPerpStorage.GlobalState memory _globalState = IPerpStorage(perpStorage).getGlobalState();
        IPerpStorage.GlobalAssetClass memory _globalAssetClass = IPerpStorage(perpStorage).getGlobalAssetClassByIndex(
          _marketConfig.assetClass
        );

        // update global storage
        // to calculate new global reserve = current global reserve - reserve delta (position reserve * (position size delta / current position size))
        _globalState.reserveValueE30 -=
          (vars.position.reserveValueE30 * _positionSizeE30ToDecrease) /
          vars.absPositionSizeE30;
        _globalAssetClass.reserveValueE30 -=
          (vars.position.reserveValueE30 * _positionSizeE30ToDecrease) /
          vars.absPositionSizeE30;
        IPerpStorage(perpStorage).updateGlobalState(_globalState);
        IPerpStorage(perpStorage).updateGlobalAssetClass(_marketConfig.assetClass, _globalAssetClass);

        // update position info
        vars.position.entryBorrowingRate = _globalAssetClass.sumBorrowingRate;
        vars.position.entryFundingRate = _globalMarket.currentFundingRate;
        vars.position.positionSizeE30 = vars.isLongPosition
          ? int256(_newAbsPositionSizeE30)
          : -int256(_newAbsPositionSizeE30);
        vars.position.reserveValueE30 =
          (((_newAbsPositionSizeE30 * _marketConfig.initialMarginFraction) / 1e18) * _marketConfig.maxProfitRate) /
          1e18;
        {
          // @todo - is close position then we should delete positions[x]
          bool isClosePosition = _newAbsPositionSizeE30 == 0;
          vars.position.avgEntryPriceE30 = isClosePosition ? 0 : vars.avgEntryPriceE30;
        }

        vars.position.openInterest = vars.position.openInterest - _openInterestDelta;
        vars.position.realizedPnl += _realizedPnl;
        IPerpStorage(perpStorage).savePosition(vars.subAccount, vars.positionId, vars.position);
      }
    }
    // =======================================
    // | ------ settle profit & loss ------- |
    // =======================================
    {
      if (_realizedPnl != 0) {
        if (_realizedPnl > 0) {
          // profit, trader should receive take profit token = Profit in USD
          _settleProfit(vars.subAccount, _tpToken, uint256(_realizedPnl), _price, _marketConfig.assetId);
        } else {
          // loss
          _settleLoss(vars.subAccount, uint256(-_realizedPnl), _price, _marketConfig.assetId);
        }
      }
    }

    // =========================================
    // | --------- post validation ----------- |
    // =========================================

    // check sub account equity is under MMR
    _subAccountHealthCheck(vars.subAccount, _price, _assetId);

    emit LogDecreasePosition(vars.positionId, _positionSizeE30ToDecrease);
  }

  /// @notice settle profit
  /// @param _token - token that trader want to take profit as collateral
  /// @param _realizedProfitE30 - trader profit in USD
  function _settleProfit(
    address _subAccount,
    address _token,
    uint256 _realizedProfitE30,
    uint256 _price,
    bytes32 _assetId
  ) internal {
    uint256 _tpTokenPrice;
    if (_shouldOverwritePrice(_price, _token, _assetId)) {
      _tpTokenPrice = _price;
    } else {
      (_tpTokenPrice, ) = IOracleMiddleware(IConfigStorage(configStorage).oracle()).getLatestPrice(
        _token.toBytes32(),
        false,
        IConfigStorage(configStorage).getMarketConfigByToken(_token).priceConfidentThreshold,
        30 // trust price age (seconds) todo: from market config
      );
    }

    uint256 _decimals = IConfigStorage(configStorage).getPlpTokenConfigs(_token).decimals;

    // calculate token trader should received
    uint256 _tpTokenOut = (_realizedProfitE30 * (10 ** _decimals)) / _tpTokenPrice;

    uint256 _settlementFeeRate = ICalculator(IConfigStorage(configStorage).calculator()).getSettlementFeeRate(
      _token,
      _realizedProfitE30
    );
    uint256 _settlementFee = (_tpTokenOut * _settlementFeeRate) / (10 ** _decimals);

    IVaultStorage(vaultStorage).removePLPLiquidity(_token, _tpTokenOut);
    IVaultStorage(vaultStorage).addFee(_token, _settlementFee);
    IVaultStorage(vaultStorage).increaseTraderBalance(_subAccount, _token, _tpTokenOut - _settlementFee);

    // @todo - emit LogSettleProfit(trader, collateralToken, addedAmount, settlementFee)
  }

  /// @notice settle loss
  /// @param _subAccount - Sub-account of trader
  /// @param _debtUsd - Loss in USD
  function _settleLoss(address _subAccount, uint256 _debtUsd, uint256 _limitPrice, bytes32 _assetId) internal {
    address[] memory _plpTokens = IConfigStorage(configStorage).getPlpTokens();

    uint256 _len = _plpTokens.length;
    address _token;
    uint256 _collateral;
    uint256 _price;
    uint256 _collateralToRemove;
    uint256 _collateralUsd;
    uint256 _decimals;
    // Loop through all the plp tokens for the sub-account
    for (uint256 _i; _i < _len; ) {
      _token = _plpTokens[_i];
      _decimals = IConfigStorage(configStorage).getPlpTokenConfigs(_token).decimals;

      // Sub-account plp collateral
      _collateral = IVaultStorage(vaultStorage).traderBalances(_subAccount, _token);

      // continue settle when sub-account has collateral, else go to check next token
      if (_collateral != 0) {
        // Retrieve the latest price and confident threshold of the plp underlying token
        if (_shouldOverwritePrice(_limitPrice, _token, _assetId)) {
          _price = _limitPrice;
        } else {
          (_price, ) = IOracleMiddleware(IConfigStorage(configStorage).oracle()).getLatestPrice(
            _token.toBytes32(),
            false,
            IConfigStorage(configStorage).getMarketConfigByToken(_token).priceConfidentThreshold,
            30 // @todo - should from config
          );
        }

        _collateralUsd = (_collateral * _price) / (10 ** _decimals);

        if (_collateralUsd >= _debtUsd) {
          // When this collateral token can cover all the debt, use this token to pay it all
          _collateralToRemove = (_debtUsd * (10 ** _decimals)) / _price;

          IVaultStorage(vaultStorage).addPLPLiquidity(_token, _collateralToRemove);
          IVaultStorage(vaultStorage).decreaseTraderBalance(_subAccount, _token, _collateralToRemove);
          // @todo - emit LogSettleLoss(trader, collateralToken, deductedAmount)
          // In this case, all debt are paid. We can break the loop right away.
          break;
        } else {
          // When this collateral token cannot cover all the debt, use this token to pay debt as much as possible
          _collateralToRemove = (_collateralUsd * (10 ** _decimals)) / _price;

          IVaultStorage(vaultStorage).addPLPLiquidity(_token, _collateralToRemove);
          IVaultStorage(vaultStorage).decreaseTraderBalance(_subAccount, _token, _collateralToRemove);
          // @todo - emit LogSettleLoss(trader, collateralToken, deductedAmount)
          // update debtUsd
          unchecked {
            _debtUsd = _debtUsd - _collateralUsd;
          }
        }
      }

      unchecked {
        ++_i;
      }
    }
  }

  // @todo - remove usage from test
  // @todo - move to calculator ??
  // @todo - pass current price here
  /// @notice Calculates the delta between average price and mark price, based on the size of position and whether the position is profitable.
  /// @param _size The size of the position.
  /// @param _isLong position direction
  /// @param _markPrice current market price
  /// @param _averagePrice The average price of the position.
  /// @return isProfit A boolean value indicating whether the position is profitable or not.
  /// @return delta The Profit between the average price and the fixed price, adjusted for the size of the order.
  function getDelta(
    uint256 _size,
    bool _isLong,
    uint256 _markPrice,
    uint256 _averagePrice
  ) public pure returns (bool, uint256) {
    // Check for invalid input: averagePrice cannot be zero.
    if (_averagePrice == 0) revert ITradeService_InvalidAveragePrice();

    // Calculate the difference between the average price and the fixed price.
    uint256 priceDelta;
    unchecked {
      priceDelta = _averagePrice > _markPrice ? _averagePrice - _markPrice : _markPrice - _averagePrice;
    }

    // Calculate the delta, adjusted for the size of the order.
    uint256 delta = (_size * priceDelta) / _averagePrice;

    // Determine if the position is profitable or not based on the averagePrice and the mark price.
    bool isProfit;
    if (_isLong) {
      isProfit = _markPrice > _averagePrice;
    } else {
      isProfit = _markPrice < _averagePrice;
    }

    // Return the values of isProfit and delta.
    return (isProfit, delta);
  }

  /**
   * Internal functions
   */

  // @todo - add description
  function _getSubAccount(address _primary, uint256 _subAccountId) internal pure returns (address) {
    if (_subAccountId > 255) revert();
    return address(uint160(_primary) ^ uint160(_subAccountId));
  }

  // @todo - add description
  function _getPositionId(address _account, uint256 _marketIndex) internal pure returns (bytes32) {
    return keccak256(abi.encodePacked(_account, _marketIndex));
  }

  /// @notice Calculates the next average price of a position, given the current position details and the next price.
  /// @param _size The current size of the position.
  /// @param _isLong Whether the position is long or short.
  /// @param _sizeDelta The size difference between the current position and the next position.
  /// @param _markPrice current market price
  /// @param _averagePrice The current average price of the position.
  /// @return The next average price of the position.
  function _getPositionNextAveragePrice(
    uint256 _size,
    bool _isLong,
    uint256 _sizeDelta,
    uint256 _markPrice,
    uint256 _averagePrice
  ) internal pure returns (uint256) {
    // Get the delta and isProfit value from the getDelta function
    (bool isProfit, uint256 delta) = getDelta(_size, _isLong, _markPrice, _averagePrice);
    // Calculate the next size and divisor
    uint256 nextSize = _size + _sizeDelta;
    uint256 divisor;
    if (_isLong) {
      divisor = isProfit ? nextSize + delta : nextSize - delta;
    } else {
      divisor = isProfit ? nextSize - delta : nextSize + delta;
    }

    // Calculate the next average price of the position
    return (_markPrice * nextSize) / divisor;
  }

  /// @notice This function increases the reserve value
  /// @param _assetClassIndex The index of asset class.
  /// @param _reservedValue The amount by which to increase the reserve value.
  function increaseReserved(
    uint256 _assetClassIndex,
    uint256 _reservedValue,
    uint256 _limitPriceE30,
    bytes32 _assetId
  ) internal {
    // Get the total TVL
    uint256 tvl = ICalculator(IConfigStorage(configStorage).calculator()).getPLPValueE30(
      true,
      _limitPriceE30,
      _assetId
    );

    // Retrieve the global state
    IPerpStorage.GlobalState memory _globalState = IPerpStorage(perpStorage).getGlobalState();

    // Retrieve the global asset class
    IPerpStorage.GlobalAssetClass memory _globalAssetClass = IPerpStorage(perpStorage).getGlobalAssetClassByIndex(
      _assetClassIndex
    );

    // get the liquidity configuration
    IConfigStorage.LiquidityConfig memory _liquidityConfig = IConfigStorage(configStorage).getLiquidityConfig();

    // Increase the reserve value by adding the reservedValue
    _globalState.reserveValueE30 += _reservedValue;
    _globalAssetClass.reserveValueE30 += _reservedValue;

    // Check if the new reserve value exceeds the % of AUM, and revert if it does
    if ((tvl * _liquidityConfig.maxPLPUtilization) < _globalState.reserveValueE30 * RATE_PRECISION) {
      revert ITradeService_InsufficientLiquidity();
    }

    // Update the new reserve value in the IPerpStorage contract
    IPerpStorage(perpStorage).updateGlobalState(_globalState);
    IPerpStorage(perpStorage).updateGlobalAssetClass(_assetClassIndex, _globalAssetClass);
  }

  function abs(int256 x) private pure returns (uint256) {
    return uint256(x >= 0 ? x : -x);
  }

  /// @notice health check for sub account that equity > margin maintenance required
  /// @param _subAccount target sub account for health check
  /// @param _price Price from limitOrder or Pyth
  /// @param _assetId AssetId of Market
  function _subAccountHealthCheck(address _subAccount, uint256 _price, bytes32 _assetId) internal view {
    ICalculator _calculator = ICalculator(IConfigStorage(configStorage).calculator());
    // check sub account is healthy
    uint256 _subAccountEquity = _calculator.getEquity(_subAccount, _price, _assetId);
    // maintenance margin requirement (MMR) = position size * maintenance margin fraction
    // note: maintenanceMarginFraction is 1e18
    uint256 _mmr = _calculator.getMMR(_subAccount);

    // if sub account equity < MMR, then trader couldn't decrease position
    if (_subAccountEquity < _mmr) revert ITradeService_SubAccountEquityIsUnderMMR();
  }

  /// @notice This function updates the borrowing rate for the given asset class index.
  /// @param _assetClassIndex The index of the asset class.
  function updateBorrowingRate(uint256 _assetClassIndex, uint256 _price, bytes32 _assetId) public {
    // Get the funding interval, asset class config, and global asset class for the given asset class index.
    IPerpStorage.GlobalAssetClass memory _globalAssetClass = IPerpStorage(perpStorage).getGlobalAssetClassByIndex(
      _assetClassIndex
    );
    uint256 _fundingInterval = IConfigStorage(configStorage).getTradingConfig().fundingInterval;
    uint256 _lastBorrowingTime = _globalAssetClass.lastBorrowingTime;

    // If last borrowing time is 0, set it to the nearest funding interval time and return.
    if (_lastBorrowingTime == 0) {
      _globalAssetClass.lastBorrowingTime = (block.timestamp / _fundingInterval) * _fundingInterval;
      IPerpStorage(perpStorage).updateGlobalAssetClass(_assetClassIndex, _globalAssetClass);
      return;
    }

    // If block.timestamp is not passed the next funding interval, skip updating
    if (_lastBorrowingTime + _fundingInterval <= block.timestamp) {
      // update borrowing rate
      uint256 borrowingRate = getNextBorrowingRate(_assetClassIndex, _price, _assetId);
      _globalAssetClass.sumBorrowingRate += borrowingRate;
      _globalAssetClass.lastBorrowingTime = (block.timestamp / _fundingInterval) * _fundingInterval;
    }
    IPerpStorage(perpStorage).updateGlobalAssetClass(_assetClassIndex, _globalAssetClass);
  }

  /// @notice This function updates the funding rate for the given market index.
  /// @param _marketIndex The index of the market.
  /// @param _price Price from limitOrder, zeros means no marketOrderPrice
  function updateFundingRate(uint256 _marketIndex, uint256 _price) public {
    // Get the funding interval, asset class config, and global asset class for the given asset class index.
    IPerpStorage.GlobalMarket memory _globalMarket = IPerpStorage(perpStorage).getGlobalMarketByIndex(_marketIndex);

    uint256 _fundingInterval = IConfigStorage(configStorage).getTradingConfig().fundingInterval;
    uint256 _lastFundingTime = _globalMarket.lastFundingTime;

    // If last funding time is 0, set it to the nearest funding interval time and return.
    if (_lastFundingTime == 0) {
      _globalMarket.lastFundingTime = (block.timestamp / _fundingInterval) * _fundingInterval;
      IPerpStorage(perpStorage).updateGlobalMarket(_marketIndex, _globalMarket);
      return;
    }

    // If block.timestamp is not passed the next funding interval, skip updating
    if (_lastFundingTime + _fundingInterval <= block.timestamp) {
      // update funding rate
      (int256 newFundingRate, int256 nextFundingRateLong, int256 nextFundingRateShort) = getNextFundingRate(
        _marketIndex,
        _price
      );

      _globalMarket.currentFundingRate = newFundingRate;
      _globalMarket.accumFundingLong += nextFundingRateLong;
      _globalMarket.accumFundingShort += nextFundingRateShort;
      _globalMarket.lastFundingTime = (block.timestamp / _fundingInterval) * _fundingInterval;

      IPerpStorage(perpStorage).updateGlobalMarket(_marketIndex, _globalMarket);
    }
  }

  /// @notice This function takes an asset class index as input and returns the next borrowing rate for that asset class.
  /// @param _assetClassIndex The index of the asset class.
  /// @return _nextBorrowingRate The next borrowing rate for the asset class.
  function getNextBorrowingRate(
    uint256 _assetClassIndex,
    uint256 _price,
    bytes32 _assetId
  ) public view returns (uint256 _nextBorrowingRate) {
    // Get the trading config, asset class config, and global asset class for the given asset class index.
    IConfigStorage.TradingConfig memory _tradingConfig = IConfigStorage(configStorage).getTradingConfig();
    IConfigStorage.AssetClassConfig memory _assetClassConfig = IConfigStorage(configStorage).getAssetClassConfigByIndex(
      _assetClassIndex
    );
    IPerpStorage.GlobalAssetClass memory _globalAssetClass = IPerpStorage(perpStorage).getGlobalAssetClassByIndex(
      _assetClassIndex
    );
    // Get the calculator.
    ICalculator _calculator = ICalculator(IConfigStorage(configStorage).calculator());
    // Get the PLP TVL.
    uint256 plpTVL = _calculator.getPLPValueE30(false, _price, _assetId); // TODO: make sure to use price

    // If block.timestamp not pass the next funding time, return 0.
    if (_globalAssetClass.lastBorrowingTime + _tradingConfig.fundingInterval > block.timestamp) return 0;
    // If PLP TVL is 0, return 0.
    if (plpTVL == 0) return 0;

    // Calculate the number of funding intervals that have passed since the last borrowing time.
    uint256 intervals = (block.timestamp - _globalAssetClass.lastBorrowingTime) / _tradingConfig.fundingInterval;

    // Calculate the next borrowing rate based on the asset class config, global asset class reserve value, and intervals.
    return (_assetClassConfig.baseBorrowingRate * _globalAssetClass.reserveValueE30 * intervals) / plpTVL;
  }

  /// @notice Calculates the borrowing fee for a given asset class based on the reserved value, entry borrowing rate, and current sum borrowing rate of the asset class.
  /// @param _assetClassIndex The index of the asset class for which to calculate the borrowing fee.
  /// @param _reservedValue The reserved value of the asset class.
  /// @param _entryBorrowingRate The entry borrowing rate of the asset class.
  /// @return borrowingFee The calculated borrowing fee for the asset class.
  function getBorrowingFee(
    uint256 _assetClassIndex,
    uint256 _reservedValue,
    uint256 _entryBorrowingRate
  ) public view returns (uint256 borrowingFee) {
    // Get the global asset class.
    IPerpStorage.GlobalAssetClass memory _globalAssetClass = IPerpStorage(perpStorage).getGlobalAssetClassByIndex(
      _assetClassIndex
    );
    // Calculate borrowing rate.
    uint256 _borrowingRate = _globalAssetClass.sumBorrowingRate - _entryBorrowingRate;
    // Calculate the borrowing fee based on reserved value, borrowing rate.
    return (_reservedValue * _borrowingRate) / 1e18;
  }

  /**
   * Funding Rate
   */
  /// @notice This function returns funding fee according to trader's position
  /// @param _marketIndex Index of market
  /// @param _isLong Is long or short exposure
  /// @param _size Position size
  /// @param _entryFundingRate Entry Funding rate of position
  /// @return fundingFee Funding fee of position
  function getFundingFee(
    uint256 _marketIndex,
    bool _isLong,
    int256 _size,
    int256 _entryFundingRate
  ) public view returns (int256 fundingFee) {
    if (_size == 0) return 0;
    IPerpStorage.GlobalMarket memory _globalMarket = IPerpStorage(perpStorage).getGlobalMarketByIndex(_marketIndex);

    int256 _fundingRate = _globalMarket.currentFundingRate - _entryFundingRate;
    // IF _fundingRate < 0, LONG positions pay fees to SHORT and SHORT positions receive fees from LONG
    // IF _fundingRate > 0, LONG positions receive fees from SHORT and SHORT pay fees to LONG
    fundingFee = (_size * _fundingRate) / 1e18;
    return _isLong ? -fundingFee : fundingFee;
  }

  /// @notice Calculate next funding rate using when increase/decrease position.
  /// @param _marketIndex Market Index.
  /// @param _price Price from either limitOrder or Pyth
  /// @return fundingRate next funding rate using for both LONG & SHORT positions.
  /// @return fundingRateLong next funding rate for LONG.
  /// @return fundingRateShort next funding rate for SHORT.
  function getNextFundingRate(
    uint256 _marketIndex,
    uint256 _price
  ) public view returns (int256 fundingRate, int256 fundingRateLong, int256 fundingRateShort) {
    GetFundingRateVar memory vars;
    IConfigStorage.MarketConfig memory marketConfig = IConfigStorage(configStorage).getMarketConfigByIndex(
      _marketIndex
    );
    IPerpStorage.GlobalMarket memory globalMarket = IPerpStorage(perpStorage).getGlobalMarketByIndex(_marketIndex);

    if (marketConfig.fundingRate.maxFundingRate == 0 || marketConfig.fundingRate.maxSkewScaleUSD == 0) return (0, 0, 0);

    // Get funding interval
    vars.fundingInterval = IConfigStorage(configStorage).getTradingConfig().fundingInterval;

    // If block.timestamp not pass the next funding time, return 0.
    if (globalMarket.lastFundingTime + vars.fundingInterval > block.timestamp) return (0, 0, 0);

    if (_price != 0) {
      vars.marketPriceE30 = _price;
    } else {
      //@todo - validate timestamp of these
      (vars.marketPriceE30, ) = IOracleMiddleware(IConfigStorage(configStorage).oracle()).unsafeGetLatestPrice(
        marketConfig.assetId,
        false,
        marketConfig.priceConfidentThreshold
      );
    }

    vars.marketSkewUSDE30 =
      ((int(globalMarket.longOpenInterest) - int(globalMarket.shortOpenInterest)) * int(vars.marketPriceE30)) /
      int(10 ** marketConfig.exponent);

    // The result of this nextFundingRate Formula will be in the range of [-maxFundingRate, maxFundingRate]
    vars.ratio = _max(-1e18, -((vars.marketSkewUSDE30 * 1e18) / int(marketConfig.fundingRate.maxSkewScaleUSD)));
    vars.ratio = _min(vars.ratio, 1e18);

    vars.nextFundingRate = (vars.ratio * int(marketConfig.fundingRate.maxFundingRate)) / 1e18;
    vars.newFundingRate = globalMarket.currentFundingRate + vars.nextFundingRate;

    vars.elapsedIntervals = int((block.timestamp - globalMarket.lastFundingTime) / vars.fundingInterval);

    if (globalMarket.longOpenInterest > 0) {
      fundingRateLong = (vars.newFundingRate * int(globalMarket.longPositionSize) * vars.elapsedIntervals) / 1e30;
    }
    if (globalMarket.shortOpenInterest > 0) {
      fundingRateShort = (vars.newFundingRate * -int(globalMarket.shortPositionSize) * vars.elapsedIntervals) / 1e30;
    }

    return (vars.newFundingRate, fundingRateLong, fundingRateShort);
  }

  /// @notice This function collect fee is collect borrowing fee, funding fee
  /// @param _subAccount The sub-account from which to collect the fee.
  /// @param _assetClassIndex The index of the asset class for which to calculate the borrowing fee.
  /// @param _reservedValue The reserved value of the asset class.
  /// @param _entryBorrowingRate The entry borrowing rate of the asset class.
  function collectFee(
    address _subAccount,
    uint256 _assetClassIndex,
    uint256 _reservedValue,
    uint256 _entryBorrowingRate,
    uint256 _marketIndex,
    int256 _positionSizeE30,
    int256 _entryFundingRate
  ) public {
    // Get the debt fee of the sub-account
    int256 feeUsd = IPerpStorage(perpStorage).getSubAccountFee(_subAccount);

    // Calculate the borrowing fee
    uint256 borrowingFee = getBorrowingFee(_assetClassIndex, _reservedValue, _entryBorrowingRate);

    // Accumulate fee
    feeUsd += int(borrowingFee);
    emit LogCollectBorrowingFee(_subAccount, _assetClassIndex, _reservedValue);

    // Calculate the borrowing fee
    bool isLong = _positionSizeE30 > 0;

    int256 fundingFee = getFundingFee(_marketIndex, isLong, _positionSizeE30, _entryFundingRate);

    // @todo - To prevent the deduction of the development fee from the funding fee, it would be beneficial to separate the two fees and treat them independently.
    // Accumulate fee
    feeUsd += fundingFee;

    // emit LogCollectFundingFee(_subAccount, _marketIndex, isLong, _positionSizeE30, _entryFundingRate, fundingFee);

    // Update the sub-account's debt fee balance
    IPerpStorage(perpStorage).updateSubAccountFee(_subAccount, feeUsd);
  }

  /// @notice Settles the fees for a given sub-account.
  /// @param _subAccount The address of the sub-account to settle fees for.
  /// @param _price Price from limitOrder
  function settleFee(address _subAccount, uint256 _price, bytes32 _assetId) public {
    SettleFeeVar memory vars;
    address _vaultStorage = vaultStorage;
    address _perpStorage = perpStorage;
    address _configStorage = configStorage;

    // Retrieve the debt fee amount for the sub-account
    vars.feeUsd = IPerpStorage(_perpStorage).getSubAccountFee(_subAccount);

    // If there's no fee to settle, return early
    if (vars.feeUsd == 0) return;

    vars.isPayFee = vars.feeUsd > 0; // feeUSD > 0 means trader pays fee, feeUSD < 0 means trader gets fee
    vars.absFeeUsd = vars.feeUsd > 0 ? uint256(vars.feeUsd) : uint256(-vars.feeUsd);

    // Retrieve the trading configuration and list of plp underlying tokens
    IConfigStorage.TradingConfig memory _tradingConfig = IConfigStorage(_configStorage).getTradingConfig();
    IOracleMiddleware oracle = IOracleMiddleware(IConfigStorage(_configStorage).oracle());
    vars.plpUnderlyingTokens = IConfigStorage(_configStorage).getPlpTokens();
    vars.plpLiquidityDebtUSDE30 = IVaultStorage(_vaultStorage).plpLiquidityDebtUSDE30(); // Global margin debts that borrowing from PLP

    // Loop through all the plp underlying tokens for the sub-account to receive or pay margin fees
    for (uint256 i = 0; i < vars.plpUnderlyingTokens.length; ) {
      vars.underlyingToken = vars.plpUnderlyingTokens[i];
      vars.underlyingTokenDecimal = IConfigStorage(configStorage).getPlpTokenConfigs(vars.underlyingToken).decimals;

      // Retrieve the balance of each plp underlying token for the sub-account (token collateral amount)
      vars.traderBalance = IVaultStorage(_vaultStorage).traderBalances(_subAccount, vars.underlyingToken);
      vars.marginFee = IVaultStorage(_vaultStorage).marginFee(vars.underlyingToken); // Global token amount of margin fee collected from traders

      // Retrieve the latest price and confident threshold of the plp underlying token
      // @todo refactor this?
      if (
        _price != 0 &&
        IOracleMiddleware(IConfigStorage(configStorage).oracle()).isSameAssetIdOnPyth(
          vars.underlyingToken.toBytes32(),
          _assetId
        )
      ) {
        vars.price = _price;
      } else {
        (vars.price, ) = oracle.getLatestPrice(
          vars.underlyingToken.toBytes32(),
          false,
          IConfigStorage(_configStorage).getMarketConfigByToken(vars.underlyingToken).priceConfidentThreshold,
          30
        );
      }

      // feeUSD > 0 or isPayFee == true, means trader pay fee
      if (vars.isPayFee) {
        // If the sub-account has a balance of this underlying token (collateral token amount)
        if (vars.traderBalance != 0) {
          // If this plp underlying token contains borrowing debt from PLP then trader must repays debt to PLP first
          if (vars.plpLiquidityDebtUSDE30 > 0) _repayFundingFeeDebtToPLP(_subAccount, vars);
          // If there are any remaining absFeeUsd, the trader must continue repaying the debt until the full amount is paid off
          if (vars.traderBalance != 0 && vars.absFeeUsd > 0)
            _payFundingAndBorrowingFee(_subAccount, vars, _tradingConfig.devFeeRate);
        }
      }
      // feeUSD < 0 or isPayFee == false, means trader receive fee
      else {
        if (vars.marginFee != 0) {
          _receiveFundingFee(_subAccount, vars, _tradingConfig.devFeeRate);
        }
      }

      // If no remaining margin fee to receive or repay then stop looping
      if (vars.absFeeUsd == 0) break;

      {
        unchecked {
          ++i;
        }
      }
    }

    // If a trader is supposed to receive a fee but the amount of tokens received from funding fees is not sufficient to cover the fee,
    // then the protocol must provide the option to borrow in USD and record the resulting debt on the plpLiquidityDebtUSDE30 log
    // @dev cannot use price from var because of it was replaced by loop
    if (!vars.isPayFee && vars.absFeeUsd > 0) {
      _borrowFundingFeeFromPLP(_subAccount, oracle, vars, _price, _assetId);
    }

    // Update the fee amount for the sub-account in the PerpStorage contract
    IPerpStorage(_perpStorage).updateSubAccountFee(_subAccount, int(vars.absFeeUsd));
  }

  /// @notice get next short average price with realized PNL
  /// @param _market - global market
  /// @param _currentPrice - min / max price depends on position direction
  /// @param _positionSizeDelta - position size after increase / decrease.
  ///                           if positive is LONG position, else is SHORT
  /// @param _realizedPositionPnl - position realized PnL if positive is profit, and negative is loss
  /// @return _nextAveragePrice next average price
  function _calculateShortAveragePrice(
    IPerpStorage.GlobalMarket memory _market,
    uint256 _currentPrice,
    int256 _positionSizeDelta,
    int256 _realizedPositionPnl
  ) internal pure returns (uint256 _nextAveragePrice) {
    // global
    uint256 _globalPositionSize = _market.shortPositionSize;
    int256 _globalAveragePrice = int256(_market.shortAvgPrice);

    if (_globalAveragePrice == 0) return 0;

    // if positive means, has profit
    int256 _globalPnl = (int256(_globalPositionSize) * (_globalAveragePrice - int256(_currentPrice))) /
      _globalAveragePrice;
    int256 _newGlobalPnl = _globalPnl - _realizedPositionPnl;

    uint256 _newGlobalPositionSize;
    // position > 0 is means decrease short position
    // else is increase short position
    if (_positionSizeDelta > 0) {
      _newGlobalPositionSize = _globalPositionSize - uint256(_positionSizeDelta);
    } else {
      _newGlobalPositionSize = _globalPositionSize + uint256(-_positionSizeDelta);
    }

    bool _isGlobalProfit = _newGlobalPnl > 0;
    uint256 _absoluteGlobalPnl = uint256(_isGlobalProfit ? _newGlobalPnl : -_newGlobalPnl);

    // divisor = latest global position size - pnl
    uint256 divisor = _isGlobalProfit
      ? (_newGlobalPositionSize - _absoluteGlobalPnl)
      : (_newGlobalPositionSize + _absoluteGlobalPnl);

    if (divisor == 0) return 0;

    // next short average price = current price * latest global position size / latest global position size - pnl
    _nextAveragePrice = (_currentPrice * _newGlobalPositionSize) / divisor;

    return _nextAveragePrice;
  }

  /// @notice get next long average price with realized PNL
  /// @param _market - global market
  /// @param _currentPrice - min / max price depends on position direction
  /// @param _positionSizeDelta - position size after increase / decrease.
  ///                           if positive is LONG position, else is SHORT
  /// @param _realizedPositionPnl - position realized PnL if positive is profit, and negative is loss
  /// @return _nextAveragePrice next average price
  function _calculateLongAveragePrice(
    IPerpStorage.GlobalMarket memory _market,
    uint256 _currentPrice,
    int256 _positionSizeDelta,
    int256 _realizedPositionPnl
  ) internal pure returns (uint256 _nextAveragePrice) {
    // global
    uint256 _globalPositionSize = _market.longPositionSize;
    int256 _globalAveragePrice = int256(_market.longAvgPrice);

    if (_globalAveragePrice == 0) return 0;

    // if positive means, has profit
    int256 _globalPnl = (int256(_globalPositionSize) * (int256(_currentPrice) - _globalAveragePrice)) /
      _globalAveragePrice;
    int256 _newGlobalPnl = _globalPnl - _realizedPositionPnl;

    uint256 _newGlobalPositionSize;
    // position > 0 is means increase short position
    // else is decrease short position
    if (_positionSizeDelta > 0) {
      _newGlobalPositionSize = _globalPositionSize + uint256(_positionSizeDelta);
    } else {
      _newGlobalPositionSize = _globalPositionSize - uint256(-_positionSizeDelta);
    }

    bool _isGlobalProfit = _newGlobalPnl > 0;
    uint256 _absoluteGlobalPnl = uint256(_isGlobalProfit ? _newGlobalPnl : -_newGlobalPnl);

    // divisor = latest global position size + pnl
    uint256 divisor = _isGlobalProfit
      ? (_newGlobalPositionSize + _absoluteGlobalPnl)
      : (_newGlobalPositionSize - _absoluteGlobalPnl);

    if (divisor == 0) return 0;

    // next long average price = current price * latest global position size / latest global position size + pnl
    _nextAveragePrice = (_currentPrice * _newGlobalPositionSize) / divisor;

    return _nextAveragePrice;
  }

  function _payFundingAndBorrowingFee(address subAccount, SettleFeeVar memory vars, uint256 devFeeRate) internal {
    address _vaultStorage = vaultStorage;

    // Calculate the fee amount in the plp underlying token
    vars.feeTokenAmount = (vars.absFeeUsd * (10 ** vars.underlyingTokenDecimal)) / vars.price;

    // Repay the fee amount and subtract it from the balance
    vars.repayFeeTokenAmount = 0;

    if (vars.traderBalance > vars.feeTokenAmount) {
      vars.repayFeeTokenAmount = vars.feeTokenAmount;
      vars.traderBalance -= vars.feeTokenAmount;
      vars.absFeeUsd = 0;
    } else {
      // Calculate the balance value of the plp underlying token in USD
      vars.traderBalanceValue = (vars.traderBalance * vars.price) / (10 ** vars.underlyingTokenDecimal);
      vars.repayFeeTokenAmount = vars.traderBalance;
      vars.traderBalance = 0;
      vars.absFeeUsd -= vars.traderBalanceValue;
    }

    // Calculate the developer fee amount in the plp underlying token
    vars.devFeeTokenAmount = (vars.repayFeeTokenAmount * devFeeRate) / 1e18;

    // @todo - create new function on VaultStorage to add/remove token amounts from this logic
    // Add the developer fee to the vault
    IVaultStorage(_vaultStorage).addDevFee(vars.underlyingToken, vars.devFeeTokenAmount);
    // Add the remaining fee amount to the plp liquidity in the vault
    IVaultStorage(_vaultStorage).addMarginFee(vars.underlyingToken, vars.repayFeeTokenAmount - vars.devFeeTokenAmount);
    // Update the sub-account balance for the plp underlying token in the vault
    IVaultStorage(_vaultStorage).setTraderBalance(subAccount, vars.underlyingToken, vars.traderBalance);
  }

  function _receiveFundingFee(address subAccount, SettleFeeVar memory vars, uint256 devFeeRate) internal {
    address _vaultStorage = vaultStorage;

    // Calculate the fee amount in the plp underlying token
    vars.feeTokenAmount = (vars.absFeeUsd * (10 ** vars.underlyingTokenDecimal)) / vars.price;
    // Calculate the trading Fee value of the plp underlying token in USD
    vars.marginFeeValue = (vars.marginFee * vars.price) / (10 ** vars.underlyingTokenDecimal);

    if (vars.marginFee > vars.feeTokenAmount) {
      // trading fee token has enough amount to repay fee to trader

      vars.repayFeeTokenAmount = vars.feeTokenAmount;
      vars.traderBalance += vars.feeTokenAmount;
      vars.absFeeUsd = 0;
    } else {
      // trading fee token has not enough amount to repay fee to trader
      vars.repayFeeTokenAmount = vars.feeTokenAmount;
      vars.traderBalance += vars.feeTokenAmount;
      vars.absFeeUsd -= vars.marginFeeValue;
    }

    // Calculate the developer fee amount in the plp underlying token
    vars.devFeeTokenAmount = (vars.repayFeeTokenAmount * devFeeRate) / 1e18;

    // @todo - create new function on VaultStorage to add/remove token amounts from this logic
    // Add the developer fee to the vault
    IVaultStorage(_vaultStorage).addDevFee(vars.underlyingToken, vars.devFeeTokenAmount);
    // Remove fee amount to trading fee in the vault
    IVaultStorage(_vaultStorage).removeMarginFee(vars.underlyingToken, vars.repayFeeTokenAmount);
    // Update the sub-account balance for the plp underlying token in the vault
    IVaultStorage(_vaultStorage).setTraderBalance(subAccount, vars.underlyingToken, vars.traderBalance);
  }

  function _borrowFundingFeeFromPLP(
    address subAccount,
    IOracleMiddleware oracle,
    SettleFeeVar memory vars,
    uint256 _price,
    bytes32 _assetId
  ) internal {
    address _vaultStorage = vaultStorage;
    // Loop through all the plp underlying tokens for the sub-account
    for (uint256 i = 0; i < vars.plpUnderlyingTokens.length; ) {
      vars.underlyingToken = vars.plpUnderlyingTokens[i];
      vars.underlyingTokenDecimal = IConfigStorage(configStorage).getPlpTokenConfigs(vars.underlyingToken).decimals;
      uint256 plpLiquidityAmount = IVaultStorage(_vaultStorage).plpLiquidity(vars.underlyingToken);

      // Retrieve the latest price and confident threshold of the plp underlying token

      if (
        _price != 0 &&
        IOracleMiddleware(IConfigStorage(configStorage).oracle()).isSameAssetIdOnPyth(
          vars.underlyingToken.toBytes32(),
          _assetId
        )
      ) {
        vars.price = _price;
      } else {
        (vars.price, ) = oracle.getLatestPrice(
          vars.underlyingToken.toBytes32(),
          false,
          IConfigStorage(configStorage).getMarketConfigByToken(vars.underlyingToken).priceConfidentThreshold,
          30
        );
      }

      // Calculate the fee amount in the plp underlying token
      vars.feeTokenAmount = (vars.absFeeUsd * (10 ** vars.underlyingTokenDecimal)) / vars.price;

      if (plpLiquidityAmount > vars.feeTokenAmount) {
        // plp underlying token has enough amount to repay fee to trader

        vars.repayFeeTokenAmount = vars.feeTokenAmount;
        vars.traderBalance += vars.feeTokenAmount;
        vars.absFeeUsd = 0;
      } else {
        // plp underlying token has not enough amount to repay fee to trader
        // Calculate the plpLiquidityAmount value of the plp underlying token in USD
        uint256 plpLiquidityValue = (plpLiquidityAmount * vars.price) / (10 ** vars.underlyingTokenDecimal);

        vars.repayFeeTokenAmount = plpLiquidityAmount;
        vars.traderBalance += plpLiquidityAmount;
        vars.absFeeUsd -= plpLiquidityValue;
      }

      // @todo - create new function on VaultStorage to add/remove token amounts from this logic
      // Add debt value on PLP
      IVaultStorage(_vaultStorage).addPlpLiquidityDebtUSDE30(vars.absFeeUsd);
      IVaultStorage(_vaultStorage).removePLPLiquidity(vars.underlyingToken, vars.repayFeeTokenAmount);
      // Update the sub-account balance for the plp underlying token in the vault
      IVaultStorage(_vaultStorage).setTraderBalance(subAccount, vars.underlyingToken, vars.traderBalance);

      if (vars.absFeeUsd == 0) {
        break;
      }

      {
        unchecked {
          ++i;
        }
      }
    }
  }

  /// @notice Repay funding fee to PLP
  /// @param subAccount - Trader's sub-account to repay fee
  /// @param vars - Struct of SettleFeeVar
  function _repayFundingFeeDebtToPLP(address subAccount, SettleFeeVar memory vars) internal {
    address _vaultStorage = vaultStorage;

    // Calculate the sub-account's fee debt to token amounts
    vars.feeTokenAmount = (vars.absFeeUsd * (10 ** vars.underlyingTokenDecimal)) / vars.price;

    // Calculate the debt in USD to plp underlying token amounts
    uint256 plpLiquidityDebtAmount = (vars.plpLiquidityDebtUSDE30 * (10 ** vars.underlyingTokenDecimal)) / vars.price;
    uint256 traderBalanceValueE30 = (vars.traderBalance * vars.price) / (10 ** vars.underlyingTokenDecimal);

    if (vars.feeTokenAmount >= plpLiquidityDebtAmount) {
      // If margin fee to repay is grater than debt on PLP (Rare case)
      if (vars.traderBalance > vars.feeTokenAmount) {
        // If trader has enough token amounts to repay fee to PLP
        vars.repayFeeTokenAmount = vars.feeTokenAmount; // Amount of feeTokenAmount that PLP will receive
        vars.traderBalance -= vars.feeTokenAmount; // Deducts all feeTokenAmount to repay to PLP
        vars.feeTokenValue = vars.plpLiquidityDebtUSDE30; // USD value of feeTokenAmount that PLP will receive
        vars.absFeeUsd -= vars.plpLiquidityDebtUSDE30; // Deducts margin fee on trader's sub-account
      } else {
        vars.repayFeeTokenAmount = vars.traderBalance; // Amount of feeTokenAmount that PLP will receive
        vars.traderBalance = 0; // Deducts all feeTokenAmount to repay to PLP
        vars.feeTokenValue = vars.plpLiquidityDebtUSDE30; // USD value of feeTokenAmount that PLP will receive
        vars.absFeeUsd -= traderBalanceValueE30; // Deducts margin fee on trader's sub-account
      }
    } else if (vars.feeTokenAmount < plpLiquidityDebtAmount) {
      if (vars.traderBalance >= vars.feeTokenAmount) {
        traderBalanceValueE30 =
          ((vars.traderBalance - vars.feeTokenAmount) * vars.price) /
          (10 ** vars.underlyingTokenDecimal);

        vars.repayFeeTokenAmount = vars.feeTokenAmount; // Trader will repay fee with this token amounts they have
        vars.traderBalance -= vars.feeTokenAmount; // Deducts repay token amounts from trader account
        vars.feeTokenValue = traderBalanceValueE30; // USD value of token amounts that PLP will receive
        vars.absFeeUsd -= traderBalanceValueE30; // Deducts margin fee on trader's sub-account
      } else {
        vars.repayFeeTokenAmount = vars.traderBalance; // Trader will repay fee with this token amounts they have
        vars.traderBalance = 0; // Deducts repay token amounts from trader account
        vars.feeTokenValue = traderBalanceValueE30; // USD value of token amounts that PLP will receive
        vars.absFeeUsd -= traderBalanceValueE30; // Deducts margin fee on trader's sub-account
      }
    }

    // @todo - create new function on VaultStorage to add/remove token amounts from this logic
    IVaultStorage(_vaultStorage).removePlpLiquidityDebtUSDE30(vars.feeTokenValue); // Remove debt value on PLP as received
    IVaultStorage(_vaultStorage).addPLPLiquidity(vars.underlyingToken, vars.repayFeeTokenAmount); // Add token amounts that PLP received
    IVaultStorage(_vaultStorage).setTraderBalance(subAccount, vars.underlyingToken, vars.traderBalance); // Update the sub-account's token balance
  }

  function _max(int256 a, int256 b) internal pure returns (int256) {
    return a > b ? a : b;
  }

  function _min(int256 a, int256 b) internal pure returns (int256) {
    return a < b ? a : b;
  }

  function _overwritePrice(uint256 _price, uint256 _priceOverwrite) internal pure returns (uint256) {
    return _priceOverwrite != 0 ? _priceOverwrite : _price;
  }

  function _shouldOverwritePrice(uint256 _price, address _token, bytes32 _assetId) internal view returns (bool) {
    return (_price != 0 &&
      IOracleMiddleware(IConfigStorage(configStorage).oracle()).isSameAssetIdOnPyth(_token.toBytes32(), _assetId));
  }

  function _updateDecreasePositionInfo() internal {}
}<|MERGE_RESOLUTION|>--- conflicted
+++ resolved
@@ -55,10 +55,6 @@
     int256 entryFundingRate,
     int256 fundingFee
   );
-<<<<<<< HEAD
-
-=======
->>>>>>> e7631780
   event LogForceClosePosition(
     address indexed _account,
     uint256 _subAccountId,
