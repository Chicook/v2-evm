--- conflicted
+++ resolved
@@ -887,11 +887,7 @@
   function _subAccountHealthCheck(address _subAccount, uint256 _price, bytes32 _assetId) internal view {
     ICalculator _calculator = ICalculator(IConfigStorage(configStorage).calculator());
     // check sub account is healthy
-<<<<<<< HEAD
-    int256 _subAccountEquity = _calculator.getEquity(_subAccount);
-=======
-    uint256 _subAccountEquity = _calculator.getEquity(_subAccount, _price, _assetId);
->>>>>>> 80f5241c
+    int256 _subAccountEquity = _calculator.getEquity(_subAccount, _price, _assetId);
     // maintenance margin requirement (MMR) = position size * maintenance margin fraction
     // note: maintenanceMarginFraction is 1e18
     uint256 _mmr = _calculator.getMMR(_subAccount);
