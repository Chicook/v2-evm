--- conflicted
+++ resolved
@@ -337,14 +337,10 @@
     }
 
     // save the updated position to the storage
-<<<<<<< HEAD
-    PerpStorage(perpStorage).savePosition(_vars.subAccount, _vars.positionId, _vars.position);
+    _perpStorage.savePosition(_vars.subAccount, _vars.positionId, _vars.position);
 
     // Call Trade Service Hook
     _increasePositionHooks(_primaryAccount, _subAccountId, _marketIndex, _absSizeDelta);
-=======
-    _perpStorage.savePosition(_vars.subAccount, _vars.positionId, _vars.position);
->>>>>>> 9046b3f1
   }
 
   // @todo - rewrite description
@@ -425,14 +421,10 @@
     }
 
     // update position, market, and global market state
-<<<<<<< HEAD
-    _decreasePosition(_marketConfig, _marketIndex, _vars, _positionSizeE30ToDecrease, _tpToken, _limitPriceE30);
+    _decreasePosition(_marketConfig, _marketIndex, _vars);
 
     // Call Trade Service Hook
     _decreasePositionHooks(_account, _subAccountId, _marketIndex, _positionSizeE30ToDecrease);
-=======
-    _decreasePosition(_marketConfig, _marketIndex, _vars);
->>>>>>> 9046b3f1
   }
 
   // @todo - access control
@@ -1276,8 +1268,7 @@
     }
 
     // Update the fee amount for the sub-account in the PerpStorage contract
-<<<<<<< HEAD
-    PerpStorage(_perpStorage).updateSubAccountFee(_subAccount, int(acmVars.absFeeUsd));
+    _perpStorage.updateSubAccountFee(_subAccount, int(acmVars.absFeeUsd));
   }
 
   /// @notice get next short average price with realized PNL
@@ -1427,9 +1418,6 @@
     VaultStorage(vaultStorage).addFee(underlyingToken, tradingFeeAmount);
     // Update the trader's balance of the underlying token.
     VaultStorage(vaultStorage).setTraderBalance(subAccount, underlyingToken, traderBalance);
-=======
-    _perpStorage.updateSubAccountFee(_subAccount, int(acmVars.absFeeUsd));
->>>>>>> 9046b3f1
   }
 
   /**
