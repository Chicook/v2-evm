--- conflicted
+++ resolved
@@ -135,16 +135,12 @@
     uint256 _marketIndex,
     int256 _sizeDelta,
     uint256 _limitPriceE30
-<<<<<<< HEAD
-  ) external {
+  ) external nonReentrant onlyWhitelistedExecutor {
     // SLOAD
     ConfigStorage _configStorage = ConfigStorage(configStorage);
     Calculator _calculator = calculator;
     PerpStorage _perpStorage = PerpStorage(perpStorage);
 
-=======
-  ) external nonReentrant onlyWhitelistedExecutor {
->>>>>>> 5fb9c26e
     // validate service should be called from handler ONLY
     _configStorage.validateServiceExecutor(address(this), msg.sender);
 
@@ -353,14 +349,7 @@
     uint256 _positionSizeE30ToDecrease,
     address _tpToken,
     uint256 _limitPriceE30
-<<<<<<< HEAD
-  ) external {
-=======
   ) external nonReentrant onlyWhitelistedExecutor {
-    // validate service should be called from handler ONLY
-    ConfigStorage(configStorage).validateServiceExecutor(address(this), msg.sender);
-
->>>>>>> 5fb9c26e
     // init vars
     DecreasePositionVars memory _vars;
     // SLOAD
@@ -1059,67 +1048,6 @@
     }
   }
 
-<<<<<<< HEAD
-=======
-  /// @notice This function takes an asset class index as input and returns the next borrowing rate for that asset class.
-  /// @param _assetClassIndex The index of the asset class.
-  /// @param _limitPriceE30 Price to be overwritten to a specified asset
-  /// @param _limitAssetId Asset to be overwritten by _limitPriceE30
-  /// @return _nextBorrowingRate The next borrowing rate for the asset class.
-  function getNextBorrowingRate(
-    uint8 _assetClassIndex,
-    uint256 _limitPriceE30,
-    bytes32 _limitAssetId
-  ) internal view returns (uint256 _nextBorrowingRate) {
-    ConfigStorage _configStorage = ConfigStorage(configStorage);
-    Calculator _calculator = Calculator(_configStorage.calculator());
-
-    // Get the trading config, asset class config, and global asset class for the given asset class index.
-    ConfigStorage.TradingConfig memory _tradingConfig = _configStorage.getTradingConfig();
-    ConfigStorage.AssetClassConfig memory _assetClassConfig = _configStorage.getAssetClassConfigByIndex(
-      _assetClassIndex
-    );
-    PerpStorage.GlobalAssetClass memory _globalAssetClass = PerpStorage(perpStorage).getGlobalAssetClassByIndex(
-      _assetClassIndex
-    );
-    // Get the PLP TVL.
-    uint256 plpTVL = _calculator.getPLPValueE30(false, _limitPriceE30, _limitAssetId);
-
-    // If block.timestamp not pass the next funding time, return 0.
-    if (_globalAssetClass.lastBorrowingTime + _tradingConfig.fundingInterval > block.timestamp) return 0;
-    // If PLP TVL is 0, return 0.
-    if (plpTVL == 0) return 0;
-
-    // Calculate the number of funding intervals that have passed since the last borrowing time.
-    uint256 intervals = (block.timestamp - _globalAssetClass.lastBorrowingTime) / _tradingConfig.fundingInterval;
-
-    // Calculate the next borrowing rate based on the asset class config, global asset class reserve value, and intervals.
-    return
-      (_assetClassConfig.baseBorrowingRateBPS * _globalAssetClass.reserveValueE30 * intervals * RATE_PRECISION) /
-      plpTVL /
-      BPS;
-  }
-
-  /// @notice Calculates the borrowing fee for a given asset class based on the reserved value, entry borrowing rate, and current sum borrowing rate of the asset class.
-  /// @param _assetClassIndex The index of the asset class for which to calculate the borrowing fee.
-  /// @param _reservedValue The reserved value of the asset class.
-  /// @param _entryBorrowingRate The entry borrowing rate of the asset class.
-  /// @return borrowingFee The calculated borrowing fee for the asset class.
-  function getBorrowingFee(
-    uint8 _assetClassIndex,
-    uint256 _reservedValue,
-    uint256 _entryBorrowingRate
-  ) internal view returns (uint256 borrowingFee) {
-    // Get the global asset class.
-    PerpStorage.GlobalAssetClass memory _globalAssetClass = PerpStorage(perpStorage).getGlobalAssetClassByIndex(
-      _assetClassIndex
-    );
-    // Calculate borrowing rate.
-    uint256 _borrowingRate = _globalAssetClass.sumBorrowingRate - _entryBorrowingRate;
-    // Calculate the borrowing fee based on reserved value, borrowing rate.
-    return (_reservedValue * _borrowingRate) / RATE_PRECISION;
-  }
-
   /// @notice Calculates the trading fee for a given position
   /// @param _absSizeDelta Position size
   /// @param _positionFeeRateBPS Position Fee
@@ -1132,95 +1060,6 @@
     return (_absSizeDelta * _positionFeeRateBPS) / BPS;
   }
 
-  /**
-   * Funding Rate
-   */
-  /// @notice This function returns funding fee according to trader's position
-  /// @param _marketIndex Index of market
-  /// @param _isLong Is long or short exposure
-  /// @param _size Position size
-  /// @return fundingFee Funding fee of position
-  function getFundingFee(
-    uint256 _marketIndex,
-    bool _isLong,
-    int256 _size,
-    int256 _entryFundingRate
-  ) internal view returns (int256 fundingFee) {
-    if (_size == 0) return 0;
-    uint256 absSize = _size > 0 ? uint(_size) : uint(-_size);
-
-    PerpStorage.GlobalMarket memory _globalMarket = PerpStorage(perpStorage).getGlobalMarketByIndex(_marketIndex);
-
-    int256 _fundingRate = _globalMarket.currentFundingRate - _entryFundingRate;
-
-    // IF _fundingRate < 0, LONG positions pay fees to SHORT and SHORT positions receive fees from LONG
-    // IF _fundingRate > 0, LONG positions receive fees from SHORT and SHORT pay fees to LONG
-    fundingFee = (int256(absSize) * _fundingRate) / int64(RATE_PRECISION);
-    if (_isLong) {
-      return _fundingRate < 0 ? -fundingFee : fundingFee;
-    } else {
-      return _fundingRate < 0 ? fundingFee : -fundingFee;
-    }
-  }
-
-  /// @notice Calculate next funding rate using when increase/decrease position.
-  /// @param _marketIndex Market Index.
-  /// @param _limitPriceE30 Price from limit order
-  /// @return fundingRate next funding rate using for both LONG & SHORT positions.
-  /// @return fundingRateLong next funding rate for LONG.
-  /// @return fundingRateShort next funding rate for SHORT.
-  function getNextFundingRate(
-    uint256 _marketIndex,
-    uint256 _limitPriceE30
-  ) public view returns (int256 fundingRate, int256 fundingRateLong, int256 fundingRateShort) {
-    ConfigStorage _configStorage = ConfigStorage(configStorage);
-    GetFundingRateVar memory vars;
-    ConfigStorage.MarketConfig memory marketConfig = ConfigStorage(configStorage).getMarketConfigByIndex(_marketIndex);
-    PerpStorage.GlobalMarket memory globalMarket = PerpStorage(perpStorage).getGlobalMarketByIndex(_marketIndex);
-
-    if (marketConfig.fundingRate.maxFundingRateBPS == 0 || marketConfig.fundingRate.maxSkewScaleUSD == 0)
-      return (0, 0, 0);
-
-    // Get funding interval
-    vars.fundingInterval = _configStorage.getTradingConfig().fundingInterval;
-
-    // If block.timestamp not pass the next funding time, return 0.
-    if (globalMarket.lastFundingTime + vars.fundingInterval > block.timestamp) return (0, 0, 0);
-
-    int32 _exponent;
-    if (_limitPriceE30 != 0) {
-      vars.marketPriceE30 = _limitPriceE30;
-    } else {
-      //@todo - validate timestamp of these
-      (vars.marketPriceE30, _exponent, ) = OracleMiddleware(ConfigStorage(configStorage).oracle()).unsafeGetLatestPrice(
-        marketConfig.assetId,
-        false
-      );
-    }
-
-    vars.marketSkewUSDE30 =
-      ((int(globalMarket.longOpenInterest) - int(globalMarket.shortOpenInterest)) * int(vars.marketPriceE30)) /
-      int(10 ** uint32(-_exponent));
-    // The result of this nextFundingRate Formula will be in the range of [-maxFundingRateBPS, maxFundingRateBPS]
-    vars.ratio = _max(-1e18, -((vars.marketSkewUSDE30 * 1e18) / int(marketConfig.fundingRate.maxSkewScaleUSD)));
-    vars.ratio = _min(vars.ratio, 1e18);
-    vars.nextFundingRate = (vars.ratio * int(uint(marketConfig.fundingRate.maxFundingRateBPS))) / 1e4;
-
-    vars.newFundingRate = globalMarket.currentFundingRate + vars.nextFundingRate;
-
-    vars.elapsedIntervals = int((block.timestamp - globalMarket.lastFundingTime) / vars.fundingInterval);
-
-    if (globalMarket.longOpenInterest > 0) {
-      fundingRateLong = (vars.newFundingRate * int(globalMarket.longPositionSize) * vars.elapsedIntervals) / 1e30;
-    }
-    if (globalMarket.shortOpenInterest > 0) {
-      fundingRateShort = (vars.newFundingRate * -int(globalMarket.shortPositionSize) * vars.elapsedIntervals) / 1e30;
-    }
-
-    return (vars.newFundingRate, fundingRateLong, fundingRateShort);
-  }
-
->>>>>>> 5fb9c26e
   /// @notice This function collects margin fee from position
   /// @param _subAccount The sub-account from which to collect the fee.
   /// @param _absSizeDelta Position size to be increased or decreased in absolute value
