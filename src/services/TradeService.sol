--- conflicted
+++ resolved
@@ -117,12 +117,6 @@
     // Update funding rate
     updateFundingRate(_marketIndex);
 
-<<<<<<< HEAD
-    // Get Price market.
-    vars.priceE30;
-
-=======
->>>>>>> 31946df6
     // get the global market for the given market index
     IPerpStorage.GlobalMarket memory _globalMarket = IPerpStorage(perpStorage).getGlobalMarketByIndex(_marketIndex);
 
@@ -131,10 +125,7 @@
       uint256 _lastPriceUpdated;
       uint8 _marketStatus;
 
-<<<<<<< HEAD
-=======
       // Get Price market.
->>>>>>> 31946df6
       (vars.priceE30, _lastPriceUpdated, _marketStatus) = IOracleMiddleware(IConfigStorage(configStorage).oracle())
         .getLatestAdaptivePriceWithMarketStatus(
           _marketConfig.assetId,
@@ -229,19 +220,11 @@
 
     {
       // calculate the change in open interest for the new position
-<<<<<<< HEAD
       uint256 _changedOpenInterest = (_absSizeDelta * (10 ** _marketConfig.exponent)) / vars.priceE30;
       _position.openInterest += _changedOpenInterest;
       _position.lastIncreaseTimestamp = block.timestamp;
 
-      // update gobal market state
-=======
-      uint256 _changedOpenInterest = (_absSizeDelta * 1e18) / vars.priceE30; // @todo - use decimal asset
-      _position.openInterest += _changedOpenInterest;
-      _position.lastIncreaseTimestamp = block.timestamp;
-
       // update global market state
->>>>>>> 31946df6
       if (vars.isLong) {
         uint256 _nextAvgPrice = _globalMarket.longPositionSize == 0
           ? vars.priceE30
