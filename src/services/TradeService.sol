// SPDX-License-Identifier: MIT
pragma solidity 0.8.18;

import { ERC20 } from "@openzeppelin/contracts/token/ERC20/ERC20.sol";
import { AddressUtils } from "../libraries/AddressUtils.sol";

// interfaces
import { ITradeService } from "./interfaces/ITradeService.sol";
import { IPerpStorage } from "../storages/interfaces/IPerpStorage.sol";
import { IConfigStorage } from "../storages/interfaces/IConfigStorage.sol";
import { IVaultStorage } from "../storages/interfaces/IVaultStorage.sol";
import { ICalculator } from "../contracts/interfaces/ICalculator.sol";
import { IOracleMiddleware } from "../oracle/interfaces/IOracleMiddleware.sol";
import { AddressUtils } from "../libraries/AddressUtils.sol";

// @todo - refactor, deduplicate code

contract TradeService is ITradeService {
  using AddressUtils for address;

  // struct
  struct DecreasePositionVars {
    uint256 absPositionSizeE30;
    uint256 avgEntryPriceE30;
    uint256 priceE30;
    int256 currentPositionSizeE30;
    bool isLongPosition;
  }

  // events
  // @todo - modify event parameters
  event LogDecreasePosition(bytes32 indexed _positionId, uint256 _decreasedSize);

  event CollectBorrowingFee(address account, uint256 assetClass, uint256 feeUsd);

  // state
  address public perpStorage;
  address public vaultStorage;
  address public configStorage;

  constructor(address _perpStorage, address _vaultStorage, address _configStorage) {
    // @todo - sanity check
    perpStorage = _perpStorage;
    vaultStorage = _vaultStorage;
    configStorage = _configStorage;
  }

  function increasePosition(
    address _primaryAccount,
    uint256 _subAccountId,
    uint256 _marketIndex,
    int256 _sizeDelta
  ) external {
    // get the sub-account from the primary account and sub-account ID
    address _subAccount = _getSubAccount(_primaryAccount, _subAccountId);

    // get the position for the given sub-account and market index
    bytes32 _posId = _getPositionId(_subAccount, _marketIndex);
    IPerpStorage.Position memory _position = IPerpStorage(perpStorage).getPositionById(_posId);

    // get the market configuration for the given market index
    IConfigStorage.MarketConfig memory _marketConfig = IConfigStorage(configStorage).getMarketConfigByIndex(
      _marketIndex
    );

    // check size delta
    if (_sizeDelta == 0) revert ITradeService_BadSizeDelta();

    // check allow increase position
    if (!_marketConfig.allowIncreasePosition) revert ITradeService_NotAllowIncrease();

    // determine whether the new size delta is for a long position
    bool _isLong = _sizeDelta > 0;

    bool _isNewPosition = _position.positionSizeE30 == 0;

    // Pre validation
    // Verify that the number of positions has exceeds
    {
      if (
        _isNewPosition &&
        IConfigStorage(configStorage).getTradingConfig().maxPosition <
        IPerpStorage(perpStorage).getNumberOfSubAccountPosition(_subAccount) + 1
      ) revert ITradeService_BadNumberOfPosition();
    }

    bool _currentPositionIsLong = _position.positionSizeE30 > 0;
    // Verify that the current position has the same exposure direction
    if (!_isNewPosition && _currentPositionIsLong != _isLong) revert ITradeService_BadExposure();

    // Update borrowing rate
    updateBorrowingRate(_marketConfig.assetClass);

    // Get Price market.
    uint256 _priceE30;
    // market validation
    {
      uint256 _lastPriceUpdated;
      uint8 _marketStatus;

      (_priceE30, _lastPriceUpdated, _marketStatus) = IOracleMiddleware(IConfigStorage(configStorage).oracle())
        .getLatestPriceWithMarketStatus(
          _marketConfig.assetId,
          _isLong, // if current position is SHORT position, then we use max price
          _marketConfig.priceConfidentThreshold,
          30 // @todo - move trust price age to config, the probleam now is stack too deep at MarketConfig struct
        );

      // Market active represent the market is still listed on our protocol
      if (!_marketConfig.active) revert ITradeService_MarketIsDelisted();

      // if market status is not 2, means that the market is closed or market status has been defined yet
      if (_marketStatus != 2) revert ITradeService_MarketIsClosed();

      // check sub account equity is under MMR
      _subAccountHealthCheck(_subAccount);
    }

    // get the absolute value of the new size delta
    uint256 _absSizeDelta = abs(_sizeDelta);

    // if the position size is zero, set the average price to the current price (new position)
    if (_isNewPosition) {
      _position.avgEntryPriceE30 = _priceE30;
      _position.primaryAccount = _primaryAccount;
      _position.subAccountId = _subAccountId;
      _position.marketIndex = _marketIndex;
    }

    // if the position size is not zero and the new size delta is not zero, calculate the new average price (adjust position)
    if (!_isNewPosition) {
      _position.avgEntryPriceE30 = _getPositionNextAveragePrice(
        abs(_position.positionSizeE30),
        _isLong,
        _absSizeDelta,
        _priceE30,
        _position.avgEntryPriceE30
      );
    }

    // @todo - Collect trading fee, borrowing fee, update borrowing rate, collect funding fee, and update funding rate.
    collectFee(_subAccount, _marketConfig.assetClass, _position.reserveValueE30, _position.entryBorrowingRate);
    settleFee(_subAccount);

    // update the position size by adding the new size delta
    _position.positionSizeE30 += _sizeDelta;

    {
      IPerpStorage.GlobalAssetClass memory _globalAssetClass = IPerpStorage(perpStorage).getGlobalAssetClassByIndex(
        _marketConfig.assetClass
      );
      _position.entryBorrowingRate = _globalAssetClass.sumBorrowingRate;
    }

    // if the position size is zero after the update, revert the transaction with an error
    if (_position.positionSizeE30 == 0) revert ITradeService_BadPositionSize();

    {
      // calculate the initial margin required for the new position
      uint256 _imr = (_absSizeDelta * _marketConfig.initialMarginFraction) / 1e18;

      // get the amount of free collateral available for the sub-account
      uint256 subAccountFreeCollateral = ICalculator(IConfigStorage(configStorage).calculator()).getFreeCollateral(
        _subAccount
      );
      // if the free collateral is less than the initial margin required, revert the transaction with an error
      if (subAccountFreeCollateral < _imr) revert ITradeService_InsufficientFreeCollateral();

      // calculate the maximum amount of reserve required for the new position
      uint256 _maxReserve = (_imr * _marketConfig.maxProfitRate) / 1e18;
      // increase the reserved amount by the maximum reserve required for the new position
      increaseReserved(_marketConfig.assetClass, _maxReserve);
      _position.reserveValueE30 += _maxReserve;
    }

    {
      // get the global market for the given market index
      IPerpStorage.GlobalMarket memory _globalMarket = IPerpStorage(perpStorage).getGlobalMarketByIndex(_marketIndex);

      // calculate the change in open interest for the new position
      uint256 _changedOpenInterest = (_absSizeDelta * 1e18) / _priceE30; // @todo - use decimal asset
      _position.openInterest += _changedOpenInterest;

      // update gobal market state
      if (_isLong) {
        uint256 _nextAvgPrice = _globalMarket.longPositionSize == 0
          ? _priceE30
          : _calcualteLongAveragePrice(_globalMarket, _priceE30, _sizeDelta, 0);

        IPerpStorage(perpStorage).updateGlobalLongMarketById(
          _marketIndex,
          _globalMarket.longPositionSize + _absSizeDelta,
          _nextAvgPrice,
          _globalMarket.longOpenInterest + _changedOpenInterest
        );
      } else {
        // to increase SHORT position sizeDelta should be negative
        uint256 _nextAvgPrice = _globalMarket.shortPositionSize == 0
          ? _priceE30
          : _calculateShortAveragePrice(_globalMarket, _priceE30, _sizeDelta, 0);

        IPerpStorage(perpStorage).updateGlobalShortMarketById(
          _marketIndex,
          _globalMarket.shortPositionSize + _absSizeDelta,
          _nextAvgPrice,
          _globalMarket.shortOpenInterest + _changedOpenInterest
        );
      }
    }

    // save the updated position to the storage
    IPerpStorage(perpStorage).savePosition(_subAccount, _posId, _position);
  }

  // @todo - rewrite description
  /// @notice decrease trader position
  /// @param _account - address
  /// @param _subAccountId - address
  /// @param _marketIndex - market index
  /// @param _positionSizeE30ToDecrease - position size to decrease
  /// @param _tpToken - take profit token
  function decreasePosition(
    address _account,
    uint256 _subAccountId,
    uint256 _marketIndex,
    uint256 _positionSizeE30ToDecrease,
    address _tpToken
  ) external {
    // prepare
    IConfigStorage.MarketConfig memory _marketConfig = IConfigStorage(configStorage).getMarketConfigByIndex(
      _marketIndex
    );

    address _subAccount = _getSubAccount(_account, _subAccountId);
    bytes32 _positionId = _getPositionId(_subAccount, _marketIndex);
    IPerpStorage.Position memory _position = IPerpStorage(perpStorage).getPositionById(_positionId);

    // init vars
    DecreasePositionVars memory vars = DecreasePositionVars({
      absPositionSizeE30: 0,
      avgEntryPriceE30: 0,
      priceE30: 0,
      currentPositionSizeE30: 0,
      isLongPosition: false
    });

    // =========================================
    // | ---------- pre validation ----------- |
    // =========================================

    // if position size is 0 means this position is already closed
    vars.currentPositionSizeE30 = _position.positionSizeE30;
    if (vars.currentPositionSizeE30 == 0) revert ITradeService_PositionAlreadyClosed();

    vars.isLongPosition = vars.currentPositionSizeE30 > 0;

    // convert position size to be uint256
    vars.absPositionSizeE30 = uint256(vars.isLongPosition ? vars.currentPositionSizeE30 : -vars.currentPositionSizeE30);

    // position size to decrease is greater then position size, should be revert
    if (_positionSizeE30ToDecrease > vars.absPositionSizeE30) revert ITradeService_DecreaseTooHighPositionSize();

    // Update borrowing rate
    updateBorrowingRate(_marketConfig.assetClass);

    {
      uint256 _lastPriceUpdated;
      uint8 _marketStatus;

      // @todo - update code to use normal get latest price, there is validate price
      (vars.priceE30, _lastPriceUpdated, _marketStatus) = IOracleMiddleware(IConfigStorage(configStorage).oracle())
        .getLatestPriceWithMarketStatus(
          _marketConfig.assetId,
          !vars.isLongPosition, // if current position is SHORT position, then we use max price
          _marketConfig.priceConfidentThreshold,
          30 // @todo - move trust price age to config, the probleam now is stack too deep at MarketConfig struct
        );

      // Market active represent the market is still listed on our protocol
      if (!_marketConfig.active) revert ITradeService_MarketIsDelisted();

      // if market status is not 2, means that the market is closed or market status has been defined yet
      if (_marketStatus != 2) revert ITradeService_MarketIsClosed();

      // check sub account equity is under MMR
      _subAccountHealthCheck(_subAccount);
    }

    // @todo - update funding & borrowing fee rate
    // @todo - calculate trading, borrowing and funding fee
    // @todo - collect fee
    collectFee(_subAccount, _marketConfig.assetClass, _position.reserveValueE30, _position.entryBorrowingRate);
    settleFee(_subAccount);

    uint256 _newAbsPositionSizeE30 = vars.absPositionSizeE30 - _positionSizeE30ToDecrease;

    // check position is too tiny
    // @todo - now validate this at 1 USD, design where to keep this config
    //       due to we has problem stack too deep in MarketConfig now
    if (_newAbsPositionSizeE30 > 0 && _newAbsPositionSizeE30 < 1e30) revert ITradeService_TooTinyPosition();

    // ==================================================
    // | ------ calculate relized profit & loss ------- |
    // ==================================================
    int256 _realizedPnl;
    {
      vars.avgEntryPriceE30 = _position.avgEntryPriceE30;
      (bool isProfit, uint256 pnl) = getDelta(
        vars.absPositionSizeE30,
        vars.isLongPosition,
        vars.priceE30,
        vars.avgEntryPriceE30
      );
      if (isProfit) {
        _realizedPnl = int256((pnl * _positionSizeE30ToDecrease) / vars.absPositionSizeE30);
      } else {
        _realizedPnl = -int256((pnl * _positionSizeE30ToDecrease) / vars.absPositionSizeE30);
      }
    }

    // =========================================
    // | ------ update perp storage ---------- |
    // =========================================
    {
      uint256 _openInterestDelta = (_position.openInterest * _positionSizeE30ToDecrease) / vars.absPositionSizeE30;

      // @todo - is close position then we should delete positions[x]
      bool isClosePosition = _newAbsPositionSizeE30 == 0;

      IPerpStorage.GlobalMarket memory _globalMarket = IPerpStorage(perpStorage).getGlobalMarketByIndex(_marketIndex);

      if (vars.isLongPosition) {
        uint256 _nextAvgPrice = _calcualteLongAveragePrice(
          _globalMarket,
          vars.priceE30,
          -int256(_positionSizeE30ToDecrease),
          _realizedPnl
        );
        IPerpStorage(perpStorage).updateGlobalLongMarketById(
          _marketIndex,
          _globalMarket.longPositionSize - _positionSizeE30ToDecrease,
          _nextAvgPrice,
          _globalMarket.longOpenInterest - _openInterestDelta
        );
      } else {
        uint256 _nextAvgPrice = _calculateShortAveragePrice(
          _globalMarket,
          vars.priceE30,
          int256(_positionSizeE30ToDecrease),
          _realizedPnl
        );
        IPerpStorage(perpStorage).updateGlobalShortMarketById(
          _marketIndex,
          _globalMarket.shortPositionSize - _positionSizeE30ToDecrease,
          _nextAvgPrice,
          _globalMarket.shortOpenInterest - _openInterestDelta
        );
      }
      IPerpStorage.GlobalState memory _globalState = IPerpStorage(perpStorage).getGlobalState();
      IPerpStorage.GlobalAssetClass memory _globalAssetClass = IPerpStorage(perpStorage).getGlobalAssetClassByIndex(
        _marketConfig.assetClass
      );

      // update global storage
      // to calculate new global reserve = current global reserve - reserve delta (position reserve * (position size delta / current position size))
      _globalState.reserveValueE30 -=
        (_position.reserveValueE30 * _positionSizeE30ToDecrease) /
        vars.absPositionSizeE30;
      _globalAssetClass.reserveValueE30 -=
        (_position.reserveValueE30 * _positionSizeE30ToDecrease) /
        vars.absPositionSizeE30;
      IPerpStorage(perpStorage).updateGlobalState(_globalState);
      IPerpStorage(perpStorage).updateGlobalAssetClass(_marketConfig.assetClass, _globalAssetClass);

      // update position info
      _position.entryBorrowingRate = _globalAssetClass.sumBorrowingRate;
      _position.positionSizeE30 = vars.isLongPosition
        ? int256(_newAbsPositionSizeE30)
        : -int256(_newAbsPositionSizeE30);
      _position.reserveValueE30 =
        (((_newAbsPositionSizeE30 * _marketConfig.initialMarginFraction) / 1e18) * _marketConfig.maxProfitRate) /
        1e18;
      _position.avgEntryPriceE30 = isClosePosition ? 0 : vars.avgEntryPriceE30;
      _position.openInterest = _position.openInterest - _openInterestDelta;
      _position.realizedPnl += _realizedPnl;
      IPerpStorage(perpStorage).savePosition(_subAccount, _positionId, _position);
    }

    {
      // =======================================
      // | ------ settle profit & loss ------- |
      // =======================================
      if (_realizedPnl != 0) {
        if (_realizedPnl > 0) {
          // profit, trader should receive take profit token = Profit in USD
          _settleProfit(_subAccount, _tpToken, uint256(_realizedPnl));
        } else {
          // loss
          _settleLoss(_subAccount, uint256(-_realizedPnl));
        }
      }
    }

    // =========================================
    // | --------- post validation ----------- |
    // =========================================

    // check sub account equity is under MMR
    _subAccountHealthCheck(_subAccount);

    emit LogDecreasePosition(_positionId, _positionSizeE30ToDecrease);
  }

  /// @notice settle profit
  /// @param _token - token that trader want to take profit as collateral
  /// @param _realizedProfitE30 - trader profit in USD
  function _settleProfit(address _subAccount, address _token, uint256 _realizedProfitE30) internal {
    (uint256 _tpTokenPrice, ) = IOracleMiddleware(IConfigStorage(configStorage).oracle()).getLatestPrice(
      _token.toBytes32(),
      false,
      IConfigStorage(configStorage).getMarketConfigByToken(_token).priceConfidentThreshold,
      30 // trust price age (seconds) todo: from market config
    );

    // calculate token trader should received
    uint256 _tpTokenOut = (_realizedProfitE30 * 1e18) / _tpTokenPrice; // @todo - token decimal

    // @todo - should it be
    uint256 _settlementFeeRate = ICalculator(IConfigStorage(configStorage).calculator()).getSettlementFeeRate(
      0,
      0,
      0,
      IConfigStorage(configStorage).getLiquidityConfig(),
      IConfigStorage(configStorage).getPlpTokenConfigs(address(0))
    );
    uint256 _settlementFee = (_tpTokenOut * _settlementFeeRate) / 1e18; // @todo - token decimal

    IVaultStorage(vaultStorage).removePLPLiquidity(_token, _tpTokenOut);
    IVaultStorage(vaultStorage).addFee(_token, _settlementFee);
    IVaultStorage(vaultStorage).increaseTraderBalance(_subAccount, _token, _tpTokenOut - _settlementFee);

    // @todo - emit LogSettleProfit(trader, collateralToken, addedAmount, settlementFee)
  }

  /// @notice settle loss
  /// @param _subAccount - Sub-account of trader
  /// @param _debtUsd - Loss in USD
  function _settleLoss(address _subAccount, uint256 _debtUsd) internal {
    address[] memory _plpTokens = IConfigStorage(configStorage).getPlpTokens();

    uint256 _len = _plpTokens.length;
    address _token;
    uint256 _collateral;
    uint256 _price;
    uint256 _collateralToRemove;
    uint256 _collateralUsd;
    // Loop through all the plp tokens for the sub-account
    for (uint256 _i; _i < _len; ) {
      _token = _plpTokens[_i];
      // Sub-account plp collateral
      _collateral = IVaultStorage(vaultStorage).traderBalances(_subAccount, _token);

      // continue settle when sub-account has collateral, else go to check next token
      if (_collateral != 0) {
        // Retrieve the latest price and confident threshold of the plp token
<<<<<<< HEAD
        (_price, ) = IOracleMiddleware(IConfigStorage(configStorage).oracle()).unsafeGetLatestPrice(
=======
        (_price, ) = IOracleMiddleware(IConfigStorage(configStorage).oracle()).getLatestPrice(
>>>>>>> 953ecb8d
          _token.toBytes32(),
          false,
          IConfigStorage(configStorage).getMarketConfigByToken(_token).priceConfidentThreshold,
          30 // @todo - should from config
        );

        _collateralUsd = (_collateral * _price) / 1e18; // @todo - token decimal

        if (_collateralUsd >= _debtUsd) {
          // When this collateral token can cover all the debt, use this token to pay it all
          _collateralToRemove = (_debtUsd * 1e18) / _price; // @todo - token decimal

          IVaultStorage(vaultStorage).addPLPLiquidity(_token, _collateralToRemove);
          IVaultStorage(vaultStorage).decreaseTraderBalance(_subAccount, _token, _collateralToRemove);
          // @todo - emit LogSettleLoss(trader, collateralToken, deductedAmount)
          // In this case, all debt are paid. We can break the loop right away.
          break;
        } else {
          // When this collateral token cannot cover all the debt, use this token to pay debt as much as possible
          _collateralToRemove = (_collateralUsd * 1e18) / _price; // @todo - token decimal

          IVaultStorage(vaultStorage).addPLPLiquidity(_token, _collateralToRemove);
          IVaultStorage(vaultStorage).decreaseTraderBalance(_subAccount, _token, _collateralToRemove);
          // @todo - emit LogSettleLoss(trader, collateralToken, deductedAmount)
          // update debtUsd
          unchecked {
            _debtUsd = _debtUsd - _collateralUsd;
          }
        }
      }

      unchecked {
        ++_i;
      }
    }
  }

  // @todo - remove usage from test
  // @todo - move to calculator ??
  // @todo - pass current price here
  /// @notice Calculates the delta between average price and mark price, based on the size of position and whether the position is profitable.
  /// @param _size The size of the position.
  /// @param _isLong position direction
  /// @param _markPrice current market price
  /// @param _averagePrice The average price of the position.
  /// @return isProfit A boolean value indicating whether the position is profitable or not.
  /// @return delta The Profit between the average price and the fixed price, adjusted for the size of the order.
  function getDelta(
    uint256 _size,
    bool _isLong,
    uint256 _markPrice,
    uint256 _averagePrice
  ) public pure returns (bool, uint256) {
    // Check for invalid input: averagePrice cannot be zero.
    if (_averagePrice == 0) revert ITradeService_InvalidAveragePrice();

    // Calculate the difference between the average price and the fixed price.
    uint256 priceDelta;
    unchecked {
      priceDelta = _averagePrice > _markPrice ? _averagePrice - _markPrice : _markPrice - _averagePrice;
    }

    // Calculate the delta, adjusted for the size of the order.
    uint256 delta = (_size * priceDelta) / _averagePrice;

    // Determine if the position is profitable or not based on the averagePrice and the mark price.
    bool isProfit;
    if (_isLong) {
      isProfit = _markPrice > _averagePrice;
    } else {
      isProfit = _markPrice < _averagePrice;
    }

    // Return the values of isProfit and delta.
    return (isProfit, delta);
  }

  /**
   * Internal functions
   */

  // @todo - add description
  function _getSubAccount(address _primary, uint256 _subAccountId) internal pure returns (address) {
    if (_subAccountId > 255) revert();
    return address(uint160(_primary) ^ uint160(_subAccountId));
  }

  // @todo - add description
  function _getPositionId(address _account, uint256 _marketIndex) internal pure returns (bytes32) {
    return keccak256(abi.encodePacked(_account, _marketIndex));
  }

  /// @notice Calculates the next average price of a position, given the current position details and the next price.
  /// @param _size The current size of the position.
  /// @param _isLong Whether the position is long or short.
  /// @param _sizeDelta The size difference between the current position and the next position.
  /// @param _markPrice current market price
  /// @param _averagePrice The current average price of the position.
  /// @return The next average price of the position.
  function _getPositionNextAveragePrice(
    uint256 _size,
    bool _isLong,
    uint256 _sizeDelta,
    uint256 _markPrice,
    uint256 _averagePrice
  ) internal pure returns (uint256) {
    // Get the delta and isProfit value from the getDelta function
    (bool isProfit, uint256 delta) = getDelta(_size, _isLong, _markPrice, _averagePrice);
    // Calculate the next size and divisor
    uint256 nextSize = _size + _sizeDelta;
    uint256 divisor;
    if (_isLong) {
      divisor = isProfit ? nextSize + delta : nextSize - delta;
    } else {
      divisor = isProfit ? nextSize - delta : nextSize + delta;
    }

    // Calculate the next average price of the position
    return (_markPrice * nextSize) / divisor;
  }

  /// @notice This function increases the reserve value
  /// @param _assetClassIndex The index of asset class.
  /// @param _reservedValue The amount by which to increase the reserve value.
  function increaseReserved(uint256 _assetClassIndex, uint256 _reservedValue) internal {
    // Get the total TVL
    uint256 tvl = ICalculator(IConfigStorage(configStorage).calculator()).getPLPValueE30(true);

    // Retrieve the global state
    IPerpStorage.GlobalState memory _globalState = IPerpStorage(perpStorage).getGlobalState();

    // Retrieve the global asset class
    IPerpStorage.GlobalAssetClass memory _globalAssetClass = IPerpStorage(perpStorage).getGlobalAssetClassByIndex(
      _assetClassIndex
    );

    // get the liquidity configuration
    IConfigStorage.LiquidityConfig memory _liquidityConfig = IConfigStorage(configStorage).getLiquidityConfig();

    // Increase the reserve value by adding the reservedValue
    _globalState.reserveValueE30 += _reservedValue;
    _globalAssetClass.reserveValueE30 += _reservedValue;

    // Check if the new reserve value exceeds the % of AUM, and revert if it does
    if ((tvl * _liquidityConfig.maxPLPUtilization) < _globalState.reserveValueE30 * 1e18) {
      revert ITradeService_InsufficientLiquidity();
    }

    // Update the new reserve value in the IPerpStorage contract
    IPerpStorage(perpStorage).updateGlobalState(_globalState);
    IPerpStorage(perpStorage).updateGlobalAssetClass(_assetClassIndex, _globalAssetClass);
  }

  function abs(int256 x) private pure returns (uint256) {
    return uint256(x >= 0 ? x : -x);
  }

  /// @notice health check for sub account that equity > margin maintenance required
  /// @param _subAccount target sub account for health check
  function _subAccountHealthCheck(address _subAccount) internal {
    ICalculator _calculator = ICalculator(IConfigStorage(configStorage).calculator());
    // check sub account is healty
    uint256 _subAccountEquity = _calculator.getEquity(_subAccount);
    // maintenance margin requirement (MMR) = position size * maintenance margin fraction
    // note: maintenanceMarginFraction is 1e18
    uint256 _mmr = _calculator.getMMR(_subAccount);

    // if sub account equity < MMR, then trader couln't decrease position
    if (_subAccountEquity < _mmr) revert ITradeService_SubAccountEquityIsUnderMMR();
  }

  /// @notice This function updates the borrowing rate for the given asset class index.
  /// @param _assetClassIndex The index of the asset class.
  function updateBorrowingRate(uint256 _assetClassIndex) public {
    // Get the funding interval, asset class config, and global asset class for the given asset class index.
    IPerpStorage.GlobalAssetClass memory _globalAssetClass = IPerpStorage(perpStorage).getGlobalAssetClassByIndex(
      _assetClassIndex
    );
    uint256 _fundingInterval = IConfigStorage(configStorage).getTradingConfig().fundingInterval;
    uint256 _lastBorrowingTime = _globalAssetClass.lastBorrowingTime;

    // If last borrowing time is 0, set it to the nearest funding interval time and return.
    if (_lastBorrowingTime == 0) {
      _globalAssetClass.lastBorrowingTime = (block.timestamp / _fundingInterval) * _fundingInterval;
      IPerpStorage(perpStorage).updateGlobalAssetClass(_assetClassIndex, _globalAssetClass);
      return;
    }

    // If block.timestamp is not passed the next funding interval, skip updating
    if (_lastBorrowingTime + _fundingInterval <= block.timestamp) {
      // update borrowing rate
      uint256 borrowingRate = getNextBorrowingRate(_assetClassIndex);
      _globalAssetClass.sumBorrowingRate += borrowingRate;
      _globalAssetClass.lastBorrowingTime = (block.timestamp / _fundingInterval) * _fundingInterval;
    }
    IPerpStorage(perpStorage).updateGlobalAssetClass(_assetClassIndex, _globalAssetClass);
  }

  /// @notice This function takes an asset class index as input and returns the next borrowing rate for that asset class.
  /// @param _assetClassIndex The index of the asset class.
  /// @return _nextBorrowingRate The next borrowing rate for the asset class.
  function getNextBorrowingRate(uint256 _assetClassIndex) public view returns (uint256 _nextBorrowingRate) {
    // Get the trading config, asset class config, and global asset class for the given asset class index.
    IConfigStorage.TradingConfig memory _tradingConfig = IConfigStorage(configStorage).getTradingConfig();
    IConfigStorage.AssetClassConfig memory _assetClassConfig = IConfigStorage(configStorage).getAssetClassConfigByIndex(
      _assetClassIndex
    );
    IPerpStorage.GlobalAssetClass memory _globalAssetClass = IPerpStorage(perpStorage).getGlobalAssetClassByIndex(
      _assetClassIndex
    );
    // Get the calculator.
    ICalculator _calculator = ICalculator(IConfigStorage(configStorage).calculator());
    // Get the PLP TVL.
    uint256 plpTVL = _calculator.getPLPValueE30(false); // TODO: make sure to use price

    // If block.timestamp not pass the next funding time, return 0.
    if (_globalAssetClass.lastBorrowingTime + _tradingConfig.fundingInterval > block.timestamp) return 0;
    // If PLP TVL is 0, return 0.
    if (plpTVL == 0) return 0;

    // Calculate the number of funding intervals that have passed since the last borrowing time.
    uint256 intervals = (block.timestamp - _globalAssetClass.lastBorrowingTime) / _tradingConfig.fundingInterval;

    // Calculate the next borrowing rate based on the asset class config, global asset class reserve value, and intervals.
    return (_assetClassConfig.baseBorrowingRate * _globalAssetClass.reserveValueE30 * intervals) / plpTVL;
  }

  /// @notice Calculates the borrowing fee for a given asset class based on the reserved value, entry borrowing rate, and current sum borrowing rate of the asset class.
  /// @param _assetClassIndex The index of the asset class for which to calculate the borrowing fee.
  /// @param _reservedValue The reserved value of the asset class.
  /// @param _entryBorrowingRate The entry borrowing rate of the asset class.
  /// @return borrowingFee The calculated borrowing fee for the asset class.
  function getBorrowingFee(
    uint256 _assetClassIndex,
    uint256 _reservedValue,
    uint256 _entryBorrowingRate
  ) public view returns (uint256 borrowingFee) {
    // Get the global asset class.
    IPerpStorage.GlobalAssetClass memory _globalAssetClass = IPerpStorage(perpStorage).getGlobalAssetClassByIndex(
      _assetClassIndex
    );
    // Calculate borrowing rate.
    uint256 _borrowingRate = _globalAssetClass.sumBorrowingRate - _entryBorrowingRate;
    // Calculate the borrowing fee based on reserved value, borrowing rate.
    return (_reservedValue * _borrowingRate) / 1e18;
  }

  /// @notice This function collect fee is collect borrowing fee, funding fee
  /// @param _subAccount The sub-account from which to collect the fee.
  /// @param _assetClassIndex The index of the asset class for which to calculate the borrowing fee.
  /// @param _reservedValue The reserved value of the asset class.
  /// @param _entryBorrowingRate The entry borrowing rate of the asset class.
  function collectFee(
    address _subAccount,
    uint256 _assetClassIndex,
    uint256 _reservedValue,
    uint256 _entryBorrowingRate
  ) public {
    // Get the debt fee of the sub-account
    uint256 feeUsd = IPerpStorage(perpStorage).getSubAccountFee(_subAccount);

    // Calculate the borrowing fee
    uint256 borrowingFee = getBorrowingFee(_assetClassIndex, _reservedValue, _entryBorrowingRate);
    // Accumulate fee
    feeUsd += borrowingFee;
    emit CollectBorrowingFee(_subAccount, _assetClassIndex, _reservedValue);

    // Update the sub-account's debt fee balance
    IPerpStorage(perpStorage).updateSubAccountFee(_subAccount, feeUsd);
  }

  /// @notice Settles the fees for a given sub-account.
  /// @param _subAccount The address of the sub-account to settle fees for.
  function settleFee(address _subAccount) public {
    // Retrieve the debt fee amount for the sub-account
    uint256 feeUsd = IPerpStorage(perpStorage).getSubAccountFee(_subAccount);
    // If there's no fee to settle, return early
    if (feeUsd == 0) return;

    // Retrieve the trading configuration and list of plp tokens
    IConfigStorage.TradingConfig memory _tradingConfig = IConfigStorage(configStorage).getTradingConfig();
    address[] memory _plpUnderlyingTokens = IConfigStorage(configStorage).getPlpTokens();

    IOracleMiddleware oracle = IOracleMiddleware(IConfigStorage(configStorage).oracle());
    // Loop through all the plp tokens for the sub-account
    for (uint256 i = 0; i < _plpUnderlyingTokens.length; ) {
      address underlyingToken = _plpUnderlyingTokens[i];
      uint256 underlyingTokenDecimal = ERC20(underlyingToken).decimals();
      // Retrieve the balance of the plp token for the sub-account
      uint256 balance = IVaultStorage(vaultStorage).traderBalances(_subAccount, underlyingToken);

      // If the sub-account has a balance of the plp token
      if (balance != 0) {
        // Retrieve the latest price and confident threshold of the plp token
        (uint256 price, ) = oracle.getLatestPrice(
          underlyingToken.toBytes32(),
          false,
          IConfigStorage(configStorage).getMarketConfigByToken(underlyingToken).priceConfidentThreshold,
          30 // @todo - should from config
        );

        // Calculate the fee amount in the plp token
        uint256 _feeToken = (feeUsd * (10 ** underlyingTokenDecimal)) / price;
        // Calculate the balance value of the plp token in USD
        uint256 _balanceValue = (balance * price) / (10 ** underlyingTokenDecimal);
        uint256 repayFeeToken = 0;

        // Repay the fee amount and subtract it from the balance
        if (balance > _feeToken) {
          unchecked {
            repayFeeToken = _feeToken;
            balance -= _feeToken;
            feeUsd = 0;
          }
        } else {
          unchecked {
            repayFeeToken = balance;
            balance = 0;
            feeUsd -= _balanceValue;
          }
        }

        // Calculate the developer fee amount in the plp token
        uint256 devFeeToken = (repayFeeToken * _tradingConfig.devFeeRate) / 1e18;
        // Add the developer fee to the vault
        IVaultStorage(vaultStorage).addDevFee(underlyingToken, devFeeToken);
        // Add the remaining fee amount to the plp liquidity in the vault
        IVaultStorage(vaultStorage).addPLPLiquidity(underlyingToken, repayFeeToken - devFeeToken);
        // Update the sub-account balance for the plp token in the vault
        IVaultStorage(vaultStorage).setTraderBalance(_subAccount, underlyingToken, balance);
      }

      if (feeUsd == 0) {
        break;
      }

      {
        unchecked {
          ++i;
        }
      }
    }

    // Update the fee amount for the sub-account in the PerpStorage contract
    IPerpStorage(perpStorage).updateSubAccountFee(_subAccount, feeUsd);
  }

  /// @notice get next short average price with realized PNL
  /// @param _market - global market
  /// @param _currentPrice - min / max price depends on position direction
  /// @param _positionSizeDelta - position size after increase / decrease.
  ///                           if positive is LONG position, else is SHORT
  /// @param _realizedPositionPnl - position realized PnL if positive is profit, and negative is loss
  /// @return _nextAveragePrice next average price
  function _calculateShortAveragePrice(
    IPerpStorage.GlobalMarket memory _market,
    uint256 _currentPrice,
    int256 _positionSizeDelta,
    int256 _realizedPositionPnl
  ) internal pure returns (uint256 _nextAveragePrice) {
    // global
    uint256 _globalPositionSize = _market.shortPositionSize;
    int256 _globalAveragePrice = int256(_market.shortAvgPrice);

    if (_globalAveragePrice == 0) return 0;

    // if positive means, has profit
    int256 _globalPnl = (int256(_globalPositionSize) * (_globalAveragePrice - int256(_currentPrice))) /
      _globalAveragePrice;
    int256 _newGlobalPnl = _globalPnl - _realizedPositionPnl;

    uint256 _newGlobalPositionSize;
    // position > 0 is means decrease short position
    // else is increase short position
    if (_positionSizeDelta > 0) {
      _newGlobalPositionSize = _globalPositionSize - uint256(_positionSizeDelta);
    } else {
      _newGlobalPositionSize = _globalPositionSize + uint256(-_positionSizeDelta);
    }

    bool _isGlobalProfit = _newGlobalPnl > 0;
    uint256 _absoluteGlobalPnl = uint256(_isGlobalProfit ? _newGlobalPnl : -_newGlobalPnl);

    // divisor = latest global position size - pnl
    uint256 divisor = _isGlobalProfit
      ? (_newGlobalPositionSize - _absoluteGlobalPnl)
      : (_newGlobalPositionSize + _absoluteGlobalPnl);

    if (divisor == 0) return 0;

    // next short average price = current price * latest global position size / latest global position size - pnl
    _nextAveragePrice = (_currentPrice * _newGlobalPositionSize) / divisor;

    return _nextAveragePrice;
  }

  /// @notice get next long average price with realized PNL
  /// @param _market - global market
  /// @param _currentPrice - min / max price depends on position direction
  /// @param _positionSizeDelta - position size after increase / decrease.
  ///                           if positive is LONG position, else is SHORT
  /// @param _realizedPositionPnl - position realized PnL if positive is profit, and negative is loss
  /// @return _nextAveragePrice next average price
  function _calcualteLongAveragePrice(
    IPerpStorage.GlobalMarket memory _market,
    uint256 _currentPrice,
    int256 _positionSizeDelta,
    int256 _realizedPositionPnl
  ) internal pure returns (uint256 _nextAveragePrice) {
    // global
    uint256 _globalPositionSize = _market.longPositionSize;
    int256 _globalAveragePrice = int256(_market.longAvgPrice);

    if (_globalAveragePrice == 0) return 0;

    // if positive means, has profit
    int256 _globalPnl = (int256(_globalPositionSize) * (int256(_currentPrice) - _globalAveragePrice)) /
      _globalAveragePrice;
    int256 _newGlobalPnl = _globalPnl - _realizedPositionPnl;

    uint256 _newGlobalPositionSize;
    // position > 0 is means increase short position
    // else is decrease short position
    if (_positionSizeDelta > 0) {
      _newGlobalPositionSize = _globalPositionSize + uint256(_positionSizeDelta);
    } else {
      _newGlobalPositionSize = _globalPositionSize - uint256(-_positionSizeDelta);
    }

    bool _isGlobalProfit = _newGlobalPnl > 0;
    uint256 _absoluteGlobalPnl = uint256(_isGlobalProfit ? _newGlobalPnl : -_newGlobalPnl);

    // divisor = latest global position size + pnl
    uint256 divisor = _isGlobalProfit
      ? (_newGlobalPositionSize + _absoluteGlobalPnl)
      : (_newGlobalPositionSize - _absoluteGlobalPnl);

    if (divisor == 0) return 0;

    // next long average price = current price * latest global position size / latest global position size + pnl
    _nextAveragePrice = (_currentPrice * _newGlobalPositionSize) / divisor;

    return _nextAveragePrice;
  }
}<|MERGE_RESOLUTION|>--- conflicted
+++ resolved
@@ -463,11 +463,7 @@
       // continue settle when sub-account has collateral, else go to check next token
       if (_collateral != 0) {
         // Retrieve the latest price and confident threshold of the plp token
-<<<<<<< HEAD
-        (_price, ) = IOracleMiddleware(IConfigStorage(configStorage).oracle()).unsafeGetLatestPrice(
-=======
         (_price, ) = IOracleMiddleware(IConfigStorage(configStorage).oracle()).getLatestPrice(
->>>>>>> 953ecb8d
           _token.toBytes32(),
           false,
           IConfigStorage(configStorage).getMarketConfigByToken(_token).priceConfidentThreshold,
