--- conflicted
+++ resolved
@@ -632,48 +632,31 @@
     bytes32 _limitAssetId
   ) internal {
     uint256 _tpTokenPrice;
-<<<<<<< HEAD
-    ConfigStorage _configStorage = ConfigStorage(configStorage);
-    if (_shouldOverwritePrice(_limitPrice, _token, _assetId)) {
-      _tpTokenPrice = _limitPrice;
-    } else {
-      (_tpTokenPrice, ) = OracleMiddleware(_configStorage.oracle()).getLatestPrice(_token.toBytes32(), false);
-=======
-    bytes32 _tpAssetId = IConfigStorage(configStorage).tokenAssetIds(_tpToken);
+    bytes32 _tpAssetId = ConfigStorage(configStorage).tokenAssetIds(_tpToken);
+    Calculator _calculator = Calculator(ConfigStorage(configStorage).calculator());
+
     if (_tpAssetId == _limitAssetId && _limitPriceE30 != 0) {
       _tpTokenPrice = _limitPriceE30;
     } else {
-      (_tpTokenPrice, ) = IOracleMiddleware(IConfigStorage(configStorage).oracle()).getLatestPrice(_tpAssetId, false);
->>>>>>> bd61325e
-    }
-
-    uint256 _decimals = IConfigStorage(configStorage).getAssetTokenDecimal(_tpToken);
+      (_tpTokenPrice, ) = OracleMiddleware(ConfigStorage(configStorage).oracle()).getLatestPrice(_tpAssetId, false);
+    }
+
+    uint256 _decimals = ConfigStorage(configStorage).getAssetTokenDecimal(_tpToken);
 
     // calculate token trader should received
     uint256 _tpTokenOut = (_realizedProfitE30 * (10 ** _decimals)) / _tpTokenPrice;
 
-<<<<<<< HEAD
-    uint256 _settlementFeeRate = Calculator(_configStorage.calculator()).getSettlementFeeRate(
-      _token,
-=======
-    uint256 _settlementFeeRate = ICalculator(IConfigStorage(configStorage).calculator()).getSettlementFeeRate(
+    uint256 _settlementFeeRate = _calculator.getSettlementFeeRate(
       _tpToken,
->>>>>>> bd61325e
       _realizedProfitE30,
       _limitPriceE30,
       _limitAssetId
     );
     uint256 _settlementFee = (_tpTokenOut * _settlementFeeRate) / (10 ** _decimals);
 
-<<<<<<< HEAD
-    VaultStorage(vaultStorage).removePLPLiquidity(_token, _tpTokenOut);
-    VaultStorage(vaultStorage).addFee(_token, _settlementFee);
-    VaultStorage(vaultStorage).increaseTraderBalance(_subAccount, _token, _tpTokenOut - _settlementFee);
-=======
-    IVaultStorage(vaultStorage).removePLPLiquidity(_tpToken, _tpTokenOut);
-    IVaultStorage(vaultStorage).addFee(_tpToken, _settlementFee);
-    IVaultStorage(vaultStorage).increaseTraderBalance(_subAccount, _tpToken, _tpTokenOut - _settlementFee);
->>>>>>> bd61325e
+    VaultStorage(vaultStorage).removePLPLiquidity(_tpToken, _tpTokenOut);
+    VaultStorage(vaultStorage).addFee(_tpToken, _settlementFee);
+    VaultStorage(vaultStorage).increaseTraderBalance(_subAccount, _tpToken, _tpTokenOut - _settlementFee);
 
     // @todo - emit LogSettleProfit(trader, collateralToken, addedAmount, settlementFee)
   }
@@ -681,17 +664,10 @@
   /// @notice settle loss
   /// @param _subAccount - Sub-account of trader
   /// @param _debtUsd - Loss in USD
-<<<<<<< HEAD
-  /// @param _limitPrice - Limit Price
-  /// @param _assetId  - Market Asset Id
-  function _settleLoss(address _subAccount, uint256 _debtUsd, uint256 _limitPrice, bytes32 _assetId) internal {
-    address[] memory _plpTokens = ConfigStorage(configStorage).getPlpTokens();
-=======
   /// @param _limitPriceE30 - Price to be overwritten to a specified asset
   /// @param _limitAssetId - Asset to be overwritten by _limitPriceE30
   function _settleLoss(address _subAccount, uint256 _debtUsd, uint256 _limitPriceE30, bytes32 _limitAssetId) internal {
-    address[] memory _plpTokens = IConfigStorage(configStorage).getPlpTokens();
->>>>>>> bd61325e
+    address[] memory _plpTokens = ConfigStorage(configStorage).getPlpTokens();
 
     uint256 _len = _plpTokens.length;
     address _token;
@@ -711,20 +687,13 @@
 
       // continue settle when sub-account has collateral, else go to check next token
       if (_collateral != 0) {
-        bytes32 _tokenAssetId = IConfigStorage(configStorage).tokenAssetIds(_token);
+        bytes32 _tokenAssetId = ConfigStorage(configStorage).tokenAssetIds(_token);
 
         // Retrieve the latest price and confident threshold of the plp underlying token
         if (_tokenAssetId == _limitAssetId && _limitPriceE30 != 0) {
           _price = _limitPriceE30;
         } else {
-<<<<<<< HEAD
-          (_price, ) = OracleMiddleware(ConfigStorage(configStorage).oracle()).getLatestPrice(
-            _token.toBytes32(),
-            false
-          );
-=======
-          (_price, ) = IOracleMiddleware(IConfigStorage(configStorage).oracle()).getLatestPrice(_tokenAssetId, false);
->>>>>>> bd61325e
+          (_price, ) = OracleMiddleware(ConfigStorage(configStorage).oracle()).getLatestPrice(_tokenAssetId, false);
         }
 
         _collateralUsd = (_collateral * _price) / (10 ** _decimals);
@@ -854,15 +823,8 @@
     bytes32 _limitAssetId
   ) internal {
     // Get the total TVL
-<<<<<<< HEAD
-    uint256 tvl = Calculator(ConfigStorage(configStorage).calculator()).getPLPValueE30(true, _limitPriceE30, _assetId);
-=======
-    uint256 tvl = ICalculator(IConfigStorage(configStorage).calculator()).getPLPValueE30(
-      true,
-      _limitPriceE30,
-      _limitAssetId
-    );
->>>>>>> bd61325e
+    Calculator _calculator = Calculator(ConfigStorage(configStorage).calculator());
+    uint256 tvl = _calculator.getPLPValueE30(true, _limitPriceE30, _limitAssetId);
 
     // Retrieve the global state
     PerpStorage.GlobalState memory _globalState = PerpStorage(perpStorage).getGlobalState();
@@ -891,17 +853,10 @@
 
   /// @notice health check for sub account that equity > margin maintenance required
   /// @param _subAccount target sub account for health check
-<<<<<<< HEAD
-  /// @param _price Price from limitOrder or Pyth
-  /// @param _assetId AssetId of Market
-  function _subAccountHealthCheck(address _subAccount, uint256 _price, bytes32 _assetId) internal view {
-    Calculator _calculator = Calculator(ConfigStorage(configStorage).calculator());
-=======
   /// @param _limitPriceE30 Price to be overwritten to a specified asset
   /// @param _limitAssetId Asset to be overwritten by _limitPriceE30
   function _subAccountHealthCheck(address _subAccount, uint256 _limitPriceE30, bytes32 _limitAssetId) internal view {
-    ICalculator _calculator = ICalculator(IConfigStorage(configStorage).calculator());
->>>>>>> bd61325e
+    Calculator _calculator = Calculator(ConfigStorage(configStorage).calculator());
     // check sub account is healthy
     int256 _subAccountEquity = _calculator.getEquity(_subAccount, _limitPriceE30, _limitAssetId);
     // maintenance margin requirement (MMR) = position size * maintenance margin fraction
@@ -914,17 +869,11 @@
 
   /// @notice This function updates the borrowing rate for the given asset class index.
   /// @param _assetClassIndex The index of the asset class.
-<<<<<<< HEAD
-  function updateBorrowingRate(uint8 _assetClassIndex, uint256 _price, bytes32 _assetId) public {
-    PerpStorage _perpStorage = PerpStorage(perpStorage);
-    ConfigStorage _configStorage = ConfigStorage(configStorage);
-=======
   /// @param _limitPriceE30 Price to be overwritten to a specified asset
   /// @param _limitAssetId Asset to be overwritten by _limitPriceE30
   function updateBorrowingRate(uint8 _assetClassIndex, uint256 _limitPriceE30, bytes32 _limitAssetId) public {
-    IPerpStorage _perpStorage = IPerpStorage(perpStorage);
-    IConfigStorage _configStorage = IConfigStorage(configStorage);
->>>>>>> bd61325e
+    PerpStorage _perpStorage = PerpStorage(perpStorage);
+    ConfigStorage _configStorage = ConfigStorage(configStorage);
 
     // Get the funding interval, asset class config, and global asset class for the given asset class index.
     PerpStorage.GlobalAssetClass memory _globalAssetClass = _perpStorage.getGlobalAssetClassByIndex(_assetClassIndex);
@@ -950,17 +899,10 @@
 
   /// @notice This function updates the funding rate for the given market index.
   /// @param _marketIndex The index of the market.
-<<<<<<< HEAD
-  /// @param _price Price from limitOrder, zeros means no marketOrderPrice
-  function updateFundingRate(uint256 _marketIndex, uint256 _price) public {
+  /// @param _limitPriceE30 Price from limitOrder, zeros means no marketOrderPrice
+  function updateFundingRate(uint256 _marketIndex, uint256 _limitPriceE30) public {
     PerpStorage _perpStorage = PerpStorage(perpStorage);
     ConfigStorage _configStorage = ConfigStorage(configStorage);
-=======
-  /// @param _limitPriceE30 Price from limitOrder, zeros means no marketOrderPrice
-  function updateFundingRate(uint256 _marketIndex, uint256 _limitPriceE30) public {
-    IPerpStorage _perpStorage = IPerpStorage(perpStorage);
-    IConfigStorage _configStorage = IConfigStorage(configStorage);
->>>>>>> bd61325e
 
     // Get the funding interval, asset class config, and global asset class for the given asset class index.
     PerpStorage.GlobalMarket memory _globalMarket = _perpStorage.getGlobalMarketByIndex(_marketIndex);
@@ -1286,25 +1228,14 @@
 
   /// @notice Settles the fees for a given sub-account.
   /// @param _subAccount The address of the sub-account to settle fees for.
-<<<<<<< HEAD
-  /// @param _price Limit price
-  /// @param _assetId market assetId
-  function settleFundingFee(address _subAccount, uint256 _price, bytes32 _assetId) public {
+  /// @param _limitPriceE30 Price to be overwritten to a specified asset
+  /// @param _limitAssetId Asset to be overwritten by _limitPriceE30
+  function settleFundingFee(address _subAccount, uint256 _limitPriceE30, bytes32 _limitAssetId) public {
     FeeCalculator.SettleFundingFeeVar memory acmVars;
     VaultStorage _vaultStorage = VaultStorage(vaultStorage);
     PerpStorage _perpStorage = PerpStorage(perpStorage);
     ConfigStorage _configStorage = ConfigStorage(configStorage);
     FeeCalculator _feeCalculator = FeeCalculator(_configStorage.feeCalculator());
-=======
-  /// @param _limitPriceE30 Price to be overwritten to a specified asset
-  /// @param _limitAssetId Asset to be overwritten by _limitPriceE30
-  function settleFundingFee(address _subAccount, uint256 _limitPriceE30, bytes32 _limitAssetId) public {
-    IFeeCalculator.SettleFundingFeeVar memory acmVars;
-    IVaultStorage _vaultStorage = IVaultStorage(vaultStorage);
-    IPerpStorage _perpStorage = IPerpStorage(perpStorage);
-    IConfigStorage _configStorage = IConfigStorage(configStorage);
-    IFeeCalculator _feeCalculator = IFeeCalculator(_configStorage.feeCalculator());
->>>>>>> bd61325e
 
     // Retrieve the debt fee amount for the sub-account
     acmVars.feeUsd = _perpStorage.getSubAccountFee(_subAccount);
@@ -1332,20 +1263,9 @@
 
       // Retrieve the latest price and confident threshold of the plp underlying token
       // @todo refactor this?
-<<<<<<< HEAD
-      if (
-        _price != 0 &&
-        OracleMiddleware(ConfigStorage(configStorage).oracle()).isSameAssetIdOnPyth(
-          tmpVars.underlyingToken.toBytes32(),
-          _assetId
-        )
-      ) {
-        tmpVars.price = _price;
-=======
-      bytes32 _underlyingAssetId = IConfigStorage(configStorage).tokenAssetIds(tmpVars.underlyingToken);
+      bytes32 _underlyingAssetId = ConfigStorage(configStorage).tokenAssetIds(tmpVars.underlyingToken);
       if (_limitPriceE30 != 0 && _underlyingAssetId == _limitAssetId) {
         tmpVars.price = _limitPriceE30;
->>>>>>> bd61325e
       } else {
         (tmpVars.price, ) = oracle.getLatestPrice(_underlyingAssetId, false);
       }
@@ -1516,13 +1436,5 @@
     return _priceOverwrite != 0 ? _priceOverwrite : _price;
   }
 
-<<<<<<< HEAD
-  function _shouldOverwritePrice(uint256 _price, address _token, bytes32 _assetId) internal view returns (bool) {
-    return (_price != 0 &&
-      OracleMiddleware(ConfigStorage(configStorage).oracle()).isSameAssetIdOnPyth(_token.toBytes32(), _assetId));
-  }
-
-=======
->>>>>>> bd61325e
   function _updateDecreasePositionInfo() internal {}
 }