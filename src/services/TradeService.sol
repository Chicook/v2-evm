// SPDX-License-Identifier: MIT
pragma solidity 0.8.18;

import { ERC20 } from "@openzeppelin/contracts/token/ERC20/ERC20.sol";
import { AddressUtils } from "../libraries/AddressUtils.sol";

// interfaces
import { ITradeService } from "./interfaces/ITradeService.sol";
import { IPerpStorage } from "../storages/interfaces/IPerpStorage.sol";
import { IConfigStorage } from "../storages/interfaces/IConfigStorage.sol";
import { IVaultStorage } from "../storages/interfaces/IVaultStorage.sol";
import { ICalculator } from "../contracts/interfaces/ICalculator.sol";
import { IOracleMiddleware } from "../oracle/interfaces/IOracleMiddleware.sol";
import { AddressUtils } from "../libraries/AddressUtils.sol";

// @todo - refactor, deduplicate code
contract TradeService is ITradeService {
  using AddressUtils for address;

  // struct
  struct IncreasePositionVars {
    address subAccount;
    bytes32 positionId;
    bool isLong;
    bool isNewPosition;
    bool currentPositionIsLong;
    uint256 priceE30;
  }
  struct DecreasePositionVars {
    address subAccount;
    bytes32 positionId;
    uint256 absPositionSizeE30;
    uint256 avgEntryPriceE30;
    uint256 priceE30;
    int256 currentPositionSizeE30;
    bool isLongPosition;
  }

  // events
  // @todo - modify event parameters
  event LogDecreasePosition(bytes32 indexed _positionId, uint256 _decreasedSize);

  event LogCollectTradingFee(address account, uint256 assetClass, uint256 feeUsd);

  event LogCollectBorrowingFee(address account, uint256 assetClass, uint256 feeUsd);

<<<<<<< HEAD
  event LogCollectFundingFee(address account, uint256 assetClass, int256 feeUsd);
=======
  event LogCollectFundingFee(
    address indexed account,
    uint256 marketIndex,
    bool isLong,
    int256 size,
    int256 entryFundingRate,
    int256 fundingFee
  );
  event ForceClosePosition(
    address indexed _account,
    uint256 _subAccountId,
    uint256 _marketIndex,
    address _tpToken,
    uint256 _closedPositionSize,
    uint256 _realizedProfit
  );
>>>>>>> 2d591204

  /**
   * States
   */
  address public perpStorage;
  address public vaultStorage;
  address public configStorage;

  constructor(address _perpStorage, address _vaultStorage, address _configStorage) {
    // @todo - sanity check
    perpStorage = _perpStorage;
    vaultStorage = _vaultStorage;
    configStorage = _configStorage;
  }

  function increasePosition(
    address _primaryAccount,
    uint256 _subAccountId,
    uint256 _marketIndex,
    int256 _sizeDelta
  ) external {
    IncreasePositionVars memory vars;

    // get the sub-account from the primary account and sub-account ID
    vars.subAccount = _getSubAccount(_primaryAccount, _subAccountId);

    // get the position for the given sub-account and market index
    vars.positionId = _getPositionId(vars.subAccount, _marketIndex);
    IPerpStorage.Position memory _position = IPerpStorage(perpStorage).getPositionById(vars.positionId);

    // get the market configuration for the given market index
    IConfigStorage.MarketConfig memory _marketConfig = IConfigStorage(configStorage).getMarketConfigByIndex(
      _marketIndex
    );

    // check size delta
    if (_sizeDelta == 0) revert ITradeService_BadSizeDelta();

    // check allow increase position
    if (!_marketConfig.allowIncreasePosition) revert ITradeService_NotAllowIncrease();

    // determine whether the new size delta is for a long position
    vars.isLong = _sizeDelta > 0;

    vars.isNewPosition = _position.positionSizeE30 == 0;

    // Pre validation
    // Verify that the number of positions has exceeds
    {
      if (
        vars.isNewPosition &&
        IConfigStorage(configStorage).getTradingConfig().maxPosition <
        IPerpStorage(perpStorage).getNumberOfSubAccountPosition(vars.subAccount) + 1
      ) revert ITradeService_BadNumberOfPosition();
    }

    vars.currentPositionIsLong = _position.positionSizeE30 > 0;
    // Verify that the current position has the same exposure direction
    if (!vars.isNewPosition && vars.currentPositionIsLong != vars.isLong) revert ITradeService_BadExposure();

    // Update borrowing rate
    updateBorrowingRate(_marketConfig.assetClass);

    // Update funding rate
    updateFundingRate(_marketIndex);

    // get the global market for the given market index
    IPerpStorage.GlobalMarket memory _globalMarket = IPerpStorage(perpStorage).getGlobalMarketByIndex(_marketIndex);

    // market validation
    {
      uint256 _lastPriceUpdated;
      uint8 _marketStatus;

      // Get Price market.
      (vars.priceE30, _lastPriceUpdated, _marketStatus) = IOracleMiddleware(IConfigStorage(configStorage).oracle())
        .getLatestAdaptivePriceWithMarketStatus(
          _marketConfig.assetId,
          _marketConfig.exponent,
          vars.isLong, // if current position is SHORT position, then we use max price
          _marketConfig.priceConfidentThreshold,
          30, // @todo - move trust price age to config, the problem now is stack too deep at MarketConfig struct
          (int(_globalMarket.longOpenInterest) - int(_globalMarket.shortOpenInterest)),
          _sizeDelta,
          _marketConfig.fundingRate.maxSkewScaleUSD
        );

      // Market active represent the market is still listed on our protocol
      if (!_marketConfig.active) revert ITradeService_MarketIsDelisted();

      // if market status is not 2, means that the market is closed or market status has been defined yet
      if (_marketStatus != 2) revert ITradeService_MarketIsClosed();

      // check sub account equity is under MMR
      _subAccountHealthCheck(vars.subAccount);
    }

    // get the absolute value of the new size delta
    uint256 _absSizeDelta = abs(_sizeDelta);

    // if the position size is zero, set the average price to the current price (new position)
    if (vars.isNewPosition) {
      _position.avgEntryPriceE30 = vars.priceE30;
      _position.primaryAccount = _primaryAccount;
      _position.subAccountId = _subAccountId;
      _position.marketIndex = _marketIndex;
    }

    // if the position size is not zero and the new size delta is not zero, calculate the new average price (adjust position)
    if (!vars.isNewPosition) {
      _position.avgEntryPriceE30 = _getPositionNextAveragePrice(
        abs(_position.positionSizeE30),
        vars.isLong,
        _absSizeDelta,
        vars.priceE30,
        _position.avgEntryPriceE30
      );
    }

    // MarginFee = Trading Fee + Borrowing Fee
    collectMarginFee(
      vars.subAccount,
      _marketIndex,
      _absSizeDelta,
      true,
      _marketConfig.assetClass,
      _position.reserveValueE30,
      _position.entryBorrowingRate
    );

    settleMarginFee(vars.subAccount);

    // Collect funding fee
    collectFundingFee(
      vars.subAccount,
      _marketConfig.assetClass,
      _marketIndex,
      _position.positionSizeE30,
      _position.entryFundingRate
    );

    settleFundingFee(vars.subAccount);

    // update the position size by adding the new size delta
    _position.positionSizeE30 += _sizeDelta;

    {
      IPerpStorage.GlobalAssetClass memory _globalAssetClass = IPerpStorage(perpStorage).getGlobalAssetClassByIndex(
        _marketConfig.assetClass
      );
<<<<<<< HEAD
=======
      _globalMarket = IPerpStorage(perpStorage).getGlobalMarketByIndex(_position.marketIndex);
>>>>>>> 2d591204

      _position.entryBorrowingRate = _globalAssetClass.sumBorrowingRate;
      _position.entryFundingRate = _globalMarket.currentFundingRate;
    }

    // if the position size is zero after the update, revert the transaction with an error
    if (_position.positionSizeE30 == 0) revert ITradeService_BadPositionSize();

    {
      // calculate the initial margin required for the new position
      uint256 _imr = (_absSizeDelta * _marketConfig.initialMarginFraction) / 1e18;

      // get the amount of free collateral available for the sub-account
      uint256 subAccountFreeCollateral = ICalculator(IConfigStorage(configStorage).calculator()).getFreeCollateral(
        vars.subAccount
      );
      // if the free collateral is less than the initial margin required, revert the transaction with an error
      if (subAccountFreeCollateral < _imr) revert ITradeService_InsufficientFreeCollateral();

      // calculate the maximum amount of reserve required for the new position
      uint256 _maxReserve = (_imr * _marketConfig.maxProfitRate) / 1e18;
      // increase the reserved amount by the maximum reserve required for the new position
      increaseReserved(_marketConfig.assetClass, _maxReserve);
      _position.reserveValueE30 += _maxReserve;
    }

    {
      // calculate the change in open interest for the new position
      uint256 _changedOpenInterest = (_absSizeDelta * 1e18) / vars.priceE30; // @todo - use decimal asset
      _position.openInterest += _changedOpenInterest;
      _position.lastIncreaseTimestamp = block.timestamp;

      // update global market state
      if (vars.isLong) {
        uint256 _nextAvgPrice = _globalMarket.longPositionSize == 0
          ? vars.priceE30
          : _calculateLongAveragePrice(_globalMarket, vars.priceE30, _sizeDelta, 0);

        IPerpStorage(perpStorage).updateGlobalLongMarketById(
          _marketIndex,
          _globalMarket.longPositionSize + _absSizeDelta,
          _nextAvgPrice,
          _globalMarket.longOpenInterest + _changedOpenInterest
        );
      } else {
        // to increase SHORT position sizeDelta should be negative
        uint256 _nextAvgPrice = _globalMarket.shortPositionSize == 0
          ? vars.priceE30
          : _calculateShortAveragePrice(_globalMarket, vars.priceE30, _sizeDelta, 0);

        IPerpStorage(perpStorage).updateGlobalShortMarketById(
          _marketIndex,
          _globalMarket.shortPositionSize + _absSizeDelta,
          _nextAvgPrice,
          _globalMarket.shortOpenInterest + _changedOpenInterest
        );
      }
    }

    // save the updated position to the storage
    IPerpStorage(perpStorage).savePosition(vars.subAccount, vars.positionId, _position);
  }

  // @todo - rewrite description
  /// @notice decrease trader position
  /// @param _account - address
  /// @param _subAccountId - address
  /// @param _marketIndex - market index
  /// @param _positionSizeE30ToDecrease - position size to decrease
  /// @param _tpToken - take profit token
  function decreasePosition(
    address _account,
    uint256 _subAccountId,
    uint256 _marketIndex,
    uint256 _positionSizeE30ToDecrease,
    address _tpToken
  ) external {
    if (_account != msg.sender) revert ITradeService_NotPositionOwner();

    // init vars
    DecreasePositionVars memory _vars;

    IConfigStorage.MarketConfig memory _marketConfig = IConfigStorage(configStorage).getMarketConfigByIndex(
      _marketIndex
    );

<<<<<<< HEAD
    vars.subAccount = _getSubAccount(_account, _subAccountId);
    vars.positionId = _getPositionId(vars.subAccount, _marketIndex);
    IPerpStorage.Position memory _position = IPerpStorage(perpStorage).getPositionById(vars.positionId);

    /**
     * Pre validation
     */
=======
    _vars.subAccount = _getSubAccount(_account, _subAccountId);
    _vars.positionId = _getPositionId(_vars.subAccount, _marketIndex);
    IPerpStorage.Position memory _position = IPerpStorage(perpStorage).getPositionById(_vars.positionId);
>>>>>>> 2d591204

    // Pre validation
    // if position size is 0 means this position is already closed
    _vars.currentPositionSizeE30 = _position.positionSizeE30;
    if (_vars.currentPositionSizeE30 == 0) revert ITradeService_PositionAlreadyClosed();

    _vars.isLongPosition = _vars.currentPositionSizeE30 > 0;

    // convert position size to be uint256
    _vars.absPositionSizeE30 = uint256(
      _vars.isLongPosition ? _vars.currentPositionSizeE30 : -_vars.currentPositionSizeE30
    );

    // position size to decrease is greater then position size, should be revert
    if (_positionSizeE30ToDecrease > _vars.absPositionSizeE30) revert ITradeService_DecreaseTooHighPositionSize();

    IPerpStorage.GlobalMarket memory _globalMarket = IPerpStorage(perpStorage).getGlobalMarketByIndex(_marketIndex);

    {
      uint256 _lastPriceUpdated;
      uint8 _marketStatus;

      (_vars.priceE30, _lastPriceUpdated, _marketStatus) = IOracleMiddleware(IConfigStorage(configStorage).oracle())
        .getLatestAdaptivePriceWithMarketStatus(
          _marketConfig.assetId,
          _marketConfig.exponent,
          !_vars.isLongPosition, // if current position is SHORT position, then we use max price
          _marketConfig.priceConfidentThreshold,
          30, // @todo - move trust price age to config, the probleam now is stack too deep at MarketConfig struct
          (int(_globalMarket.longOpenInterest) - int(_globalMarket.shortOpenInterest)),
          _vars.isLongPosition ? -int(_positionSizeE30ToDecrease) : int(_positionSizeE30ToDecrease),
          _marketConfig.fundingRate.maxSkewScaleUSD
        );

      // Market active represent the market is still listed on our protocol
      if (!_marketConfig.active) revert ITradeService_MarketIsDelisted();

      // if market status is not 2, means that the market is closed or market status has been defined yet
      if (_marketStatus != 2) revert ITradeService_MarketIsClosed();

      // check sub account equity is under MMR
      _subAccountHealthCheck(_vars.subAccount);
    }

    // update position, market, and global market state
    _decreasePosition(_marketConfig, _marketIndex, _position, _vars, _positionSizeE30ToDecrease, _tpToken);

    // Post validation
    // check sub account equity is under MMR
    _subAccountHealthCheck(_vars.subAccount);

    emit LogDecreasePosition(_vars.positionId, _positionSizeE30ToDecrease);
  }

  // @todo - access control
  /// @notice force close trader position with maximum profit could take
  /// @param _account position owner
  /// @param _subAccountId sub-account id
  /// @param _marketIndex position market index
  /// @param _tpToken take profit token
  function forceClosePosition(
    address _account,
    uint256 _subAccountId,
    uint256 _marketIndex,
    address _tpToken
  ) external {
    // init vars
    DecreasePositionVars memory _vars;

    IConfigStorage.MarketConfig memory _marketConfig = IConfigStorage(configStorage).getMarketConfigByIndex(
      _marketIndex
    );

    _vars.subAccount = _getSubAccount(_account, _subAccountId);
    _vars.positionId = _getPositionId(_vars.subAccount, _marketIndex);
    IPerpStorage.Position memory _position = IPerpStorage(perpStorage).getPositionById(_vars.positionId);

    // Pre validation
    // if position size is 0 means this position is already closed
    _vars.currentPositionSizeE30 = _position.positionSizeE30;
    if (_vars.currentPositionSizeE30 == 0) revert ITradeService_PositionAlreadyClosed();

    _vars.isLongPosition = _vars.currentPositionSizeE30 > 0;

    // convert position size to be uint256
    _vars.absPositionSizeE30 = uint256(
      _vars.isLongPosition ? _vars.currentPositionSizeE30 : -_vars.currentPositionSizeE30
    );

    IPerpStorage.GlobalMarket memory _globalMarket = IPerpStorage(perpStorage).getGlobalMarketByIndex(_marketIndex);

    {
      uint8 _marketStatus;

      (_vars.priceE30, , _marketStatus) = IOracleMiddleware(IConfigStorage(configStorage).oracle())
        .getLatestAdaptivePriceWithMarketStatus(
          _marketConfig.assetId,
          _marketConfig.exponent,
          !_vars.isLongPosition, // if current position is SHORT position, then we use max price
          _marketConfig.priceConfidentThreshold,
          30, // @todo - move trust price age to config, the problem now is stack too deep at MarketConfig struct
          (int(_globalMarket.longOpenInterest) - int(_globalMarket.shortOpenInterest)),
          -_vars.currentPositionSizeE30,
          _marketConfig.fundingRate.maxSkewScaleUSD
        );

      // Market active represent the market is still listed on our protocol
      if (!_marketConfig.active) revert ITradeService_MarketIsDelisted();

      // if market status is not 2, means that the market is closed or market status has been defined yet
      if (_marketStatus != 2) revert ITradeService_MarketIsClosed();

      // check sub account equity is under MMR
      _subAccountHealthCheck(_vars.subAccount);
    }

<<<<<<< HEAD
    // MarginFee = Trading Fee + Borrowing Fee
    collectMarginFee(
      vars.subAccount,
      _marketIndex,
      _positionSizeE30ToDecrease,
      false,
=======
    // get pnl to check this position is reach to condition to auto take profit or not
    (bool isProfit, uint256 pnl) = getDelta(
      _vars.absPositionSizeE30,
      _vars.isLongPosition,
      _vars.priceE30,
      _position.avgEntryPriceE30
    );

    // When this position has profit and realized profit has >= reserved amount, then we force to close position
    if (!isProfit || pnl < _position.reserveValueE30) revert ITradeService_ReservedValueStillEnough();

    // update position, market, and global market state
    _decreasePosition(_marketConfig, _marketIndex, _position, _vars, _vars.absPositionSizeE30, _tpToken);

    emit ForceClosePosition(
      _account,
      _subAccountId,
      _marketIndex,
      _tpToken,
      _vars.absPositionSizeE30,
      pnl > _position.reserveValueE30 ? _position.reserveValueE30 : pnl
    );
  }

  /// @notice decrease trader position
  /// @param _marketConfig - target market config
  /// @param _globalMarketIndex - global market index
  /// @param _position - position info
  /// @param _vars - decrease criteria
  /// @param _positionSizeE30ToDecrease - position size to decrease
  /// @param _tpToken - take profit token
  function _decreasePosition(
    IConfigStorage.MarketConfig memory _marketConfig,
    uint256 _globalMarketIndex,
    IPerpStorage.Position memory _position,
    DecreasePositionVars memory _vars,
    uint256 _positionSizeE30ToDecrease,
    address _tpToken
  ) internal {
    // Update borrowing rate
    updateBorrowingRate(_marketConfig.assetClass);

    // Update funding rate
    updateFundingRate(_globalMarketIndex);

    // @todo - update funding & borrowing fee rate
    // @todo - calculate trading, borrowing and funding fee
    // @todo - collect fee
    collectFee(
      _vars.subAccount,
>>>>>>> 2d591204
      _marketConfig.assetClass,
      _position.reserveValueE30,
      _position.entryBorrowingRate
    );

    settleMarginFee(vars.subAccount);

    // Collect funding fee
    collectFundingFee(
      vars.subAccount,
      _marketConfig.assetClass,
      _marketIndex,
      _position.positionSizeE30,
      _position.entryFundingRate
    );
<<<<<<< HEAD

    settleFundingFee(vars.subAccount);
=======
    settleFee(_vars.subAccount);
>>>>>>> 2d591204

    uint256 _newAbsPositionSizeE30 = _vars.absPositionSizeE30 - _positionSizeE30ToDecrease;

    // check position is too tiny
    // @todo - now validate this at 1 USD, design where to keep this config
    //       due to we has problem stack too deep in MarketConfig now
    if (_newAbsPositionSizeE30 > 0 && _newAbsPositionSizeE30 < 1e30) revert ITradeService_TooTinyPosition();

    /**
     * calculate realized profit & loss
     */
    int256 _realizedPnl;
    {
      _vars.avgEntryPriceE30 = _position.avgEntryPriceE30;
      (bool isProfit, uint256 pnl) = getDelta(
        _vars.absPositionSizeE30,
        _vars.isLongPosition,
        _vars.priceE30,
        _vars.avgEntryPriceE30
      );
      // if trader has profit more than our reserved value then trader's profit maximum is reserved value
      if (pnl > _position.reserveValueE30) {
        pnl = _position.reserveValueE30;
      }
      if (isProfit) {
        _realizedPnl = int256((pnl * _positionSizeE30ToDecrease) / _vars.absPositionSizeE30);
      } else {
        _realizedPnl = -int256((pnl * _positionSizeE30ToDecrease) / _vars.absPositionSizeE30);
      }
    }

    /**
     *  update perp storage
     */
    {
      uint256 _openInterestDelta = (_position.openInterest * _positionSizeE30ToDecrease) / _vars.absPositionSizeE30;

      IPerpStorage.GlobalMarket memory _globalMarket = IPerpStorage(perpStorage).getGlobalMarketByIndex(
        _globalMarketIndex
      );

      // @todo - is close position then we should delete positions[x]
      bool isClosePosition = _newAbsPositionSizeE30 == 0;

      if (_vars.isLongPosition) {
        uint256 _nextAvgPrice = _calculateLongAveragePrice(
          _globalMarket,
          _vars.priceE30,
          -int256(_positionSizeE30ToDecrease),
          _realizedPnl
        );
        IPerpStorage(perpStorage).updateGlobalLongMarketById(
          _globalMarketIndex,
          _globalMarket.longPositionSize - _positionSizeE30ToDecrease,
          _nextAvgPrice,
          _globalMarket.longOpenInterest - _openInterestDelta
        );
      } else {
        uint256 _nextAvgPrice = _calculateShortAveragePrice(
          _globalMarket,
          _vars.priceE30,
          int256(_positionSizeE30ToDecrease),
          _realizedPnl
        );
        IPerpStorage(perpStorage).updateGlobalShortMarketById(
          _globalMarketIndex,
          _globalMarket.shortPositionSize - _positionSizeE30ToDecrease,
          _nextAvgPrice,
          _globalMarket.shortOpenInterest - _openInterestDelta
        );
      }
      IPerpStorage.GlobalState memory _globalState = IPerpStorage(perpStorage).getGlobalState();
      IPerpStorage.GlobalAssetClass memory _globalAssetClass = IPerpStorage(perpStorage).getGlobalAssetClassByIndex(
        _marketConfig.assetClass
      );

      // update global storage
      // to calculate new global reserve = current global reserve - reserve delta (position reserve * (position size delta / current position size))
      _globalState.reserveValueE30 -=
        (_position.reserveValueE30 * _positionSizeE30ToDecrease) /
        _vars.absPositionSizeE30;
      _globalAssetClass.reserveValueE30 -=
        (_position.reserveValueE30 * _positionSizeE30ToDecrease) /
        _vars.absPositionSizeE30;
      IPerpStorage(perpStorage).updateGlobalState(_globalState);
      IPerpStorage(perpStorage).updateGlobalAssetClass(_marketConfig.assetClass, _globalAssetClass);

      // update position info
      _position.entryBorrowingRate = _globalAssetClass.sumBorrowingRate;
      _position.entryFundingRate = _globalMarket.currentFundingRate;
      _position.positionSizeE30 = _vars.isLongPosition
        ? int256(_newAbsPositionSizeE30)
        : -int256(_newAbsPositionSizeE30);
      _position.reserveValueE30 =
        (((_newAbsPositionSizeE30 * _marketConfig.initialMarginFraction) / 1e18) * _marketConfig.maxProfitRate) /
        1e18;
      _position.avgEntryPriceE30 = isClosePosition ? 0 : _vars.avgEntryPriceE30;
      _position.openInterest = _position.openInterest - _openInterestDelta;
      _position.realizedPnl += _realizedPnl;
      IPerpStorage(perpStorage).savePosition(_vars.subAccount, _vars.positionId, _position);
    }

    {
      /**
       * settle profit & loss
       */
      if (_realizedPnl != 0) {
        if (_realizedPnl > 0) {
          // profit, trader should receive take profit token = Profit in USD
          _settleProfit(_vars.subAccount, _tpToken, uint256(_realizedPnl));
        } else {
          // loss
          _settleLoss(_vars.subAccount, uint256(-_realizedPnl));
        }
      }
    }
<<<<<<< HEAD

    /**
     * settle profit & loss
     */

    // check sub account equity is under MMR
    _subAccountHealthCheck(vars.subAccount);

    emit LogDecreasePosition(vars.positionId, _positionSizeE30ToDecrease);
=======
>>>>>>> 2d591204
  }

  /// @notice settle profit
  /// @param _token - token that trader want to take profit as collateral
  /// @param _realizedProfitE30 - trader profit in USD
  function _settleProfit(address _subAccount, address _token, uint256 _realizedProfitE30) internal {
    (uint256 _tpTokenPrice, ) = IOracleMiddleware(IConfigStorage(configStorage).oracle()).getLatestPrice(
      _token.toBytes32(),
      false,
      IConfigStorage(configStorage).getMarketConfigByToken(_token).priceConfidentThreshold,
      30 // trust price age (seconds) todo: from market config
    );

    // calculate token trader should received
    uint256 _tpTokenOut = (_realizedProfitE30 * 1e18) / _tpTokenPrice; // @todo - token decimal

    uint256 _settlementFeeRate = ICalculator(IConfigStorage(configStorage).calculator()).getSettlementFeeRate(
      _token,
      _realizedProfitE30
    );

    uint256 _settlementFee = (_tpTokenOut * _settlementFeeRate) / 1e18; // @todo - token decimal

    IVaultStorage(vaultStorage).removePLPLiquidity(_token, _tpTokenOut);
    IVaultStorage(vaultStorage).addFee(_token, _settlementFee);
    IVaultStorage(vaultStorage).increaseTraderBalance(_subAccount, _token, _tpTokenOut - _settlementFee);

    // @todo - emit LogSettleProfit(trader, collateralToken, addedAmount, settlementFee)
  }

  /// @notice settle loss
  /// @param _subAccount - Sub-account of trader
  /// @param _debtUsd - Loss in USD
  function _settleLoss(address _subAccount, uint256 _debtUsd) internal {
    address[] memory _plpTokens = IConfigStorage(configStorage).getPlpTokens();

    uint256 _len = _plpTokens.length;
    address _token;
    uint256 _collateral;
    uint256 _price;
    uint256 _collateralToRemove;
    uint256 _collateralUsd;
    // Loop through all the plp underlying tokens for the sub-account
    for (uint256 _i; _i < _len; ) {
      _token = _plpTokens[_i];
      // Sub-account plp collateral
      _collateral = IVaultStorage(vaultStorage).traderBalances(_subAccount, _token);

      // continue settle when sub-account has collateral, else go to check next token
      if (_collateral != 0) {
        // Retrieve the latest price and confident threshold of the plp underlying token
        (_price, ) = IOracleMiddleware(IConfigStorage(configStorage).oracle()).getLatestPrice(
          _token.toBytes32(),
          false,
          IConfigStorage(configStorage).getMarketConfigByToken(_token).priceConfidentThreshold,
          30 // @todo - should from config
        );

        _collateralUsd = (_collateral * _price) / 1e18; // @todo - token decimal

        if (_collateralUsd >= _debtUsd) {
          // When this collateral token can cover all the debt, use this token to pay it all
          _collateralToRemove = (_debtUsd * 1e18) / _price; // @todo - token decimal

          IVaultStorage(vaultStorage).addPLPLiquidity(_token, _collateralToRemove);
          IVaultStorage(vaultStorage).decreaseTraderBalance(_subAccount, _token, _collateralToRemove);
          // @todo - emit LogSettleLoss(trader, collateralToken, deductedAmount)
          // In this case, all debt are paid. We can break the loop right away.
          break;
        } else {
          // When this collateral token cannot cover all the debt, use this token to pay debt as much as possible
          _collateralToRemove = (_collateralUsd * 1e18) / _price; // @todo - token decimal

          IVaultStorage(vaultStorage).addPLPLiquidity(_token, _collateralToRemove);
          IVaultStorage(vaultStorage).decreaseTraderBalance(_subAccount, _token, _collateralToRemove);
          // @todo - emit LogSettleLoss(trader, collateralToken, deductedAmount)
          // update debtUsd
          unchecked {
            _debtUsd = _debtUsd - _collateralUsd;
          }
        }
      }

      unchecked {
        ++_i;
      }
    }
  }

  // @todo - remove usage from test
  // @todo - move to calculator ??
  // @todo - pass current price here
  /// @notice Calculates the delta between average price and mark price, based on the size of position and whether the position is profitable.
  /// @param _size The size of the position.
  /// @param _isLong position direction
  /// @param _markPrice current market price
  /// @param _averagePrice The average price of the position.
  /// @return isProfit A boolean value indicating whether the position is profitable or not.
  /// @return delta The Profit between the average price and the fixed price, adjusted for the size of the order.
  function getDelta(
    uint256 _size,
    bool _isLong,
    uint256 _markPrice,
    uint256 _averagePrice
  ) public pure returns (bool, uint256) {
    // Check for invalid input: averagePrice cannot be zero.
    if (_averagePrice == 0) revert ITradeService_InvalidAveragePrice();

    // Calculate the difference between the average price and the fixed price.
    uint256 priceDelta;
    unchecked {
      priceDelta = _averagePrice > _markPrice ? _averagePrice - _markPrice : _markPrice - _averagePrice;
    }

    // Calculate the delta, adjusted for the size of the order.
    uint256 delta = (_size * priceDelta) / _averagePrice;

    // Determine if the position is profitable or not based on the averagePrice and the mark price.
    bool isProfit;
    if (_isLong) {
      isProfit = _markPrice > _averagePrice;
    } else {
      isProfit = _markPrice < _averagePrice;
    }

    // Return the values of isProfit and delta.
    return (isProfit, delta);
  }

  /**
   * Internal functions
   */

  // @todo - add description
  function _getSubAccount(address _primary, uint256 _subAccountId) internal pure returns (address) {
    if (_subAccountId > 255) revert();
    return address(uint160(_primary) ^ uint160(_subAccountId));
  }

  // @todo - add description
  function _getPositionId(address _account, uint256 _marketIndex) internal pure returns (bytes32) {
    return keccak256(abi.encodePacked(_account, _marketIndex));
  }

  /// @notice Calculates the next average price of a position, given the current position details and the next price.
  /// @param _size The current size of the position.
  /// @param _isLong Whether the position is long or short.
  /// @param _sizeDelta The size difference between the current position and the next position.
  /// @param _markPrice current market price
  /// @param _averagePrice The current average price of the position.
  /// @return The next average price of the position.
  function _getPositionNextAveragePrice(
    uint256 _size,
    bool _isLong,
    uint256 _sizeDelta,
    uint256 _markPrice,
    uint256 _averagePrice
  ) internal pure returns (uint256) {
    // Get the delta and isProfit value from the getDelta function
    (bool isProfit, uint256 delta) = getDelta(_size, _isLong, _markPrice, _averagePrice);
    // Calculate the next size and divisor
    uint256 nextSize = _size + _sizeDelta;
    uint256 divisor;
    if (_isLong) {
      divisor = isProfit ? nextSize + delta : nextSize - delta;
    } else {
      divisor = isProfit ? nextSize - delta : nextSize + delta;
    }

    // Calculate the next average price of the position
    return (_markPrice * nextSize) / divisor;
  }

  /// @notice This function increases the reserve value
  /// @param _assetClassIndex The index of asset class.
  /// @param _reservedValue The amount by which to increase the reserve value.
  function increaseReserved(uint256 _assetClassIndex, uint256 _reservedValue) internal {
    // Get the total TVL
    uint256 tvl = ICalculator(IConfigStorage(configStorage).calculator()).getPLPValueE30(true);

    // Retrieve the global state
    IPerpStorage.GlobalState memory _globalState = IPerpStorage(perpStorage).getGlobalState();

    // Retrieve the global asset class
    IPerpStorage.GlobalAssetClass memory _globalAssetClass = IPerpStorage(perpStorage).getGlobalAssetClassByIndex(
      _assetClassIndex
    );

    // get the liquidity configuration
    IConfigStorage.LiquidityConfig memory _liquidityConfig = IConfigStorage(configStorage).getLiquidityConfig();

    // Increase the reserve value by adding the reservedValue
    _globalState.reserveValueE30 += _reservedValue;
    _globalAssetClass.reserveValueE30 += _reservedValue;

    // Check if the new reserve value exceeds the % of AUM, and revert if it does
    if ((tvl * _liquidityConfig.maxPLPUtilization) < _globalState.reserveValueE30 * 1e18) {
      revert ITradeService_InsufficientLiquidity();
    }

    // Update the new reserve value in the IPerpStorage contract
    IPerpStorage(perpStorage).updateGlobalState(_globalState);
    IPerpStorage(perpStorage).updateGlobalAssetClass(_assetClassIndex, _globalAssetClass);
  }

  function abs(int256 x) private pure returns (uint256) {
    return uint256(x >= 0 ? x : -x);
  }

  /// @notice health check for sub account that equity > margin maintenance required
  /// @param _subAccount target sub account for health check
  function _subAccountHealthCheck(address _subAccount) internal {
    ICalculator _calculator = ICalculator(IConfigStorage(configStorage).calculator());
    // check sub account is healthy
    uint256 _subAccountEquity = _calculator.getEquity(_subAccount);
    // maintenance margin requirement (MMR) = position size * maintenance margin fraction
    // note: maintenanceMarginFraction is 1e18
    uint256 _mmr = _calculator.getMMR(_subAccount);

    // if sub account equity < MMR, then trader couldn't decrease position
    if (_subAccountEquity < _mmr) revert ITradeService_SubAccountEquityIsUnderMMR();
  }

  /// @notice This function updates the borrowing rate for the given asset class index.
  /// @param _assetClassIndex The index of the asset class.
  function updateBorrowingRate(uint256 _assetClassIndex) public {
    // Get the funding interval, asset class config, and global asset class for the given asset class index.
    IPerpStorage.GlobalAssetClass memory _globalAssetClass = IPerpStorage(perpStorage).getGlobalAssetClassByIndex(
      _assetClassIndex
    );
    uint256 _fundingInterval = IConfigStorage(configStorage).getTradingConfig().fundingInterval;
    uint256 _lastBorrowingTime = _globalAssetClass.lastBorrowingTime;

    // If last borrowing time is 0, set it to the nearest funding interval time and return.
    if (_lastBorrowingTime == 0) {
      _globalAssetClass.lastBorrowingTime = (block.timestamp / _fundingInterval) * _fundingInterval;
      IPerpStorage(perpStorage).updateGlobalAssetClass(_assetClassIndex, _globalAssetClass);
      return;
    }

    // If block.timestamp is not passed the next funding interval, skip updating
    if (_lastBorrowingTime + _fundingInterval <= block.timestamp) {
      // update borrowing rate
      uint256 borrowingRate = getNextBorrowingRate(_assetClassIndex);
      _globalAssetClass.sumBorrowingRate += borrowingRate;
      _globalAssetClass.lastBorrowingTime = (block.timestamp / _fundingInterval) * _fundingInterval;
    }
    IPerpStorage(perpStorage).updateGlobalAssetClass(_assetClassIndex, _globalAssetClass);
  }

  /// @notice This function updates the funding rate for the given market index.
  /// @param _marketIndex The index of the market.
  function updateFundingRate(uint256 _marketIndex) public {
    // Get the funding interval, asset class config, and global asset class for the given asset class index.
    IPerpStorage.GlobalMarket memory _globalMarket = IPerpStorage(perpStorage).getGlobalMarketByIndex(_marketIndex);

    uint256 _fundingInterval = IConfigStorage(configStorage).getTradingConfig().fundingInterval;
    uint256 _lastFundingTime = _globalMarket.lastFundingTime;

    // If last funding time is 0, set it to the nearest funding interval time and return.
    if (_lastFundingTime == 0) {
      _globalMarket.lastFundingTime = (block.timestamp / _fundingInterval) * _fundingInterval;
      IPerpStorage(perpStorage).updateGlobalMarket(_marketIndex, _globalMarket);
      return;
    }

    // If block.timestamp is not passed the next funding interval, skip updating
    if (_lastFundingTime + _fundingInterval <= block.timestamp) {
      // update funding rate
      (int256 newFundingRate, int256 nextFundingRateLong, int256 nextFundingRateShort) = getNextFundingRate(
        _marketIndex
      );

      _globalMarket.currentFundingRate = newFundingRate;
      _globalMarket.accumFundingLong += nextFundingRateLong;
      _globalMarket.accumFundingShort += nextFundingRateShort;
      _globalMarket.lastFundingTime = (block.timestamp / _fundingInterval) * _fundingInterval;

      IPerpStorage(perpStorage).updateGlobalMarket(_marketIndex, _globalMarket);
    }
  }

  /// @notice This function takes an asset class index as input and returns the next borrowing rate for that asset class.
  /// @param _assetClassIndex The index of the asset class.
  /// @return _nextBorrowingRate The next borrowing rate for the asset class.
  function getNextBorrowingRate(uint256 _assetClassIndex) public view returns (uint256 _nextBorrowingRate) {
    // Get the trading config, asset class config, and global asset class for the given asset class index.
    IConfigStorage.TradingConfig memory _tradingConfig = IConfigStorage(configStorage).getTradingConfig();
    IConfigStorage.AssetClassConfig memory _assetClassConfig = IConfigStorage(configStorage).getAssetClassConfigByIndex(
      _assetClassIndex
    );
    IPerpStorage.GlobalAssetClass memory _globalAssetClass = IPerpStorage(perpStorage).getGlobalAssetClassByIndex(
      _assetClassIndex
    );
    // Get the calculator.
    ICalculator _calculator = ICalculator(IConfigStorage(configStorage).calculator());
    // Get the PLP TVL.
    uint256 plpTVL = _calculator.getPLPValueE30(false); // TODO: make sure to use price

    // If block.timestamp not pass the next funding time, return 0.
    if (_globalAssetClass.lastBorrowingTime + _tradingConfig.fundingInterval > block.timestamp) return 0;
    // If PLP TVL is 0, return 0.
    if (plpTVL == 0) return 0;

    // Calculate the number of funding intervals that have passed since the last borrowing time.
    uint256 intervals = (block.timestamp - _globalAssetClass.lastBorrowingTime) / _tradingConfig.fundingInterval;

    // Calculate the next borrowing rate based on the asset class config, global asset class reserve value, and intervals.
    return (_assetClassConfig.baseBorrowingRate * _globalAssetClass.reserveValueE30 * intervals) / plpTVL;
  }

  /// @notice Calculates the borrowing fee for a given asset class based on the reserved value, entry borrowing rate, and current sum borrowing rate of the asset class.
  /// @param _assetClassIndex The index of the asset class for which to calculate the borrowing fee.
  /// @param _reservedValue The reserved value of the asset class.
  /// @param _entryBorrowingRate The entry borrowing rate of the asset class.
  /// @return borrowingFee The calculated borrowing fee for the asset class.
  function getBorrowingFee(
    uint256 _assetClassIndex,
    uint256 _reservedValue,
    uint256 _entryBorrowingRate
  ) public view returns (uint256 borrowingFee) {
    // Get the global asset class.
    IPerpStorage.GlobalAssetClass memory _globalAssetClass = IPerpStorage(perpStorage).getGlobalAssetClassByIndex(
      _assetClassIndex
    );
    // Calculate borrowing rate.
    uint256 _borrowingRate = _globalAssetClass.sumBorrowingRate - _entryBorrowingRate;
    // Calculate the borrowing fee based on reserved value, borrowing rate.
    return (_reservedValue * _borrowingRate) / 1e18;
  }

  /// @notice Calculates the trading fee for a given position
  /// @param marketIndex Index of market
  /// @param absSizeDelta Position size
  /// @param isIncreasePosition If increase position
  /// @return tradingFee The calculated trading fee for the position.
  function getTradingFee(
    uint256 marketIndex,
    uint256 absSizeDelta,
    bool isIncreasePosition
  ) public view returns (uint256 tradingFee) {
    if (absSizeDelta == 0) return 0;

    IConfigStorage.MarketConfig memory marketConfig = IConfigStorage(configStorage).getMarketConfigByIndex(marketIndex);

    uint256 afterFeeUsd = isIncreasePosition
      ? (absSizeDelta * (1e18 - marketConfig.increasePositionFeeRate)) / 1e18
      : (absSizeDelta * (1e18 - marketConfig.decreasePositionFeeRate)) / 1e18;

    return absSizeDelta - afterFeeUsd;
  }

  /**
   * Funding Rate
   */
  /// @notice This function returns funding fee according to trader's position
  /// @param _marketIndex Index of market
  /// @param _isLong Is long or short exposure
  /// @param _size Position size
  /// @return fundingFee Funding fee of position
  function getFundingFee(
    uint256 _marketIndex,
    bool _isLong,
    int256 _size,
    int256 _entryFundingRate
  ) public view returns (int256 fundingFee) {
    if (_size == 0) return 0;
    uint256 absSize = _size > 0 ? uint(_size) : uint(-_size);

    IPerpStorage.GlobalMarket memory _globalMarket = IPerpStorage(perpStorage).getGlobalMarketByIndex(_marketIndex);

    int256 _fundingRate = _getDifference(_globalMarket.currentFundingRate, _entryFundingRate);
    // IF _fundingRate < 0, LONG positions pay fees to SHORT and SHORT positions receive fees from LONG
    // IF _fundingRate > 0, LONG positions receive fees from SHORT and SHORT pay fees to LONG
    fundingFee = (int(absSize) * _fundingRate) / 1e18;
    if (_isLong) {
      return _fundingRate < 0 ? -fundingFee : fundingFee;
    } else {
      _fundingRate < 0 ? fundingFee : -fundingFee;
    }
  }

  /// @notice Calculate next funding rate using when increase/decrease position.
  /// @param marketIndex Market Index.
  /// @return fundingRate next funding rate using for both LONG & SHORT positions.
  /// @return fundingRateLong next funding rate for LONG.
  /// @return fundingRateShort next funding rate for SHORT.
  function getNextFundingRate(
    uint256 marketIndex
  ) public view returns (int256 fundingRate, int256 fundingRateLong, int256 fundingRateShort) {
    GetFundingRateVar memory vars;
    IConfigStorage.MarketConfig memory marketConfig = IConfigStorage(configStorage).getMarketConfigByIndex(marketIndex);
    IPerpStorage.GlobalMarket memory globalMarket = IPerpStorage(perpStorage).getGlobalMarketByIndex(marketIndex);

    if (marketConfig.fundingRate.maxFundingRate == 0 || marketConfig.fundingRate.maxSkewScaleUSD == 0) return (0, 0, 0);

    // Get funding interval
    vars.fundingInterval = IConfigStorage(configStorage).getTradingConfig().fundingInterval;

    // If block.timestamp not pass the next funding time, return 0.
    if (globalMarket.lastFundingTime + vars.fundingInterval > block.timestamp) return (0, 0, 0);

    //@todo - validate timestamp of these
    (vars.marketPriceE30, ) = IOracleMiddleware(IConfigStorage(configStorage).oracle()).unsafeGetLatestPrice(
      marketConfig.assetId,
      false,
      marketConfig.priceConfidentThreshold
    );

    vars.marketSkewUSDE30 =
      ((int(globalMarket.longOpenInterest) - int(globalMarket.shortOpenInterest)) * int(vars.marketPriceE30)) /
      int(10 ** marketConfig.exponent);

    // The result of this nextFundingRate Formula will be in the range of [-maxFundingRate, maxFundingRate]
    vars.ratio = _max(-1e18, -((vars.marketSkewUSDE30 * 1e18) / int(marketConfig.fundingRate.maxSkewScaleUSD)));
    vars.ratio = _min(vars.ratio, 1e18);

    vars.nextFundingRate = (vars.ratio * int(marketConfig.fundingRate.maxFundingRate)) / 1e18;

    vars.newFundingRate = globalMarket.currentFundingRate + vars.nextFundingRate;

    vars.elapsedIntervals = int((block.timestamp - globalMarket.lastFundingTime) / vars.fundingInterval);

    if (globalMarket.longOpenInterest > 0) {
      fundingRateLong = (vars.newFundingRate * int(globalMarket.longPositionSize) * vars.elapsedIntervals) / 1e30;
    }
    if (globalMarket.shortOpenInterest > 0) {
      fundingRateShort = (vars.newFundingRate * -int(globalMarket.shortPositionSize) * vars.elapsedIntervals) / 1e30;
    }

    return (vars.newFundingRate, fundingRateLong, fundingRateShort);
  }

  /// @notice This function collects margin fee from position
  /// @param _subAccount The sub-account from which to collect the fee.
  /// @param _marketIndex Index of market
  /// @param _absSizeDelta Position size to be increased or decreased in absolute value
  /// @param isIncreasePosition Defines type of position, Increase or Decrease
  /// @param _assetClassIndex The index of the asset class for which to calculate the borrowing fee.
  /// @param _reservedValue The reserved value of the asset class.
  /// @param _entryBorrowingRate The entry borrowing rate of the asset class.
  function collectMarginFee(
    address _subAccount,
    uint256 _marketIndex,
    uint256 _absSizeDelta,
    bool isIncreasePosition,
    uint256 _assetClassIndex,
    uint256 _reservedValue,
    uint256 _entryBorrowingRate
  ) public {
    // Get the debt fee of the sub-account
    int256 feeUsd = IPerpStorage(perpStorage).getSubAccountFee(_subAccount);

    // Calculate trading Fee USD
    uint256 tradingFeeUsd = getTradingFee(_marketIndex, _absSizeDelta, isIncreasePosition);
    feeUsd += int(tradingFeeUsd);

    emit LogCollectTradingFee(_subAccount, _assetClassIndex, tradingFeeUsd);

    // Calculate the borrowing fee
    uint256 borrowingFee = getBorrowingFee(_assetClassIndex, _reservedValue, _entryBorrowingRate);
    feeUsd += int(borrowingFee);

    emit LogCollectBorrowingFee(_subAccount, _assetClassIndex, borrowingFee);

    // Update the sub-account's debt fee balance
    IPerpStorage(perpStorage).updateSubAccountFee(_subAccount, feeUsd);
  }

  /// @notice This function collects funding fee from position.
  /// @param _subAccount The sub-account from which to collect the fee.
  /// @param _assetClassIndex Index of the asset class associated with the market.
  /// @param _marketIndex Index of the market to collect funding fee from.
  /// @param _positionSizeE30 Size of position in units of 10^-30 of the underlying asset.
  /// @param _entryFundingRate The borrowing rate at the time the position was opened.
  function collectFundingFee(
    address _subAccount,
    uint256 _assetClassIndex,
    uint256 _marketIndex,
    int256 _positionSizeE30,
    int256 _entryFundingRate
  ) public {
    // Get the debt fee of the sub-account
    int256 feeUsd = IPerpStorage(perpStorage).getSubAccountFee(_subAccount);

    // Calculate the borrowing fee
    bool isLong = _positionSizeE30 > 0;

    int256 fundingFee = getFundingFee(_marketIndex, isLong, _positionSizeE30, _entryFundingRate);
    feeUsd += fundingFee;

    emit LogCollectFundingFee(_subAccount, _assetClassIndex, fundingFee);

    // Update the sub-account's debt fee balance
    IPerpStorage(perpStorage).updateSubAccountFee(_subAccount, feeUsd);
  }

  /// @notice This function settle margin fee from trader's sub-account
  /// @param _subAccount The sub-account from which to collect the fee.
  function settleMarginFee(address _subAccount) public {
    SettleMarginFeeVar memory vars;
    address _vaultStorage = vaultStorage;
    address _perpStorage = perpStorage;
    address _configStorage = configStorage;

    // Retrieve the debt fee amount for the sub-account
    vars.feeUsd = IPerpStorage(_perpStorage).getSubAccountFee(_subAccount);

    // If there's no fee that trader need to pay more, return early
    if (vars.feeUsd <= 0) return;
    vars.absFeeUsd = vars.feeUsd > 0 ? uint256(vars.feeUsd) : uint256(-vars.feeUsd);

    IConfigStorage.TradingConfig memory _tradingConfig = IConfigStorage(_configStorage).getTradingConfig();
    IOracleMiddleware oracle = IOracleMiddleware(IConfigStorage(configStorage).oracle());
    vars.plpUnderlyingTokens = IConfigStorage(configStorage).getPlpTokens();

    // Loop through all the plp underlying tokens for the sub-account to pay trading fees
    for (uint256 i = 0; i < vars.plpUnderlyingTokens.length; ) {
      vars.underlyingToken = vars.plpUnderlyingTokens[i];

      vars.underlyingTokenDecimal = ERC20(vars.underlyingToken).decimals();
      vars.traderBalance = IVaultStorage(_vaultStorage).traderBalances(_subAccount, vars.underlyingToken);

      // If the sub-account has a balance of this underlying token (collateral token amount)
      if (vars.traderBalance > 0) {
        // Retrieve the latest price and confident threshold of the plp underlying token
        (vars.price, ) = oracle.getLatestPrice(
          vars.underlyingToken.toBytes32(),
          false,
          IConfigStorage(_configStorage).getMarketConfigByToken(vars.underlyingToken).priceConfidentThreshold,
          30
        );

        vars.feeTokenAmount = (vars.absFeeUsd * (10 ** vars.underlyingTokenDecimal)) / vars.price;

        if (vars.traderBalance > vars.feeTokenAmount) {
          vars.repayFeeTokenAmount = vars.feeTokenAmount;
          vars.traderBalance -= vars.feeTokenAmount;
          vars.absFeeUsd = 0;
        } else {
          vars.traderBalanceValue = (vars.traderBalance * vars.price) / (10 ** vars.underlyingTokenDecimal);
          vars.repayFeeTokenAmount = vars.traderBalance;
          vars.traderBalance = 0;
          vars.absFeeUsd -= vars.traderBalanceValue;
        }

        // Calculate the developer fee amount in the plp underlying token
        vars.devFeeTokenAmount = (vars.repayFeeTokenAmount * _tradingConfig.devFeeRate) / 1e18;
        // Deducts for dev fee
        vars.repayFeeTokenAmount -= vars.devFeeTokenAmount;

        IVaultStorage(_vaultStorage).collectMarginFee(
          _subAccount,
          vars.underlyingToken,
          vars.repayFeeTokenAmount,
          vars.devFeeTokenAmount,
          vars.traderBalance
        );
      }

      // If no remaining trading fee to pay then stop looping
      if (vars.absFeeUsd == 0) break;

      unchecked {
        ++i;
      }
    }

    IPerpStorage(_perpStorage).updateSubAccountFee(_subAccount, int(vars.absFeeUsd));
  }

  /// @notice Settles the fees for a given sub-account.
  /// @param _subAccount The address of the sub-account to settle fees for.
  function settleFundingFee(address _subAccount) public {
    SettleFundingFeeVar memory vars;
    address _vaultStorage = vaultStorage;
    address _perpStorage = perpStorage;
    address _configStorage = configStorage;

    // Retrieve the debt fee amount for the sub-account
    vars.feeUsd = IPerpStorage(_perpStorage).getSubAccountFee(_subAccount);

    // If there's no fee to settle, return early
    if (vars.feeUsd == 0) return;

    vars.isPayFee = vars.feeUsd > 0; // feeUSD > 0 means trader pays fee, feeUSD < 0 means trader gets fee
    vars.absFeeUsd = vars.feeUsd > 0 ? uint256(vars.feeUsd) : uint256(-vars.feeUsd);

    IOracleMiddleware oracle = IOracleMiddleware(IConfigStorage(_configStorage).oracle());
    vars.plpUnderlyingTokens = IConfigStorage(_configStorage).getPlpTokens();
    vars.plpLiquidityDebtUSDE30 = IVaultStorage(_vaultStorage).plpLiquidityDebtUSDE30(); // Global funding debts that borrowing from PLP

    // Loop through all the plp underlying tokens for the sub-account to receive or pay funding fees
    for (uint256 i = 0; i < vars.plpUnderlyingTokens.length; ) {
      vars.underlyingToken = vars.plpUnderlyingTokens[i];
      vars.underlyingTokenDecimal = ERC20(vars.underlyingToken).decimals();

      // Retrieve the balance of each plp underlying token for the sub-account (token collateral amount)
      vars.traderBalance = IVaultStorage(_vaultStorage).traderBalances(_subAccount, vars.underlyingToken);
      vars.fundingFee = IVaultStorage(_vaultStorage).fundingFee(vars.underlyingToken); // Global token amount of funding fee collected from traders

      // Retrieve the latest price and confident threshold of the plp underlying token
      (vars.price, ) = oracle.getLatestPrice(
        vars.underlyingToken.toBytes32(),
        false,
        IConfigStorage(_configStorage).getMarketConfigByToken(vars.underlyingToken).priceConfidentThreshold,
        30
      );

      // feeUSD > 0 or isPayFee == true, means trader pay fee
      if (vars.isPayFee) {
        // If the sub-account has a balance of this underlying token (collateral token amount)
        if (vars.traderBalance != 0) {
          // If this plp underlying token contains borrowing debt from PLP then trader must repays debt to PLP first
          if (vars.plpLiquidityDebtUSDE30 > 0) _repayFundingFeeDebtToPLP(_subAccount, vars);
          // If there are any remaining absFeeUsd, the trader must continue repaying the debt until the full amount is paid off
          if (vars.traderBalance != 0 && vars.absFeeUsd > 0) _payFundingFee(_subAccount, vars);
        }
      }
      // feeUSD < 0 or isPayFee == false, means trader receive fee
      else {
        if (vars.fundingFee != 0) {
          _receiveFundingFee(_subAccount, vars);
        }
      }

      // If no remaining margin fee to receive or repay then stop looping
      if (vars.absFeeUsd == 0) break;

      {
        unchecked {
          ++i;
        }
      }
    }

    // If a trader is supposed to receive a fee but the amount of tokens received from funding fees is not sufficient to cover the fee,
    // then the protocol must provide the option to borrow in USD and record the resulting debt on the plpLiquidityDebtUSDE30 log
    if (!vars.isPayFee && vars.absFeeUsd > 0) {
      _borrowFundingFeeFromPLP(_subAccount, oracle, vars);
    }

    // Update the fee amount for the sub-account in the PerpStorage contract

    IPerpStorage(_perpStorage).updateSubAccountFee(_subAccount, int(vars.absFeeUsd));
  }

  /// @notice get next short average price with realized PNL
  /// @param _market - global market
  /// @param _currentPrice - min / max price depends on position direction
  /// @param _positionSizeDelta - position size after increase / decrease.
  ///                           if positive is LONG position, else is SHORT
  /// @param _realizedPositionPnl - position realized PnL if positive is profit, and negative is loss
  /// @return _nextAveragePrice next average price
  function _calculateShortAveragePrice(
    IPerpStorage.GlobalMarket memory _market,
    uint256 _currentPrice,
    int256 _positionSizeDelta,
    int256 _realizedPositionPnl
  ) internal pure returns (uint256 _nextAveragePrice) {
    // global
    uint256 _globalPositionSize = _market.shortPositionSize;
    int256 _globalAveragePrice = int256(_market.shortAvgPrice);

    if (_globalAveragePrice == 0) return 0;

    // if positive means, has profit
    int256 _globalPnl = (int256(_globalPositionSize) * (_globalAveragePrice - int256(_currentPrice))) /
      _globalAveragePrice;
    int256 _newGlobalPnl = _globalPnl - _realizedPositionPnl;

    uint256 _newGlobalPositionSize;
    // position > 0 is means decrease short position
    // else is increase short position
    if (_positionSizeDelta > 0) {
      _newGlobalPositionSize = _globalPositionSize - uint256(_positionSizeDelta);
    } else {
      _newGlobalPositionSize = _globalPositionSize + uint256(-_positionSizeDelta);
    }

    bool _isGlobalProfit = _newGlobalPnl > 0;
    uint256 _absoluteGlobalPnl = uint256(_isGlobalProfit ? _newGlobalPnl : -_newGlobalPnl);

    // divisor = latest global position size - pnl
    uint256 divisor = _isGlobalProfit
      ? (_newGlobalPositionSize - _absoluteGlobalPnl)
      : (_newGlobalPositionSize + _absoluteGlobalPnl);

    if (divisor == 0) return 0;

    // next short average price = current price * latest global position size / latest global position size - pnl
    _nextAveragePrice = (_currentPrice * _newGlobalPositionSize) / divisor;

    return _nextAveragePrice;
  }

  /// @notice get next long average price with realized PNL
  /// @param _market - global market
  /// @param _currentPrice - min / max price depends on position direction
  /// @param _positionSizeDelta - position size after increase / decrease.
  ///                           if positive is LONG position, else is SHORT
  /// @param _realizedPositionPnl - position realized PnL if positive is profit, and negative is loss
  /// @return _nextAveragePrice next average price
  function _calculateLongAveragePrice(
    IPerpStorage.GlobalMarket memory _market,
    uint256 _currentPrice,
    int256 _positionSizeDelta,
    int256 _realizedPositionPnl
  ) internal pure returns (uint256 _nextAveragePrice) {
    // global
    uint256 _globalPositionSize = _market.longPositionSize;
    int256 _globalAveragePrice = int256(_market.longAvgPrice);

    if (_globalAveragePrice == 0) return 0;

    // if positive means, has profit
    int256 _globalPnl = (int256(_globalPositionSize) * (int256(_currentPrice) - _globalAveragePrice)) /
      _globalAveragePrice;
    int256 _newGlobalPnl = _globalPnl - _realizedPositionPnl;

    uint256 _newGlobalPositionSize;
    // position > 0 is means increase short position
    // else is decrease short position
    if (_positionSizeDelta > 0) {
      _newGlobalPositionSize = _globalPositionSize + uint256(_positionSizeDelta);
    } else {
      _newGlobalPositionSize = _globalPositionSize - uint256(-_positionSizeDelta);
    }

    bool _isGlobalProfit = _newGlobalPnl > 0;
    uint256 _absoluteGlobalPnl = uint256(_isGlobalProfit ? _newGlobalPnl : -_newGlobalPnl);

    // divisor = latest global position size + pnl
    uint256 divisor = _isGlobalProfit
      ? (_newGlobalPositionSize + _absoluteGlobalPnl)
      : (_newGlobalPositionSize - _absoluteGlobalPnl);

    if (divisor == 0) return 0;

    // next long average price = current price * latest global position size / latest global position size + pnl
    _nextAveragePrice = (_currentPrice * _newGlobalPositionSize) / divisor;

    return _nextAveragePrice;
  }

  function _payFundingFee(address subAccount, SettleFundingFeeVar memory vars) internal {
    address _vaultStorage = vaultStorage;

    // Calculate the fee amount in the plp underlying token
    vars.feeTokenAmount = (vars.absFeeUsd * (10 ** vars.underlyingTokenDecimal)) / vars.price;

    // Repay the fee amount and subtract it from the balance
    vars.repayFeeTokenAmount = 0;

    if (vars.traderBalance > vars.feeTokenAmount) {
      vars.repayFeeTokenAmount = vars.feeTokenAmount;
      vars.traderBalance -= vars.feeTokenAmount;
      vars.absFeeUsd = 0;
    } else {
      // Calculate the balance value of the plp underlying token in USD
      vars.traderBalanceValue = (vars.traderBalance * vars.price) / (10 ** vars.underlyingTokenDecimal);

      vars.repayFeeTokenAmount = vars.traderBalance;
      vars.traderBalance = 0;
      vars.absFeeUsd -= vars.traderBalanceValue;
    }

    IVaultStorage(_vaultStorage).collectFundingFee(
      subAccount,
      vars.underlyingToken,
      vars.repayFeeTokenAmount,
      vars.traderBalance
    );
  }

  function _receiveFundingFee(address subAccount, SettleFundingFeeVar memory vars) internal {
    address _vaultStorage = vaultStorage;

    // Calculate the fee amount in the plp underlying token
    vars.feeTokenAmount = (vars.absFeeUsd * (10 ** vars.underlyingTokenDecimal)) / vars.price;

    if (vars.fundingFee > vars.feeTokenAmount) {
      // funding fee token has enough amount to repay fee to trader
      vars.repayFeeTokenAmount = vars.feeTokenAmount;
      vars.traderBalance += vars.feeTokenAmount;
      vars.absFeeUsd = 0;
    } else {
      // funding fee token has not enough amount to repay fee to trader
      // Calculate the funding Fee value of the plp underlying token in USD
      vars.fundingFeeValue = (vars.fundingFee * vars.price) / (10 ** vars.underlyingTokenDecimal);

      vars.repayFeeTokenAmount = vars.feeTokenAmount;
      vars.traderBalance += vars.feeTokenAmount;
      vars.absFeeUsd -= vars.fundingFeeValue;
    }

    IVaultStorage(_vaultStorage).repayFundingFee(
      subAccount,
      vars.underlyingToken,
      vars.repayFeeTokenAmount,
      vars.traderBalance
    );
  }

  function _borrowFundingFeeFromPLP(
    address subAccount,
    IOracleMiddleware oracle,
    SettleFundingFeeVar memory vars
  ) internal {
    address _vaultStorage = vaultStorage;
    // Loop through all the plp underlying tokens for the sub-account
    for (uint256 i = 0; i < vars.plpUnderlyingTokens.length; ) {
      vars.underlyingToken = vars.plpUnderlyingTokens[i];
      vars.underlyingTokenDecimal = ERC20(vars.underlyingToken).decimals();
      uint256 plpLiquidityAmount = IVaultStorage(_vaultStorage).plpLiquidity(vars.underlyingToken);

      // Retrieve the latest price and confident threshold of the plp underlying token
      (vars.price, ) = oracle.getLatestPrice(
        vars.underlyingToken.toBytes32(),
        false,
        IConfigStorage(configStorage).getMarketConfigByToken(vars.underlyingToken).priceConfidentThreshold,
        30
      );

      // Calculate the fee amount in the plp underlying token
      vars.feeTokenAmount = (vars.absFeeUsd * (10 ** vars.underlyingTokenDecimal)) / vars.price;

      uint256 borrowPlpLiquidityValue;
      if (plpLiquidityAmount > vars.feeTokenAmount) {
        // plp underlying token has enough amount to repay fee to trader
        borrowPlpLiquidityValue = vars.absFeeUsd;
        vars.repayFeeTokenAmount = vars.feeTokenAmount;
        vars.traderBalance += vars.feeTokenAmount;
        vars.absFeeUsd = 0;
      } else {
        // plp underlying token has not enough amount to repay fee to trader
        // Calculate the plpLiquidityAmount value of the plp underlying token in USD
        borrowPlpLiquidityValue = (plpLiquidityAmount * vars.price) / (10 ** vars.underlyingTokenDecimal);
        vars.repayFeeTokenAmount = plpLiquidityAmount;
        vars.traderBalance += plpLiquidityAmount;
        vars.absFeeUsd -= borrowPlpLiquidityValue;
      }

      IVaultStorage(_vaultStorage).borrowFundingFeeFromPLP(
        subAccount,
        vars.underlyingToken,
        vars.repayFeeTokenAmount,
        borrowPlpLiquidityValue,
        vars.traderBalance
      );

      if (vars.absFeeUsd == 0) {
        break;
      }

      {
        unchecked {
          ++i;
        }
      }
    }
  }

  /// @notice Repay funding fee to PLP
  /// @param subAccount - Trader's sub-account to repay fee
  /// @param vars - Struct of SettleFeeVar
  function _repayFundingFeeDebtToPLP(address subAccount, SettleFundingFeeVar memory vars) internal {
    address _vaultStorage = vaultStorage;

    // Calculate the sub-account's fee debt to token amounts
    vars.feeTokenAmount = (vars.absFeeUsd * (10 ** vars.underlyingTokenDecimal)) / vars.price;

    // Calculate the debt in USD to plp underlying token amounts
    uint256 plpLiquidityDebtAmount = (vars.plpLiquidityDebtUSDE30 * (10 ** vars.underlyingTokenDecimal)) / vars.price;
    uint256 traderBalanceValueE30 = (vars.traderBalance * vars.price) / (10 ** vars.underlyingTokenDecimal);

    if (vars.feeTokenAmount >= plpLiquidityDebtAmount) {
      // If margin fee to repay is grater than debt on PLP (Rare case)
      if (vars.traderBalance > vars.feeTokenAmount) {
        // If trader has enough token amounts to repay fee to PLP
        vars.repayFeeTokenAmount = vars.feeTokenAmount; // Amount of feeTokenAmount that PLP will receive
        vars.traderBalance -= vars.feeTokenAmount; // Deducts all feeTokenAmount to repay to PLP
        vars.feeTokenValue = vars.plpLiquidityDebtUSDE30; // USD value of feeTokenAmount that PLP will receive
        vars.absFeeUsd -= vars.plpLiquidityDebtUSDE30; // Deducts margin fee on trader's sub-account
      } else {
        vars.repayFeeTokenAmount = vars.traderBalance; // Amount of feeTokenAmount that PLP will receive
        vars.traderBalance = 0; // Deducts all feeTokenAmount to repay to PLP
        vars.feeTokenValue = vars.plpLiquidityDebtUSDE30; // USD value of feeTokenAmount that PLP will receive
        vars.absFeeUsd -= traderBalanceValueE30; // Deducts margin fee on trader's sub-account
      }
    } else if (vars.feeTokenAmount < plpLiquidityDebtAmount) {
      if (vars.traderBalance >= vars.feeTokenAmount) {
        traderBalanceValueE30 =
          ((vars.traderBalance - vars.feeTokenAmount) * vars.price) /
          (10 ** vars.underlyingTokenDecimal);

        vars.repayFeeTokenAmount = vars.feeTokenAmount; // Trader will repay fee with this token amounts they have
        vars.traderBalance -= vars.feeTokenAmount; // Deducts repay token amounts from trader account
        vars.feeTokenValue = traderBalanceValueE30; // USD value of token amounts that PLP will receive
        vars.absFeeUsd -= traderBalanceValueE30; // Deducts margin fee on trader's sub-account
      } else {
        vars.repayFeeTokenAmount = vars.traderBalance; // Trader will repay fee with this token amounts they have
        vars.traderBalance = 0; // Deducts repay token amounts from trader account
        vars.feeTokenValue = traderBalanceValueE30; // USD value of token amounts that PLP will receive
        vars.absFeeUsd -= traderBalanceValueE30; // Deducts margin fee on trader's sub-account
      }
    }

    IVaultStorage(_vaultStorage).repayFundingFeeToPLP(
      subAccount,
      vars.underlyingToken,
      vars.repayFeeTokenAmount,
      vars.feeTokenValue,
      vars.traderBalance
    );
  }

  function _getDifference(int256 num1, int256 num2) internal pure returns (int256) {
    // Calculate the absolute value of the difference
    int256 diff = num1 - num2;
    diff = diff < 0 ? -diff : diff;

    // Multiply by the sign of the difference to get the desired result
    int256 sign = num1 < num2 ? int(-1) : int(1);
    diff = diff * sign;

    // Return the result
    return diff;
  }

  function _max(int256 a, int256 b) internal pure returns (int256) {
    return a > b ? a : b;
  }

  function _min(int256 a, int256 b) internal pure returns (int256) {
    return a < b ? a : b;
  }
}<|MERGE_RESOLUTION|>--- conflicted
+++ resolved
@@ -44,17 +44,8 @@
 
   event LogCollectBorrowingFee(address account, uint256 assetClass, uint256 feeUsd);
 
-<<<<<<< HEAD
   event LogCollectFundingFee(address account, uint256 assetClass, int256 feeUsd);
-=======
-  event LogCollectFundingFee(
-    address indexed account,
-    uint256 marketIndex,
-    bool isLong,
-    int256 size,
-    int256 entryFundingRate,
-    int256 fundingFee
-  );
+
   event ForceClosePosition(
     address indexed _account,
     uint256 _subAccountId,
@@ -63,7 +54,6 @@
     uint256 _closedPositionSize,
     uint256 _realizedProfit
   );
->>>>>>> 2d591204
 
   /**
    * States
@@ -214,10 +204,7 @@
       IPerpStorage.GlobalAssetClass memory _globalAssetClass = IPerpStorage(perpStorage).getGlobalAssetClassByIndex(
         _marketConfig.assetClass
       );
-<<<<<<< HEAD
-=======
       _globalMarket = IPerpStorage(perpStorage).getGlobalMarketByIndex(_position.marketIndex);
->>>>>>> 2d591204
 
       _position.entryBorrowingRate = _globalAssetClass.sumBorrowingRate;
       _position.entryFundingRate = _globalMarket.currentFundingRate;
@@ -304,19 +291,9 @@
       _marketIndex
     );
 
-<<<<<<< HEAD
-    vars.subAccount = _getSubAccount(_account, _subAccountId);
-    vars.positionId = _getPositionId(vars.subAccount, _marketIndex);
-    IPerpStorage.Position memory _position = IPerpStorage(perpStorage).getPositionById(vars.positionId);
-
-    /**
-     * Pre validation
-     */
-=======
     _vars.subAccount = _getSubAccount(_account, _subAccountId);
     _vars.positionId = _getPositionId(_vars.subAccount, _marketIndex);
     IPerpStorage.Position memory _position = IPerpStorage(perpStorage).getPositionById(_vars.positionId);
->>>>>>> 2d591204
 
     // Pre validation
     // if position size is 0 means this position is already closed
@@ -345,7 +322,7 @@
           _marketConfig.exponent,
           !_vars.isLongPosition, // if current position is SHORT position, then we use max price
           _marketConfig.priceConfidentThreshold,
-          30, // @todo - move trust price age to config, the probleam now is stack too deep at MarketConfig struct
+          30, // @todo - move trust price age to config, the problem now is stack too deep at MarketConfig struct
           (int(_globalMarket.longOpenInterest) - int(_globalMarket.shortOpenInterest)),
           _vars.isLongPosition ? -int(_positionSizeE30ToDecrease) : int(_positionSizeE30ToDecrease),
           _marketConfig.fundingRate.maxSkewScaleUSD
@@ -417,7 +394,7 @@
           _marketConfig.exponent,
           !_vars.isLongPosition, // if current position is SHORT position, then we use max price
           _marketConfig.priceConfidentThreshold,
-          30, // @todo - move trust price age to config, the problem now is stack too deep at MarketConfig struct
+          30, // @todo - move trust price age to config, the probleam now is stack too deep at MarketConfig struct
           (int(_globalMarket.longOpenInterest) - int(_globalMarket.shortOpenInterest)),
           -_vars.currentPositionSizeE30,
           _marketConfig.fundingRate.maxSkewScaleUSD
@@ -433,14 +410,6 @@
       _subAccountHealthCheck(_vars.subAccount);
     }
 
-<<<<<<< HEAD
-    // MarginFee = Trading Fee + Borrowing Fee
-    collectMarginFee(
-      vars.subAccount,
-      _marketIndex,
-      _positionSizeE30ToDecrease,
-      false,
-=======
     // get pnl to check this position is reach to condition to auto take profit or not
     (bool isProfit, uint256 pnl) = getDelta(
       _vars.absPositionSizeE30,
@@ -489,30 +458,28 @@
     // @todo - update funding & borrowing fee rate
     // @todo - calculate trading, borrowing and funding fee
     // @todo - collect fee
-    collectFee(
+    collectMarginFee(
       _vars.subAccount,
->>>>>>> 2d591204
+      _globalMarketIndex,
+      _positionSizeE30ToDecrease,
+      false,
       _marketConfig.assetClass,
       _position.reserveValueE30,
       _position.entryBorrowingRate
     );
 
-    settleMarginFee(vars.subAccount);
+    settleMarginFee(_vars.subAccount);
 
     // Collect funding fee
     collectFundingFee(
-      vars.subAccount,
+      _vars.subAccount,
       _marketConfig.assetClass,
-      _marketIndex,
+      _globalMarketIndex,
       _position.positionSizeE30,
       _position.entryFundingRate
     );
-<<<<<<< HEAD
-
-    settleFundingFee(vars.subAccount);
-=======
-    settleFee(_vars.subAccount);
->>>>>>> 2d591204
+
+    settleFundingFee(_vars.subAccount);
 
     uint256 _newAbsPositionSizeE30 = _vars.absPositionSizeE30 - _positionSizeE30ToDecrease;
 
@@ -629,18 +596,15 @@
         }
       }
     }
-<<<<<<< HEAD
 
     /**
      * settle profit & loss
      */
 
     // check sub account equity is under MMR
-    _subAccountHealthCheck(vars.subAccount);
-
-    emit LogDecreasePosition(vars.positionId, _positionSizeE30ToDecrease);
-=======
->>>>>>> 2d591204
+    _subAccountHealthCheck(_vars.subAccount);
+
+    emit LogDecreasePosition(_vars.positionId, _positionSizeE30ToDecrease);
   }
 
   /// @notice settle profit
