// SPDX-License-Identifier: MIT
pragma solidity 0.8.18;
import { ReentrancyGuard } from "@openzeppelin/contracts/security/ReentrancyGuard.sol";

// contracts
import { PerpStorage } from "@hmx/storages/PerpStorage.sol";
import { ConfigStorage } from "@hmx/storages/ConfigStorage.sol";
import { VaultStorage } from "@hmx/storages/VaultStorage.sol";
import { Calculator } from "@hmx/contracts/Calculator.sol";
import { OracleMiddleware } from "@hmx/oracle/OracleMiddleware.sol";
import { TradeHelper } from "@hmx/helpers/TradeHelper.sol";
import { Owned } from "@hmx/base/Owned.sol";

// interfaces
import { ITradeService } from "@hmx/services/interfaces/ITradeService.sol";
import { ITradeServiceHook } from "@hmx/services/interfaces/ITradeServiceHook.sol";

// @todo - refactor, deduplicate code
contract TradeService is ReentrancyGuard, ITradeService, Owned {
  uint32 internal constant BPS = 1e4;
  uint64 internal constant RATE_PRECISION = 1e18;

  /**
   * Structs
   */
  struct IncreasePositionVars {
    PerpStorage.Position position;
    address subAccount;
    bytes32 positionId;
    bool isLong;
    bool isNewPosition;
    bool currentPositionIsLong;
    uint256 adaptivePriceE30;
    uint256 priceE30;
    uint256 closePriceE30;
    int32 exponent;
  }
  struct DecreasePositionVars {
    PerpStorage.Position position;
    address subAccount;
    bytes32 positionId;
    uint256 absPositionSizeE30;
    uint256 closePrice;
    bool isLongPosition;
    uint256 positionSizeE30ToDecrease;
    address tpToken;
    uint256 limitPriceE30;
    uint256 oraclePrice;
    int256 realizedPnl;
    int256 unrealizedPnl;
    // for SLOAD
    Calculator calculator;
    PerpStorage perpStorage;
    ConfigStorage configStorage;
    OracleMiddleware oracle;
  }

  struct SettleLossVars {
    uint256 price;
    uint256 collateral;
    uint256 collateralUsd;
    uint256 collateralToRemove;
    uint256 decimals;
    bytes32 tokenAssetId;
  }

  /**
   * Modifiers
   */
  modifier onlyWhitelistedExecutor() {
    ConfigStorage(configStorage).validateServiceExecutor(address(this), msg.sender);
    _;
  }

  /**
   * Events
   */
<<<<<<< HEAD
  event LogIncreasePosition(
    bytes32 _positionId,
    address _primaryAccount,
    uint8 _subAccountId,
    uint256 _marketIndex,
    int256 _size,
    int256 _increasedSize,
    uint256 _avgEntryPrice,
    uint256 _entryBorrowingRate,
    int256 _entryFundingRate
  );

  event LogDecreasePosition(
    bytes32 indexed _positionId,
    uint256 _marketIndex,
    int256 _size,
    int256 _decreasedSize,
    uint256 _avgEntryPrice,
    uint256 _entryBorrowingRate,
    int256 _entryFundingRate,
    int256 _realizedPnl,
    uint256 _reserveValueE30
  );

=======
  // @todo - modify event parameters
  event LogDecreasePosition(bytes32 indexed _positionId, uint256 _decreasedSize);
>>>>>>> d7b2389a
  event LogForceClosePosition(
    address indexed _account,
    uint8 _subAccountId,
    uint256 _marketIndex,
    address _tpToken,
    uint256 _closedPositionSize,
    bool isProfit,
    uint256 _delta
  );
  event LogDeleverage(
    address indexed _account,
    uint8 _subAccountId,
    uint256 _marketIndex,
    address _tpToken,
    uint256 _closedPositionSize
  );
  event LogSetConfigStorage(address indexed oldConfigStorage, address newConfigStorage);
  event LogSetVaultStorage(address indexed oldVaultStorage, address newVaultStorage);
  event LogSetPerpStorage(address indexed oldPerpStorage, address newPerpStorage);
  event LogSetCalculator(address indexed oldCalculator, address newCalculator);
  event LogSetTradeHelper(address indexed oldTradeHelper, address newTradeHelper);

  /**
   * States
   */
  address public perpStorage;
  address public vaultStorage;
  address public configStorage;
  address public tradeHelper;
  Calculator public calculator; // cache this from configStorage

  constructor(address _perpStorage, address _vaultStorage, address _configStorage, address _tradeHelper) {
    // Sanity check
    PerpStorage(_perpStorage).getGlobalState();
    VaultStorage(_vaultStorage).plpLiquidityDebtUSDE30();
    ConfigStorage(_configStorage).getLiquidityConfig();

    perpStorage = _perpStorage;
    vaultStorage = _vaultStorage;
    configStorage = _configStorage;
    tradeHelper = _tradeHelper;
    calculator = Calculator(ConfigStorage(_configStorage).calculator());
  }

  function reloadConfig() external {
    // TODO: access control, sanity check, natspec
    // TODO: discuss about this pattern

    calculator = Calculator(ConfigStorage(configStorage).calculator());
  }

  /// @notice This function increases a trader's position for a specific market by a given size delta.
  ///         The primary account and sub-account IDs are used to identify the trader's account.
  ///         The market index is used to identify the specific market.
  /// @param _primaryAccount The address of the primary account associated with the trader.
  /// @param _subAccountId The ID of the sub-account associated with the trader.
  /// @param _marketIndex The index of the market for which the position is being increased.
  /// @param _sizeDelta The change in size of the position. Positive values meaning LONG position, while negative values mean SHORT position.
  /// @param _limitPriceE30 limit price for execute order
  function increasePosition(
    address _primaryAccount,
    uint8 _subAccountId,
    uint256 _marketIndex,
    int256 _sizeDelta,
    uint256 _limitPriceE30
  ) external nonReentrant onlyWhitelistedExecutor {
    // SLOAD
    ConfigStorage _configStorage = ConfigStorage(configStorage);
    Calculator _calculator = calculator;
    PerpStorage _perpStorage = PerpStorage(perpStorage);

    // validate service should be called from handler ONLY
    _configStorage.validateServiceExecutor(address(this), msg.sender);

    IncreasePositionVars memory _vars;

    // get the sub-account from the primary account and sub-account ID
    _vars.subAccount = _getSubAccount(_primaryAccount, _subAccountId);

    // get the position for the given sub-account and market index
    _vars.positionId = _getPositionId(_vars.subAccount, _marketIndex);
    _vars.position = _perpStorage.getPositionById(_vars.positionId);

    // get the market configuration for the given market index
    ConfigStorage.MarketConfig memory _marketConfig = _configStorage.getMarketConfigByIndex(_marketIndex);

    // check size delta
    if (_sizeDelta == 0) revert ITradeService_BadSizeDelta();

    // check allow increase position
    if (!_marketConfig.allowIncreasePosition) revert ITradeService_NotAllowIncrease();

    // determine whether the new size delta is for a long position
    _vars.isLong = _sizeDelta > 0;

    _vars.isNewPosition = _vars.position.positionSizeE30 == 0;

    // Pre validation
    // Verify that the number of positions has exceeds
    {
      if (
        _vars.isNewPosition &&
        _configStorage.getTradingConfig().maxPosition < _perpStorage.getNumberOfSubAccountPosition(_vars.subAccount) + 1
      ) revert ITradeService_BadNumberOfPosition();
    }

    _vars.currentPositionIsLong = _vars.position.positionSizeE30 > 0;
    // Verify that the current position has the same exposure direction
    if (!_vars.isNewPosition && _vars.currentPositionIsLong != _vars.isLong) revert ITradeService_BadExposure();

    // Update borrowing rate
    TradeHelper(tradeHelper).updateBorrowingRate(_marketConfig.assetClass);

    // Update funding rate
    TradeHelper(tradeHelper).updateFundingRate(_marketIndex);

    // get the global market for the given market index
    PerpStorage.GlobalMarket memory _globalMarket = _perpStorage.getGlobalMarketByIndex(_marketIndex);
    {
      uint256 _lastPriceUpdated;
      uint8 _marketStatus;

      // Get Price market.
      (_vars.adaptivePriceE30, _vars.exponent, _lastPriceUpdated, _marketStatus) = OracleMiddleware(
        _configStorage.oracle()
      ).getLatestAdaptivePriceWithMarketStatus(
          _marketConfig.assetId,
          _vars.isLong, // if current position is SHORT position, then we use max price
          (int(_globalMarket.longPositionSize) - int(_globalMarket.shortPositionSize)),
          _sizeDelta,
          _marketConfig.fundingRate.maxSkewScaleUSD
        );

      if (_limitPriceE30 != 0) {
        _vars.adaptivePriceE30 = _limitPriceE30;
      }

      (_vars.closePriceE30, , , ) = OracleMiddleware(_configStorage.oracle()).getLatestAdaptivePriceWithMarketStatus(
        _marketConfig.assetId,
        _vars.isLong, // if current position is SHORT position, then we use max price
        (int(_globalMarket.longPositionSize) - int(_globalMarket.shortPositionSize)),
        -_vars.position.positionSizeE30,
        _marketConfig.fundingRate.maxSkewScaleUSD
      );

      // Market active represent the market is still listed on our protocol
      if (!_marketConfig.active) revert ITradeService_MarketIsDelisted();

      // if market status is not 2, means that the market is closed or market status has been defined yet
      if (_marketStatus != 2) revert ITradeService_MarketIsClosed();
    }

    // market validation
    // check sub account equity is under MMR
    _subAccountHealthCheck(_vars.subAccount, _limitPriceE30, _marketConfig.assetId);

    // get the absolute value of the new size delta
    uint256 _absSizeDelta = abs(_sizeDelta);

    // if the position size is zero, set the average price to the current price (new position)
    if (_vars.isNewPosition) {
      _vars.position.avgEntryPriceE30 = _vars.adaptivePriceE30;
      _vars.position.primaryAccount = _primaryAccount;
      _vars.position.subAccountId = _subAccountId;
      _vars.position.marketIndex = _marketIndex;
    }

    // Settle
    // - trading fees
    // - borrowing fees
    // - funding fees
    TradeHelper(tradeHelper).settleAllFees(
      _vars.position,
      _absSizeDelta,
      _marketConfig.increasePositionFeeRateBPS,
      _marketConfig.assetClass,
      _marketIndex
    );

    // update the position size by adding the new size delta
    _vars.position.positionSizeE30 += _sizeDelta;

    // if the position size is not zero and the new size delta is not zero, calculate the new average price (adjust position)
    if (!_vars.isNewPosition) {
      // console2.log("======== new close price ======= ");
      (uint256 _nextClosePriceE30, , , ) = OracleMiddleware(_configStorage.oracle())
        .getLatestAdaptivePriceWithMarketStatus(
          _marketConfig.assetId,
          _vars.isLong, // if current position is SHORT position, then we use max price
          // + new position size delta to update market skew temporary
          (int(_globalMarket.longPositionSize) - int(_globalMarket.shortPositionSize)) + _sizeDelta,
          // positionSizeE30 is new position size, when updated with sizeDelta above
          -_vars.position.positionSizeE30,
          _marketConfig.fundingRate.maxSkewScaleUSD
        );

      // console2.log("_nextClosePriceE30", _nextClosePriceE30);

      _vars.position.avgEntryPriceE30 = _getPositionNextAveragePrice(
        abs(_vars.position.positionSizeE30),
        _vars.isLong,
        _absSizeDelta,
        _nextClosePriceE30,
        _vars.closePriceE30,
        _vars.position.avgEntryPriceE30,
        _vars.position.lastIncreaseTimestamp
      );
    }

    {
      PerpStorage.GlobalAssetClass memory _globalAssetClass = _perpStorage.getGlobalAssetClassByIndex(
        _marketConfig.assetClass
      );

      _vars.position.entryBorrowingRate = _globalAssetClass.sumBorrowingRate;
      _vars.position.entryFundingRate = _globalMarket.currentFundingRate;
    }

    // if the position size is zero after the update, revert the transaction with an error
    if (_vars.position.positionSizeE30 == 0) revert ITradeService_BadPositionSize();

    {
      // calculate the initial margin required for the new position
      uint256 _imr = (_absSizeDelta * _marketConfig.initialMarginFractionBPS) / BPS;

      // get the amount of free collateral available for the sub-account
      uint256 subAccountFreeCollateral = _calculator.getFreeCollateral(
        _vars.subAccount,
        _limitPriceE30,
        _marketConfig.assetId
      );

      // if the free collateral is less than the initial margin required, revert the transaction with an error
      if (subAccountFreeCollateral < _imr) revert ITradeService_InsufficientFreeCollateral();

      // calculate the maximum amount of reserve required for the new position
      uint256 _maxReserve = (_imr * _marketConfig.maxProfitRateBPS) / BPS;
      // increase the reserved amount by the maximum reserve required for the new position
      _increaseReserved(_marketConfig.assetClass, _maxReserve);
      _vars.position.reserveValueE30 += _maxReserve;
    }

    {
      _vars.position.lastIncreaseTimestamp = block.timestamp;

      // update global market state
      if (_vars.isLong) {
        uint256 _nextAvgPrice = _globalMarket.longPositionSize == 0
          ? _vars.adaptivePriceE30
          : _calculator.calculateLongAveragePrice(_globalMarket, _vars.adaptivePriceE30, _sizeDelta, 0);

        _perpStorage.updateGlobalLongMarketById(
          _marketIndex,
          _globalMarket.longPositionSize + _absSizeDelta,
          _nextAvgPrice
        );
      } else {
        // to increase SHORT position sizeDelta should be negative
        uint256 _nextAvgPrice = _globalMarket.shortPositionSize == 0
          ? _vars.adaptivePriceE30
          : _calculator.calculateShortAveragePrice(_globalMarket, _vars.adaptivePriceE30, _sizeDelta, 0);

        _perpStorage.updateGlobalShortMarketById(
          _marketIndex,
          _globalMarket.shortPositionSize + _absSizeDelta,
          _nextAvgPrice
        );
      }
    }

    // save the updated position to the storage
    _perpStorage.savePosition(_vars.subAccount, _vars.positionId, _vars.position);

    // Call Trade Service Hook
    _increasePositionHooks(_primaryAccount, _subAccountId, _marketIndex, _absSizeDelta);

    emit LogIncreasePosition(
      _vars.positionId,
      _primaryAccount,
      _subAccountId,
      _marketIndex,
      _vars.position.positionSizeE30,
      _sizeDelta,
      _vars.position.avgEntryPriceE30,
      _vars.position.entryBorrowingRate,
      _vars.position.entryFundingRate
    );
  }

  // @todo - rewrite description
  /// @notice decrease trader position
  /// @param _account - address
  /// @param _subAccountId - address
  /// @param _marketIndex - market index
  /// @param _positionSizeE30ToDecrease - position size to decrease
  /// @param _tpToken - take profit token
  /// @param _limitPriceE30  price from LimitTrade in e30 unit
  function decreasePosition(
    address _account,
    uint8 _subAccountId,
    uint256 _marketIndex,
    uint256 _positionSizeE30ToDecrease,
    address _tpToken,
    uint256 _limitPriceE30
  ) external nonReentrant onlyWhitelistedExecutor {
    // init vars
    DecreasePositionVars memory _vars;
    // SLOAD
    _vars.configStorage = ConfigStorage(configStorage);
    _vars.perpStorage = PerpStorage(perpStorage);
    _vars.calculator = calculator;

    // validate service should be called from handler ONLY
    _vars.configStorage.validateServiceExecutor(address(this), msg.sender);

    // prepare
    ConfigStorage.MarketConfig memory _marketConfig = _vars.configStorage.getMarketConfigByIndex(_marketIndex);

    _vars.subAccount = _getSubAccount(_account, _subAccountId);
    _vars.positionId = _getPositionId(_vars.subAccount, _marketIndex);
    _vars.position = _vars.perpStorage.getPositionById(_vars.positionId);

    // Pre validation
    // if position size is 0 means this position is already closed
    if (_vars.position.positionSizeE30 == 0) revert ITradeService_PositionAlreadyClosed();

    _vars.isLongPosition = _vars.position.positionSizeE30 > 0;

    // convert position size to be uint256
    _vars.absPositionSizeE30 = uint256(
      _vars.isLongPosition ? _vars.position.positionSizeE30 : -_vars.position.positionSizeE30
    );
    _vars.positionSizeE30ToDecrease = _positionSizeE30ToDecrease;
    _vars.tpToken = _tpToken;
    _vars.limitPriceE30 = _limitPriceE30;
    _vars.oracle = OracleMiddleware(_vars.configStorage.oracle());

    // position size to decrease is greater then position size, should be revert
    if (_positionSizeE30ToDecrease > _vars.absPositionSizeE30) revert ITradeService_DecreaseTooHighPositionSize();

    PerpStorage.GlobalMarket memory _globalMarket = _vars.perpStorage.getGlobalMarketByIndex(_marketIndex);
    {
      uint256 _lastPriceUpdated;
      uint8 _marketStatus;

      (_vars.closePrice, , _lastPriceUpdated, _marketStatus) = _vars.oracle.getLatestAdaptivePriceWithMarketStatus(
        _marketConfig.assetId,
        !_vars.isLongPosition, // if current position is SHORT position, then we use max price
        (int(_globalMarket.longPositionSize) - int(_globalMarket.shortPositionSize)),
        -_vars.position.positionSizeE30,
        _marketConfig.fundingRate.maxSkewScaleUSD
      );

      if (_limitPriceE30 != 0) {
        _vars.closePrice = _limitPriceE30;
      }

      // Market active represent the market is still listed on our protocol
      if (!_marketConfig.active) revert ITradeService_MarketIsDelisted();

      // if market status is not 2, means that the market is closed or market status has been defined yet
      if (_marketStatus != 2) revert ITradeService_MarketIsClosed();

      // check sub account equity is under MMR
      _subAccountHealthCheck(_vars.subAccount, _limitPriceE30, _marketConfig.assetId);
    }

    // update position, market, and global market state
    _decreasePosition(_marketConfig, _marketIndex, _vars);

    // Call Trade Service Hook
    _decreasePositionHooks(_account, _subAccountId, _marketIndex, _positionSizeE30ToDecrease);
  }

  // @todo - access control
  /// @notice force close trader position with maximum profit could take
  /// @param _account position owner
  /// @param _subAccountId sub-account id
  /// @param _marketIndex position market index
  /// @param _tpToken take profit token
  function forceClosePosition(
    address _account,
    uint8 _subAccountId,
    uint256 _marketIndex,
    address _tpToken
  ) external nonReentrant onlyWhitelistedExecutor returns (bool _isMaxProfit, bool _isProfit, uint256 _delta) {
    // init vars
    DecreasePositionVars memory _vars;

    // SLOAD
    _vars.configStorage = ConfigStorage(configStorage);
    _vars.calculator = calculator;
    _vars.perpStorage = PerpStorage(perpStorage);

    ConfigStorage.MarketConfig memory _marketConfig = _vars.configStorage.getMarketConfigByIndex(_marketIndex);

    _vars.subAccount = _getSubAccount(_account, _subAccountId);
    _vars.positionId = _getPositionId(_vars.subAccount, _marketIndex);
    _vars.position = _vars.perpStorage.getPositionById(_vars.positionId);

    // Pre validation
    // if position size is 0 means this position is already closed
    if (_vars.position.positionSizeE30 == 0) revert ITradeService_PositionAlreadyClosed();

    _vars.isLongPosition = _vars.position.positionSizeE30 > 0;

    // convert position size to be uint256
    _vars.absPositionSizeE30 = uint256(
      _vars.isLongPosition ? _vars.position.positionSizeE30 : -_vars.position.positionSizeE30
    );
    _vars.positionSizeE30ToDecrease = _vars.absPositionSizeE30;
    _vars.tpToken = _tpToken;

    PerpStorage.GlobalMarket memory _globalMarket = _vars.perpStorage.getGlobalMarketByIndex(_marketIndex);

    {
      uint8 _marketStatus;

      (_vars.closePrice, , , _marketStatus) = OracleMiddleware(_vars.configStorage.oracle())
        .getLatestAdaptivePriceWithMarketStatus(
          _marketConfig.assetId,
          !_vars.isLongPosition, // if current position is SHORT position, then we use max price
          (int(_globalMarket.longPositionSize) - int(_globalMarket.shortPositionSize)),
          -_vars.position.positionSizeE30,
          _marketConfig.fundingRate.maxSkewScaleUSD
        );

      // if market status is not 2, means that the market is closed or market status has been defined yet
      if (_marketConfig.active && _marketStatus != 2) revert ITradeService_MarketIsClosed();
      // check sub account equity is under MMR
      /// @dev no need to derived price on this
      _subAccountHealthCheck(_vars.subAccount, 0, 0);
    }

    // update position, market, and global market state
    /// @dev no need to derived price on this
    (_isMaxProfit, _isProfit, _delta) = _decreasePosition(_marketConfig, _marketIndex, _vars);

    emit LogForceClosePosition(
      _account,
      _subAccountId,
      _marketIndex,
      _tpToken,
      _vars.absPositionSizeE30,
      _isProfit,
      _delta
    );
  }

  /// @notice Validates if a market is delisted.
  /// @param _marketIndex The index of the market to be checked.
  function validateMarketDelisted(uint256 _marketIndex) external view {
    // Check if the market is currently active in the config storage
    if (ConfigStorage(configStorage).getMarketConfigByIndex(_marketIndex).active) {
      // If it's active, revert with a custom error message defined in the ITradeService_MarketHealthy error definition
      revert ITradeService_MarketHealthy();
    }
  }

  /// @notice This function validates if deleverage is safe and healthy in Pool liquidity provider.
  function validateDeleverage() external view {
    // SLOAD
    Calculator _calculator = calculator;
    uint256 _aum = _calculator.getAUME30(false);
    uint256 _tvl = _calculator.getPLPValueE30(false);

    // check plp safety buffer
    if ((_tvl - _aum) * BPS <= (BPS - ConfigStorage(configStorage).getLiquidityConfig().plpSafetyBufferBPS) * _tvl)
      revert ITradeService_PlpHealthy();
  }

  /// @notice Validates if close position with max profit.
  /// @param _isMaxProfit close position with max profit.
  function validateMaxProfit(bool _isMaxProfit) external pure {
    if (!_isMaxProfit) revert ITradeService_ReservedValueStillEnough();
  }

  /// @notice decrease trader position
  /// @param _marketConfig - target market config
  /// @param _globalMarketIndex - global market index
  /// @param _vars - decrease criteria
  /// @return _isMaxProfit - position is close with max profit
  function _decreasePosition(
    ConfigStorage.MarketConfig memory _marketConfig,
    uint256 _globalMarketIndex,
    DecreasePositionVars memory _vars
  ) internal returns (bool _isMaxProfit, bool isProfit, uint256 delta) {
    // Update borrowing rate
    TradeHelper(tradeHelper).updateBorrowingRate(_marketConfig.assetClass);

    // Update funding rate
    TradeHelper(tradeHelper).updateFundingRate(_globalMarketIndex);

    // Settle
    // - trading fees
    // - borrowing fees
    // - funding fees
    TradeHelper(tradeHelper).settleAllFees(
      _vars.position,
      _vars.positionSizeE30ToDecrease,
      _marketConfig.increasePositionFeeRateBPS,
      _marketConfig.assetClass,
      _globalMarketIndex
    );

    uint256 _newAbsPositionSizeE30 = _vars.absPositionSizeE30 - _vars.positionSizeE30ToDecrease;

    // check position is too tiny
    // @todo - now validate this at 1 USD, design where to keep this config
    //       due to we has problem stack too deep in MarketConfig now
    if (_newAbsPositionSizeE30 > 0 && _newAbsPositionSizeE30 < 1e30) revert ITradeService_TooTinyPosition();

    /**
     * calculate realized profit & loss
     */
    {
      (isProfit, delta) = calculator.getDelta(
        _vars.absPositionSizeE30,
        _vars.isLongPosition,
        _vars.closePrice,
        _vars.position.avgEntryPriceE30,
        _vars.position.lastIncreaseTimestamp
      );

      // if trader has profit more than our reserved value then trader's profit maximum is reserved value
      if (isProfit && delta >= _vars.position.reserveValueE30) {
        delta = _vars.position.reserveValueE30;
        _isMaxProfit = true;
      }

      uint256 _toRealizedPnl = (delta * _vars.positionSizeE30ToDecrease) / _vars.absPositionSizeE30;
      if (isProfit) {
        _vars.realizedPnl = int256(_toRealizedPnl);
        _vars.unrealizedPnl = int256(delta - _toRealizedPnl);
      } else {
        _vars.realizedPnl = -int256(_toRealizedPnl);
        _vars.unrealizedPnl = -int256(delta - _toRealizedPnl);
      }
    }

    /**
     *  update perp storage
     */

    {
      PerpStorage.GlobalMarket memory _globalMarket = _vars.perpStorage.getGlobalMarketByIndex(_globalMarketIndex);

      if (_vars.isLongPosition) {
        uint256 _nextAvgPrice = _vars.calculator.calculateLongAveragePrice(
          _globalMarket,
          _vars.closePrice,
          -int256(_vars.positionSizeE30ToDecrease),
          _vars.realizedPnl
        );
        _vars.perpStorage.updateGlobalLongMarketById(
          _globalMarketIndex,
          _globalMarket.longPositionSize - _vars.positionSizeE30ToDecrease,
          _nextAvgPrice
        );
      } else {
        uint256 _nextAvgPrice = _vars.calculator.calculateShortAveragePrice(
          _globalMarket,
          _vars.closePrice,
          int256(_vars.positionSizeE30ToDecrease),
          _vars.realizedPnl
        );
        _vars.perpStorage.updateGlobalShortMarketById(
          _globalMarketIndex,
          _globalMarket.shortPositionSize - _vars.positionSizeE30ToDecrease,
          _nextAvgPrice
        );
      }

      PerpStorage.GlobalState memory _globalState = _vars.perpStorage.getGlobalState();
      PerpStorage.GlobalAssetClass memory _globalAssetClass = _vars.perpStorage.getGlobalAssetClassByIndex(
        _marketConfig.assetClass
      );

      // update global storage
      // to calculate new global reserve = current global reserve - reserve delta (position reserve * (position size delta / current position size))
      _globalState.reserveValueE30 -=
        (_vars.position.reserveValueE30 * _vars.positionSizeE30ToDecrease) /
        _vars.absPositionSizeE30;
      _globalAssetClass.reserveValueE30 -=
        (_vars.position.reserveValueE30 * _vars.positionSizeE30ToDecrease) /
        _vars.absPositionSizeE30;
      _vars.perpStorage.updateGlobalState(_globalState);
      _vars.perpStorage.updateGlobalAssetClass(_marketConfig.assetClass, _globalAssetClass);

      if (_newAbsPositionSizeE30 != 0) {
        // @todo - remove this, make this compat with testing that have to set max skew scale
        if (_marketConfig.fundingRate.maxSkewScaleUSD > 0) {
          // calculate new entry price here
          (_vars.oraclePrice, ) = _vars.oracle.getLatestPrice(
            _marketConfig.assetId,
            !_vars.isLongPosition // if current position is SHORT position, then we use max price
          );

          _vars.position.avgEntryPriceE30 = _getNewAvgPriceAfterDecrease(
            (int(_globalMarket.longPositionSize) - int(_globalMarket.shortPositionSize)),
            _vars.position.positionSizeE30,
            _vars.isLongPosition ? int(_vars.positionSizeE30ToDecrease) : -int(_vars.positionSizeE30ToDecrease),
            _vars.unrealizedPnl,
            _vars.oraclePrice,
            _marketConfig.fundingRate.maxSkewScaleUSD
          );
        }

        // update position info
        _vars.position.entryBorrowingRate = _globalAssetClass.sumBorrowingRate;
        _vars.position.entryFundingRate = _globalMarket.currentFundingRate;
        _vars.position.positionSizeE30 = _vars.isLongPosition
          ? int256(_newAbsPositionSizeE30)
          : -int256(_newAbsPositionSizeE30);
        _vars.position.reserveValueE30 =
          ((_newAbsPositionSizeE30 * _marketConfig.initialMarginFractionBPS * _marketConfig.maxProfitRateBPS) / BPS) /
          BPS;
        _vars.position.realizedPnl += _vars.realizedPnl;

        _vars.perpStorage.savePosition(_vars.subAccount, _vars.positionId, _vars.position);
      } else {
        _vars.perpStorage.removePositionFromSubAccount(_vars.subAccount, _vars.positionId);
      }
    }

    // =======================================
    // | ------ settle profit & loss ------- |
    // =======================================
    {
      if (_vars.realizedPnl != 0) {
        if (_vars.realizedPnl > 0) {
          // profit, trader should receive take profit token = Profit in USD
          _settleProfit(_vars.subAccount, _vars.tpToken, uint256(_vars.realizedPnl));
        } else {
          // loss
          _settleLoss(_vars.subAccount, uint256(-_vars.realizedPnl));
        }
      }
    }

    // =========================================
    // | --------- post validation ----------- |
    // =========================================

    // check sub account equity is under MMR
    _subAccountHealthCheck(_vars.subAccount, _vars.limitPriceE30, _marketConfig.assetId);

    emit LogDecreasePosition(
      _vars.positionId,
      _globalMarketIndex,
      _vars.position.positionSizeE30,
      int256(_vars.positionSizeE30ToDecrease),
      _vars.position.avgEntryPriceE30,
      _vars.position.entryBorrowingRate,
      _vars.position.entryFundingRate,
      _vars.position.realizedPnl,
      _vars.position.reserveValueE30
    );
  }

  /// @notice settle profit
  /// @param _subAccount - Sub-account of trader
  /// @param _tpToken - token that trader want to take profit as collateral
  /// @param _realizedProfitE30 - trader profit in USD
  function _settleProfit(address _subAccount, address _tpToken, uint256 _realizedProfitE30) internal {
    // SLOAD
    ConfigStorage _configStorage = ConfigStorage(configStorage);
    VaultStorage _vaultStorage = VaultStorage(vaultStorage);

    bytes32 _tpAssetId = _configStorage.tokenAssetIds(_tpToken);
    (uint256 _tpTokenPrice, ) = OracleMiddleware(_configStorage.oracle()).getLatestPrice(_tpAssetId, false);

    uint256 _decimals = _configStorage.getAssetTokenDecimal(_tpToken);

    // calculate token trader should received
    uint256 _tpTokenOut = (_realizedProfitE30 * (10 ** _decimals)) / _tpTokenPrice;

    uint256 _settlementFeeRate = calculator.getSettlementFeeRate(_tpToken, _realizedProfitE30);

    uint256 _settlementFee = (_tpTokenOut * _settlementFeeRate) / 1e18;

    // TODO: no more fee to protocol fee, but discount deduction amount of PLP instead
    _vaultStorage.payTraderProfit(_subAccount, _tpToken, _tpTokenOut, _settlementFee);

    // @todo - emit LogSettleProfit(trader, collateralToken, addedAmount, settlementFee)
  }

  /// @notice settle loss
  /// @param _subAccount - Sub-account of trader
  /// @param _debtUsd - Loss in USD
  function _settleLoss(address _subAccount, uint256 _debtUsd) internal {
    // SLOAD
    ConfigStorage _configStorage = ConfigStorage(configStorage);
    VaultStorage _vaultStorage = VaultStorage(vaultStorage);
    OracleMiddleware _oracleMiddleware = OracleMiddleware(_configStorage.oracle());
    address[] memory _plpTokens = _configStorage.getPlpTokens();

    uint256 _len = _plpTokens.length;

    SettleLossVars memory _vars;

    // Loop through all the plp tokens for the sub-account
    for (uint256 _i; _i < _len; ) {
      address _token = _plpTokens[_i];

      _vars.decimals = _configStorage.getAssetTokenDecimal(_token);

      // Sub-account plp collateral
      _vars.collateral = _vaultStorage.traderBalances(_subAccount, _token);

      // continue settle when sub-account has collateral, else go to check next token
      if (_vars.collateral != 0) {
        _vars.tokenAssetId = _configStorage.tokenAssetIds(_token);

        // Retrieve the latest price and confident threshold of the plp underlying token
        (_vars.price, ) = _oracleMiddleware.getLatestPrice(_vars.tokenAssetId, false);

        _vars.collateralUsd = (_vars.collateral * _vars.price) / (10 ** _vars.decimals);

        if (_vars.collateralUsd >= _debtUsd) {
          // When this collateral token can cover all the debt, use this token to pay it all
          _vars.collateralToRemove = (_debtUsd * (10 ** _vars.decimals)) / _vars.price;

          _vaultStorage.payPlp(_subAccount, _token, _vars.collateralToRemove);
          // @todo - emit LogSettleLoss(trader, collateralToken, deductedAmount)
          // In this case, all debt are paid. We can break the loop right away.
          break;
        } else {
          // When this collateral token cannot cover all the debt, use this token to pay debt as much as possible
          _vars.collateralToRemove = (_vars.collateralUsd * (10 ** _vars.decimals)) / _vars.price;

          _vaultStorage.payPlp(_subAccount, _token, _vars.collateralToRemove);
          // @todo - emit LogSettleLoss(trader, collateralToken, deductedAmount)
          // update debtUsd
          unchecked {
            _debtUsd = _debtUsd - _vars.collateralUsd;
          }
        }
      }

      unchecked {
        ++_i;
      }
    }
  }

  /**
   * Internal functions
   */

  // @todo - add description
  function _getSubAccount(address _primary, uint8 _subAccountId) internal pure returns (address) {
    if (_subAccountId > 255) revert();
    return address(uint160(_primary) ^ uint160(_subAccountId));
  }

  // @todo - add description
  function _getPositionId(address _account, uint256 _marketIndex) internal pure returns (bytes32) {
    return keccak256(abi.encodePacked(_account, _marketIndex));
  }

  /// @notice Calculates the next average price of a position, given the current position details and the next price.
  /// @param _size The current size of the position.
  /// @param _isLong Whether the position is long or short.
  /// @param _sizeDelta The size difference between the current position and the next position.
  /// @param _markPrice current market price
  /// @param _closePrice the adaptive price of this market if this position is fully closed. This is used to correctly calculate position pnl.
  /// @param _averagePrice The current average price of the position.
  /// @return The next average price of the position.
  function _getPositionNextAveragePrice(
    uint256 _size,
    bool _isLong,
    uint256 _sizeDelta,
    uint256 _markPrice,
    uint256 _closePrice,
    uint256 _averagePrice,
    uint256 _lastIncreaseTimestamp
  ) internal view returns (uint256) {
    // Get the delta and isProfit value from the _getDelta function
    (bool isProfit, uint256 delta) = calculator.getDelta(
      _size,
      _isLong,
      _closePrice,
      _averagePrice,
      _lastIncreaseTimestamp
    );

    // Calculate the next size and divisor
    uint256 nextSize = _size + _sizeDelta;
    uint256 divisor;
    if (_isLong) {
      divisor = isProfit ? nextSize + delta : nextSize - delta;
    } else {
      divisor = isProfit ? nextSize - delta : nextSize + delta;
    }

    // Calculate the next average price of the position
    return (_markPrice * nextSize) / divisor;
  }

  /// @notice Calculates the next average price of a position, after decrease position
  /// @param _marketSkew market skew of market before decrease
  /// @param _positionSize position size. positive number for Long position and negative for Short
  /// @param _sizeToDecrease size to decrease. positive number for Long position and negative for Short
  /// @param _unrealizedPnl delta - realized pnl
  /// @param _priceE30 oracle price
  /// @param _maxSkewScale - max skew scale
  /// @return _newAveragePrice
  function _getNewAvgPriceAfterDecrease(
    int256 _marketSkew,
    int256 _positionSize,
    int256 _sizeToDecrease,
    int256 _unrealizedPnl,
    uint256 _priceE30,
    uint256 _maxSkewScale
  ) internal pure returns (uint256 _newAveragePrice) {
    // premium before       = market skew - size delta / max scale skew
    // premium after        = market skew - position size / max scale skew
    // premium              = (premium after + premium after) / 2
    // new close price      = 100 * (1 + premium)
    // remaining size       = position size - size delta
    // new avg price        = (new close price * remaining size) / (remaining size + unrealized pnl)

    // Example:
    // Given
    //    - max scale       = 1000000 USD
    //    - market skew     = 2000 USD
    //    - price           = 100 USD
    //    - position size   = 1000 USD
    //    - decrease size   = 300 USD
    //    - remaining size  = 500 USD
    //    - entry price     = 100.05 USD
    //    - close price     = 100.15 USD
    //    - pnl             = 1000 * (100.15 - 100.05) / 100.05 = 0.999500249875062468765617191404 USD
    //    - reliazed pnl    = 300 * (100.15 - 100.05) / 100.05 = 0.299850074962518740629685157421 USD
    //    - unrealized pnl  = 0.999500249875062468765617191404 - 0.299850074962518740629685157421
    //                      = 0.699650174912543728135932033983
    // Then
    //    - premium before      = 2000 - 300 = 1700 / 1000000 = 0.0017
    //    - premium after       = 2000 - 1000 = 1000 / 1000000 = 0.001
    //    - new premium         = 0.0017 + 0.001 = 0.0027 / 2 = 0.00135
    //    - price with premium  = 100 * (1 + 0.00135) = 100.135 USD
    //    - new avg price       = (100.135 * 700) / (700 + 0.699650174912543728135932033983)
    //                          = 100.035014977533699450823764353469 USD

    int256 _premiumBefore = ((_marketSkew - _sizeToDecrease) * 1e30) / int256(_maxSkewScale);
    int256 _premiumAfter = ((_marketSkew - _positionSize) * 1e30) / int256(_maxSkewScale);

    int256 _premium = (_premiumBefore + _premiumAfter) / 2;

    uint256 _priceWithPremium;
    if (_premium > 0) {
      _priceWithPremium = (_priceE30 * (1e30 + uint256(_premium))) / 1e30;
    } else {
      _priceWithPremium = (_priceE30 * (1e30 - uint256(-_premium))) / 1e30;
    }

    int256 _remainingSize = _positionSize - _sizeToDecrease;
    return uint256((int256(_priceWithPremium) * _remainingSize) / (_remainingSize + _unrealizedPnl));
  }

  /// @notice This function increases the reserve value
  /// @param _assetClassIndex The index of asset class.
  /// @param _reservedValue The amount by which to increase the reserve value.
  function _increaseReserved(uint8 _assetClassIndex, uint256 _reservedValue) internal {
    // SLOAD
    PerpStorage _perpStorage = PerpStorage(perpStorage);

    // Get the total TVL
    uint256 tvl = calculator.getPLPValueE30(true);

    // Retrieve the global state
    PerpStorage.GlobalState memory _globalState = _perpStorage.getGlobalState();

    // Retrieve the global asset class
    PerpStorage.GlobalAssetClass memory _globalAssetClass = _perpStorage.getGlobalAssetClassByIndex(_assetClassIndex);

    // get the liquidity configuration
    ConfigStorage.LiquidityConfig memory _liquidityConfig = ConfigStorage(configStorage).getLiquidityConfig();

    // Increase the reserve value by adding the reservedValue
    _globalState.reserveValueE30 += _reservedValue;
    _globalAssetClass.reserveValueE30 += _reservedValue;

    // Check if the new reserve value exceeds the % of AUM, and revert if it does
    if ((tvl * _liquidityConfig.maxPLPUtilizationBPS) < _globalState.reserveValueE30 * BPS) {
      revert ITradeService_InsufficientLiquidity();
    }

    // Update the new reserve value in the PerpStorage contract
    _perpStorage.updateGlobalState(_globalState);
    _perpStorage.updateGlobalAssetClass(_assetClassIndex, _globalAssetClass);
  }

  /// @notice health check for sub account that equity > margin maintenance required
  /// @param _subAccount target sub account for health check
  /// @param _limitPriceE30 Price to be overwritten to a specified asset
  /// @param _limitAssetId Asset to be overwritten by _limitPriceE30
  function _subAccountHealthCheck(address _subAccount, uint256 _limitPriceE30, bytes32 _limitAssetId) internal view {
    // check sub account is healthy
    int256 _subAccountEquity = calculator.getEquity(_subAccount, _limitPriceE30, _limitAssetId);

    // maintenance margin requirement (MMR) = position size * maintenance margin fraction
    // note: maintenanceMarginFractionBPS is 1e4
    uint256 _mmr = calculator.getMMR(_subAccount);

    // if sub account equity < MMR, then trader couldn't decrease position
    if (_subAccountEquity < 0 || uint256(_subAccountEquity) < _mmr) revert ITradeService_SubAccountEquityIsUnderMMR();
  }

  function _increasePositionHooks(
    address _primaryAccount,
    uint256 _subAccountId,
    uint256 _marketIndex,
    uint256 _sizeDelta
  ) internal {
    address[] memory _hooks = ConfigStorage(configStorage).getTradeServiceHooks();
    for (uint256 i; i < _hooks.length; ) {
      ITradeServiceHook(_hooks[i]).onIncreasePosition(_primaryAccount, _subAccountId, _marketIndex, _sizeDelta, "");
      unchecked {
        ++i;
      }
    }
  }

  function _decreasePositionHooks(
    address _primaryAccount,
    uint256 _subAccountId,
    uint256 _marketIndex,
    uint256 _sizeDelta
  ) internal {
    address[] memory _hooks = ConfigStorage(configStorage).getTradeServiceHooks();
    for (uint256 i; i < _hooks.length; ) {
      ITradeServiceHook(_hooks[i]).onDecreasePosition(_primaryAccount, _subAccountId, _marketIndex, _sizeDelta, "");
      unchecked {
        ++i;
      }
    }
  }

  /**
   * Maths
   */
  function abs(int256 x) private pure returns (uint256) {
    return uint256(x >= 0 ? x : -x);
  }

  /**
   * Setter
   */
  /// @notice Set new ConfigStorage contract address.
  /// @param _configStorage New ConfigStorage contract address.
  function setConfigStorage(address _configStorage) external nonReentrant onlyOwner {
    if (_configStorage == address(0)) revert ITradeService_InvalidAddress();
    emit LogSetConfigStorage(configStorage, _configStorage);
    configStorage = _configStorage;

    // Sanity check
    ConfigStorage(_configStorage).calculator();
  }

  /// @notice Set new VaultStorage contract address.
  /// @param _vaultStorage New VaultStorage contract address.
  function setVaultStorage(address _vaultStorage) external nonReentrant onlyOwner {
    if (_vaultStorage == address(0)) revert ITradeService_InvalidAddress();

    emit LogSetVaultStorage(vaultStorage, _vaultStorage);
    vaultStorage = _vaultStorage;

    // Sanity check
    VaultStorage(_vaultStorage).devFees(address(0));
  }

  /// @notice Set new PerpStorage contract address.
  /// @param _perpStorage New PerpStorage contract address.
  function setPerpStorage(address _perpStorage) external nonReentrant onlyOwner {
    if (_perpStorage == address(0)) revert ITradeService_InvalidAddress();

    emit LogSetPerpStorage(perpStorage, _perpStorage);
    perpStorage = _perpStorage;

    // Sanity check
    PerpStorage(_perpStorage).getGlobalState();
  }

  /// @notice Set new Calculator contract address.
  /// @param _calculator New Calculator contract address.
  function setCalculator(address _calculator) external nonReentrant onlyOwner {
    if (_calculator == address(0)) revert ITradeService_InvalidAddress();

    emit LogSetCalculator(address(calculator), _calculator);
    calculator = Calculator(_calculator);

    // Sanity check
    Calculator(_calculator).oracle();
  }

  /// @notice Set new TradeHelper contract address.
  /// @param _tradeHelper New TradeHelper contract address.
  function setTradeHelper(address _tradeHelper) external nonReentrant onlyOwner {
    if (_tradeHelper == address(0)) revert ITradeService_InvalidAddress();

    emit LogSetTradeHelper(tradeHelper, _tradeHelper);
    tradeHelper = _tradeHelper;

    // Sanity check
    TradeHelper(_tradeHelper).perpStorage();
  }
}<|MERGE_RESOLUTION|>--- conflicted
+++ resolved
@@ -75,7 +75,6 @@
   /**
    * Events
    */
-<<<<<<< HEAD
   event LogIncreasePosition(
     bytes32 _positionId,
     address _primaryAccount,
@@ -100,10 +99,6 @@
     uint256 _reserveValueE30
   );
 
-=======
-  // @todo - modify event parameters
-  event LogDecreasePosition(bytes32 indexed _positionId, uint256 _decreasedSize);
->>>>>>> d7b2389a
   event LogForceClosePosition(
     address indexed _account,
     uint8 _subAccountId,
