// SPDX-License-Identifier: BUSL-1.1
// This code is made available under the terms and conditions of the Business Source License 1.1 (BUSL-1.1).
// The act of publishing this code is driven by the aim to promote transparency and facilitate its utilization for educational purposes.

pragma solidity 0.8.18;

// bases
import { ReentrancyGuardUpgradeable } from "@openzeppelin-upgradeable/contracts/security/ReentrancyGuardUpgradeable.sol";
import { OwnableUpgradeable } from "@openzeppelin-upgradeable/contracts/access/OwnableUpgradeable.sol";
import { SafeCastUpgradeable } from "@openzeppelin-upgradeable/contracts/utils/math/SafeCastUpgradeable.sol";

// contracts
import { FullMath } from "@hmx/libraries/FullMath.sol";
import { PerpStorage } from "@hmx/storages/PerpStorage.sol";
import { ConfigStorage } from "@hmx/storages/ConfigStorage.sol";
import { VaultStorage } from "@hmx/storages/VaultStorage.sol";
import { Calculator } from "@hmx/contracts/Calculator.sol";
import { OracleMiddleware } from "@hmx/oracles/OracleMiddleware.sol";
import { TradeHelper } from "@hmx/helpers/TradeHelper.sol";
import { HMXLib } from "@hmx/libraries/HMXLib.sol";

// interfaces
import { ITradeService } from "@hmx/services/interfaces/ITradeService.sol";
import { ITradeServiceHook } from "@hmx/services/interfaces/ITradeServiceHook.sol";

contract TradeService is ReentrancyGuardUpgradeable, ITradeService, OwnableUpgradeable {
  using FullMath for uint256;
  using SafeCastUpgradeable for uint256;
  using SafeCastUpgradeable for int256;

  /**
   * Events
   */
  event LogIncreasePosition(
    bytes32 positionId,
    address primaryAccount,
    uint8 subAccountId,
    address subAccount,
    uint256 marketIndex,
    int256 size,
    int256 increasedSize,
    uint256 avgEntryPrice,
    uint256 entryBorrowingRate,
    int256 lastFundingAccrued,
    int256 realizedPnl,
    uint256 reserveValueE30,
    uint256 price
  );

  event LogDecreasePosition(
    bytes32 indexed positionId,
    address primaryAccount,
    uint8 subAccountId,
    address subAccount,
    uint256 marketIndex,
    int256 size,
    int256 decreasedSize,
    uint256 avgEntryPrice,
    uint256 entryBorrowingRate,
    int256 lastFundingAccrued,
    int256 realizedPnl,
    uint256 reserveValueE30,
    uint256 price
  );

  event LogForceClosePosition(
    bytes32 indexed positionId,
    address indexed account,
    uint8 subAccountId,
    address subAccount,
    uint256 marketIndex,
    address tpToken,
    uint256 closedPositionSize,
    bool isProfit,
    uint256 delta
  );

  event LogDeleverage(
    address indexed account,
    uint8 subAccountId,
    uint256 marketIndex,
    address tpToken,
    uint256 closedPositionSize
  );
  event LogSetConfigStorage(address indexed oldConfigStorage, address newConfigStorage);
  event LogSetVaultStorage(address indexed oldVaultStorage, address newVaultStorage);
  event LogSetPerpStorage(address indexed oldPerpStorage, address newPerpStorage);
  event LogSetCalculator(address indexed oldCalculator, address newCalculator);
  event LogSetTradeHelper(address indexed oldTradeHelper, address newTradeHelper);

  /**
   * Structs
   */
  struct IncreasePositionVars {
    bytes32 positionId;
    uint256 adaptivePriceE30;
    uint256 oraclePrice;
    uint256 closePriceE30;
    uint256 nextClosePrice;
    uint256 absSizeDelta;
    int256 unrealizedPnl;
    address subAccount;
    bool isLong;
    bool isNewPosition;
    bool currentPositionIsLong;
    uint256 oldSumSe;
    uint256 oldSumS2e;
    // for SLOAD
    PerpStorage.Position position;
    OracleMiddleware oracle;
    ConfigStorage configStorage;
    Calculator calculator;
    PerpStorage perpStorage;
    TradeHelper tradeHelper;
  }

  struct DecreasePositionVars {
    uint256 absPositionSizeE30;
    uint256 positionSizeE30ToDecrease;
    uint256 closePrice;
    uint256 limitPriceE30;
    uint256 oraclePrice;
    uint256 tradingFee;
    uint256 borrowingFee;
    int256 realizedPnl;
    int256 unrealizedPnl;
    int256 fundingFee;
    address tpToken;
    bytes32 positionId;
    uint256 nextClosePrice;
    uint256 oldSumSe;
    uint256 oldSumS2e;
    uint256 nextAvgPrice;
    uint256 marketIndex;
    uint256 toRealizedPnl;
    bool isLongPosition;
    AccountInfo accountInfo;
    // for SLOAD
    Calculator calculator;
    PerpStorage perpStorage;
    ConfigStorage configStorage;
    OracleMiddleware oracle;
    PerpStorage.Position position;
    PerpStorage.Market market;
    PerpStorage.GlobalState globalState;
    PerpStorage.AssetClass assetClass;
  }

  struct AccountInfo {
    address primaryAccount;
    uint8 subAccountId;
    address subAccount;
  }

  struct SettleLossVars {
    uint256 price;
    uint256 collateral;
    uint256 collateralUsd;
    uint256 collateralToRemove;
    uint256 decimals;
    bytes32 tokenAssetId;
  }

  /**
   * Constants
   */
  uint32 private constant BPS = 1e4;
  uint64 private constant RATE_PRECISION = 1e18;

  /**
   * States
   */
  address public perpStorage;
  address public vaultStorage;
  address public configStorage;
  address public tradeHelper;
  Calculator public calculator; // cache this from configStorage

  /// @notice Initializes the contract and sets the required contract addresses.
  /// @param _perpStorage Address of the PerpStorage contract.
  /// @param _vaultStorage Address of the VaultStorage contract.
  /// @param _configStorage Address of the ConfigStorage contract.
  /// @param _tradeHelper Address of the TradeHelper contract.
  function initialize(
    address _perpStorage,
    address _vaultStorage,
    address _configStorage,
    address _tradeHelper
  ) external initializer {
    OwnableUpgradeable.__Ownable_init();
    ReentrancyGuardUpgradeable.__ReentrancyGuard_init();

    // Sanity check
    PerpStorage(_perpStorage).getGlobalState();
    VaultStorage(_vaultStorage).hlpLiquidityDebtUSDE30();
    ConfigStorage(_configStorage).getLiquidityConfig();

    perpStorage = _perpStorage;
    vaultStorage = _vaultStorage;
    configStorage = _configStorage;
    tradeHelper = _tradeHelper;
    calculator = Calculator(ConfigStorage(_configStorage).calculator());
  }

  /**
   * Modifiers
   */
  modifier onlyWhitelistedExecutor() {
    ConfigStorage(configStorage).validateServiceExecutor(address(this), msg.sender);
    _;
  }

  /**
   * Core Functions
   */
  /// @notice This function increases a trader's position for a specific market by a given size delta.
  ///         The primary account and sub-account IDs are used to identify the trader's account.
  ///         The market index is used to identify the specific market.
  /// @param _primaryAccount The address of the primary account associated with the trader.
  /// @param _subAccountId The ID of the sub-account associated with the trader.
  /// @param _marketIndex The index of the market for which the position is being increased.
  /// @param _sizeDelta The change in size of the position. Positive values meaning LONG position, while negative values mean SHORT position.
  /// @param _limitPriceE30 limit price for execute order
  function increasePosition(
    address _primaryAccount,
    uint8 _subAccountId,
    uint256 _marketIndex,
    int256 _sizeDelta,
    uint256 _limitPriceE30
  ) external nonReentrant onlyWhitelistedExecutor {
    IncreasePositionVars memory _vars;
    // SLOAD
    _vars.configStorage = ConfigStorage(configStorage);
    _vars.calculator = calculator;
    _vars.perpStorage = PerpStorage(perpStorage);
    _vars.tradeHelper = TradeHelper(tradeHelper);
    _vars.oracle = OracleMiddleware(_vars.configStorage.oracle());

    // get the sub-account from the primary account and sub-account ID
    _vars.subAccount = HMXLib.getSubAccount(_primaryAccount, _subAccountId);

    // get the position for the given sub-account and market index
    _vars.positionId = HMXLib.getPositionId(_vars.subAccount, _marketIndex);
    _vars.position = _vars.perpStorage.getPositionById(_vars.positionId);

    // get the global market for the given market index
    PerpStorage.Market memory _market = _vars.perpStorage.getMarketByIndex(_marketIndex);
    // get the market configuration for the given market index
    ConfigStorage.MarketConfig memory _marketConfig = _vars.configStorage.getMarketConfigByIndex(_marketIndex);

    {
      // Market active represent the market is still listed on our protocol
      if (!_marketConfig.active) revert ITradeService_MarketIsDelisted();

      // check allow increase position
      if (!_marketConfig.allowIncreasePosition) revert ITradeService_NotAllowIncrease();
    }

    // determine whether the new size delta is for a long position
    _vars.isLong = _sizeDelta > 0;
    if (
      _vars.isLong
        ? _market.longPositionSize + uint256(_sizeDelta) > _marketConfig.maxLongPositionSize
        : _market.shortPositionSize + uint256(-_sizeDelta) > _marketConfig.maxShortPositionSize
    ) revert ITradeService_PositionSizeExceed();

    _vars.isNewPosition = _vars.position.positionSizeE30 == 0;

    // Pre validation
    // Verify that the number of positions has exceeds
    {
      if (
        _vars.isNewPosition &&
        _vars.configStorage.getTradingConfig().maxPosition <
        _vars.perpStorage.getNumberOfSubAccountPosition(_vars.subAccount) + 1
      ) revert ITradeService_BadNumberOfPosition();
    }

    _vars.currentPositionIsLong = _vars.position.positionSizeE30 > 0;
    // Verify that the current position has the same exposure direction
    if (!_vars.isNewPosition && _vars.currentPositionIsLong != _vars.isLong) revert ITradeService_BadExposure();

    {
      // Update borrowing rate
      _vars.tradeHelper.updateBorrowingRate(_marketConfig.assetClass);

      // Update funding rate
      _vars.tradeHelper.updateFundingRate(_marketIndex);
    }

    // update global market state after update fee rate
    _market = _vars.perpStorage.getMarketByIndex(_marketIndex);

    {
      uint8 _marketStatus;

      // Get Price market.
      (_vars.oraclePrice, ) = _vars.oracle.getLatestPrice(
        _marketConfig.assetId,
        !_vars.isLong // if current position is SHORT position, then we use max price
      );

      (_vars.adaptivePriceE30, , _marketStatus) = _vars.oracle.getLatestAdaptivePriceWithMarketStatus(
        _marketConfig.assetId,
        _vars.isLong, // if current position is SHORT position, then we use max price
        (int(_market.longPositionSize) - int(_market.shortPositionSize)),
        _sizeDelta,
        _marketConfig.fundingRate.maxSkewScaleUSD,
        _limitPriceE30
      );

      (_vars.closePriceE30, ) = _vars.oracle.getLatestAdaptivePrice(
        _marketConfig.assetId,
        _vars.isLong, // if current position is SHORT position, then we use max price
        (int(_market.longPositionSize) - int(_market.shortPositionSize)),
        -_vars.position.positionSizeE30,
        _marketConfig.fundingRate.maxSkewScaleUSD,
        0
      );

      // if market status is not 2, means that the market is closed or market status has been defined yet
      if (_marketStatus != 2) revert ITradeService_MarketIsClosed();
    }

    // get the absolute value of the new size delta
    _vars.absSizeDelta = HMXLib.abs(_sizeDelta);
    _vars.oldSumSe = 0;
    _vars.oldSumS2e = 0;

    // if new position, set the average price to the current price
    if (_vars.isNewPosition) {
      _vars.position.avgEntryPriceE30 = _vars.adaptivePriceE30;
      _vars.position.primaryAccount = _primaryAccount;
      _vars.position.subAccountId = _subAccountId;
      _vars.position.marketIndex = _marketIndex;
    }

    {
      // Settle all fees
      // - trading fees
      // - borrowing fees
      // - funding fees
      _vars.tradeHelper.settleAllFees(
        _vars.positionId,
        _vars.position,
        _vars.absSizeDelta,
        _marketConfig.increasePositionFeeRateBPS,
        _marketConfig.assetClass
      );
    }
    // update global market state after update fee rate
    _market = _vars.perpStorage.getMarketByIndex(_marketIndex);

    _vars.nextClosePrice = _calculateNextClosePrice(
      _market,
      _marketConfig.fundingRate.maxSkewScaleUSD,
      _vars.oraclePrice,
      _vars.position.positionSizeE30,
      _sizeDelta
    );

    // if adjust position, calculate the new average price
    if (!_vars.isNewPosition) {
      (bool _isProfit, uint256 _delta) = calculator.getDelta(
        HMXLib.abs(_vars.position.positionSizeE30),
        _vars.isLong,
        _vars.closePriceE30,
        _vars.position.avgEntryPriceE30,
        _vars.position.lastIncreaseTimestamp,
        _vars.position.marketIndex
      );

      // Prevents increasing the position if it has already reached a profit greater than the reserved value
      // in order to avoid bypassing the maximum profit cap.
      // Additionally, if the minimum profit duration is active, increasing the position is not allowed.
      // This is checked by comparing _delta to 0, as it is virtually impossible for _delta to be 0 if the position is active without a minimum profit duration.
      if (_isProfit && (_delta >= _vars.position.reserveValueE30 || _delta == 0)) {
        revert ITradeService_NotAllowIncrease();
      }

      int256 deltaPnl = _vars.isLong ? int256(_delta) : -int256(_delta);
      _vars.unrealizedPnl = _isProfit ? deltaPnl : -deltaPnl;

      uint256 absPositionSizeE30 = HMXLib.abs(_vars.position.positionSizeE30);
      _vars.oldSumSe = absPositionSizeE30.mulDiv(1e30, _vars.position.avgEntryPriceE30);
      _vars.oldSumS2e = absPositionSizeE30.mulDiv(absPositionSizeE30, _vars.position.avgEntryPriceE30);

      _vars.position.avgEntryPriceE30 = _calculateEntryAveragePrice(
        _vars.position.positionSizeE30,
        _sizeDelta,
        _vars.nextClosePrice,
        _vars.unrealizedPnl
      );
    }

    // update the position size by adding the new size delta
    _vars.position.positionSizeE30 += _sizeDelta;
    _vars.position.lastIncreaseTimestamp = block.timestamp;

    // if the position size is zero after the update, revert the transaction with an error
    if (_vars.position.positionSizeE30 == 0) revert ITradeService_BadPositionSize();
    // ensure that the new absolute position size is not smaller than the minimum allowed position size
    if (HMXLib.abs(_vars.position.positionSizeE30) < ConfigStorage(configStorage).minimumPositionSize())
      revert ITradeService_TooTinyPosition();

    // update entry borrowing/funding rates
    {
      PerpStorage.AssetClass memory _assetClass = _vars.perpStorage.getAssetClassByIndex(_marketConfig.assetClass);
      _vars.position.entryBorrowingRate = _assetClass.sumBorrowingRate;
      _vars.position.lastFundingAccrued = _market.fundingAccrued;
    }

    {
      // calculate the initial margin required for the new position
      // uint256 _imr = (_vars.absSizeDelta * _marketConfig.initialMarginFractionBPS) / BPS;
      // calculate the maximum amount of reserve required for the new position
      // uint256 _maxReserve = (_imr * _marketConfig.maxProfitRateBPS) / BPS;
      // Division after multiplication:
      uint256 _maxReserve = (_vars.absSizeDelta *
        _marketConfig.initialMarginFractionBPS *
        _marketConfig.maxProfitRateBPS) / (BPS * BPS);

      // increase the reserved amount by the maximum reserve required for the new position
      _increaseReserved(_marketConfig.assetClass, _maxReserve);
      _vars.position.reserveValueE30 += _maxReserve;
    }

    // update counter trade states
    {
      if (_vars.isNewPosition) {
        _vars.isLong
          ? _vars.perpStorage.updateGlobalLongMarketById(
            _marketIndex,
            _market.longPositionSize + _vars.absSizeDelta,
            _market.longAccumSE + _vars.absSizeDelta.mulDiv(1e30, _vars.position.avgEntryPriceE30),
            _market.longAccumS2E + _vars.absSizeDelta.mulDiv(_vars.absSizeDelta, _vars.position.avgEntryPriceE30)
          )
          : _vars.perpStorage.updateGlobalShortMarketById(
            _marketIndex,
            _market.shortPositionSize + _vars.absSizeDelta,
            _market.shortAccumSE + _vars.absSizeDelta.mulDiv(1e30, _vars.position.avgEntryPriceE30),
            _market.shortAccumS2E + _vars.absSizeDelta.mulDiv(_vars.absSizeDelta, _vars.position.avgEntryPriceE30)
          );
      } else {
        uint256 absNewPositionSizeE30 = HMXLib.abs(_vars.position.positionSizeE30);
        _vars.isLong
          ? _vars.perpStorage.updateGlobalLongMarketById(
            _marketIndex,
            _market.longPositionSize + _vars.absSizeDelta,
            (_market.longAccumSE - _vars.oldSumSe) +
              absNewPositionSizeE30.mulDiv(1e30, _vars.position.avgEntryPriceE30),
            (_market.longAccumS2E - _vars.oldSumS2e) +
              absNewPositionSizeE30.mulDiv(absNewPositionSizeE30, _vars.position.avgEntryPriceE30)
          )
          : _vars.perpStorage.updateGlobalShortMarketById(
            _marketIndex,
            _market.shortPositionSize + _vars.absSizeDelta,
            (_market.shortAccumSE - _vars.oldSumSe) +
              absNewPositionSizeE30.mulDiv(1e30, _vars.position.avgEntryPriceE30),
            (_market.shortAccumS2E - _vars.oldSumS2e) +
              absNewPositionSizeE30.mulDiv(absNewPositionSizeE30, _vars.position.avgEntryPriceE30)
          );
      }
    }

    // save the updated position to the storage
    _vars.perpStorage.savePosition(_vars.subAccount, _vars.positionId, _vars.position);

    {
      // get the amount of free collateral available for the sub-account
      int256 subAccountFreeCollateral = _vars.calculator.getFreeCollateral(
        _vars.subAccount,
        _limitPriceE30,
        _marketConfig.assetId
      );

      // if the free collateral is less than zero, revert the transaction with an error
      if (subAccountFreeCollateral < 0) revert ITradeService_InsufficientFreeCollateral();
    }

    // Call Trade Service Hook
    _increasePositionHooks(_primaryAccount, _subAccountId, _marketIndex, _vars.absSizeDelta);

    emit LogIncreasePosition(
      _vars.positionId,
      _primaryAccount,
      _subAccountId,
      _vars.subAccount,
      _marketIndex,
      _vars.position.positionSizeE30,
      _sizeDelta,
      _vars.position.avgEntryPriceE30,
      _vars.position.entryBorrowingRate,
      _vars.position.lastFundingAccrued,
      _vars.position.realizedPnl,
      _vars.position.reserveValueE30,
      _vars.adaptivePriceE30
    );
  }

  /// @notice Decreases a trader's position in a given market.
  /// @param _account The trader's address.
  /// @param _subAccountId The sub-account ID.
  /// @param _marketIndex The index of the market.
  /// @param _positionSizeE30ToDecrease The amount to decrease the position size by, in units of 10^-30 of the base asset.
  /// @param _tpToken The take profit token address.
  /// @param _limitPriceE30 The limit price in units of 10^-30 of the quote asset.
  function decreasePosition(
    address _account,
    uint8 _subAccountId,
    uint256 _marketIndex,
    uint256 _positionSizeE30ToDecrease,
    address _tpToken,
    uint256 _limitPriceE30
  ) external nonReentrant onlyWhitelistedExecutor {
    DecreasePositionVars memory _vars;
    // SLOAD
    _vars.configStorage = ConfigStorage(configStorage);
    _vars.perpStorage = PerpStorage(perpStorage);
    _vars.calculator = calculator;
    _vars.oracle = OracleMiddleware(_vars.configStorage.oracle());
    ConfigStorage.MarketConfig memory _marketConfig = _vars.configStorage.getMarketConfigByIndex(_marketIndex);

    _vars.accountInfo.primaryAccount = _account;
    _vars.accountInfo.subAccountId = _subAccountId;

    // validates
    {
      // Market active represent the market is still listed on our protocol
      if (!_marketConfig.active) revert ITradeService_MarketIsDelisted();
    }

    // prepare variables
    _vars.accountInfo.subAccount = HMXLib.getSubAccount(_account, _subAccountId);
    _vars.positionId = HMXLib.getPositionId(_vars.accountInfo.subAccount, _marketIndex);
    _vars.position = _vars.perpStorage.getPositionById(_vars.positionId);
    _vars.isLongPosition = _vars.position.positionSizeE30 > 0;
    _vars.absPositionSizeE30 = uint256(HMXLib.abs(_vars.position.positionSizeE30));
    _vars.positionSizeE30ToDecrease = _positionSizeE30ToDecrease;
    _vars.tpToken = _tpToken;
    _vars.limitPriceE30 = _limitPriceE30;

    // if position size is 0 means this position is already closed
    if (_vars.position.positionSizeE30 == 0) revert ITradeService_PositionAlreadyClosed();
    // position size to decrease is greater then position size, should be revert
    if (_positionSizeE30ToDecrease > _vars.absPositionSizeE30) revert ITradeService_DecreaseTooHighPositionSize();

    PerpStorage.Market memory _market = _vars.perpStorage.getMarketByIndex(_marketIndex);
    {
      uint8 _marketStatus;

      (_vars.closePrice, , _marketStatus) = _vars.oracle.getLatestAdaptivePriceWithMarketStatus(
        _marketConfig.assetId,
        !_vars.isLongPosition, // if current position is SHORT position, then we use max price
        (int(_market.longPositionSize) - int(_market.shortPositionSize)),
        -_vars.position.positionSizeE30,
        _marketConfig.fundingRate.maxSkewScaleUSD,
        _limitPriceE30
      );

      // if market status is not 2, means that the market is closed or market status has been defined yet
      if (_marketStatus != 2) revert ITradeService_MarketIsClosed();

      // check sub account equity is under MMR
      _subAccountHealthCheck(_vars.accountInfo.subAccount, _limitPriceE30, _marketConfig.assetId);
    }

    // update position, market, and global market state
    _decreasePosition(_marketConfig, _marketIndex, _vars);

    // Call Trade Service Hook
    _decreasePositionHooks(_account, _subAccountId, _marketIndex, _positionSizeE30ToDecrease);
  }

  /// @notice force close trader position with maximum profit could take
  /// @param _account position owner
  /// @param _subAccountId sub-account id
  /// @param _marketIndex position market index
  /// @param _tpToken take profit token
  function forceClosePosition(
    address _account,
    uint8 _subAccountId,
    uint256 _marketIndex,
    address _tpToken
  ) external nonReentrant onlyWhitelistedExecutor returns (bool _isMaxProfit, bool _isProfit, uint256 _delta) {
    DecreasePositionVars memory _vars;
    // SLOAD
    _vars.configStorage = ConfigStorage(configStorage);
    _vars.calculator = calculator;
    _vars.perpStorage = PerpStorage(perpStorage);

    _vars.accountInfo.primaryAccount = _account;
    _vars.accountInfo.subAccountId = _subAccountId;

    // prepare variables
    ConfigStorage.MarketConfig memory _marketConfig = _vars.configStorage.getMarketConfigByIndex(_marketIndex);
    _vars.accountInfo.subAccount = HMXLib.getSubAccount(_account, _subAccountId);
    _vars.positionId = HMXLib.getPositionId(_vars.accountInfo.subAccount, _marketIndex);
    _vars.position = _vars.perpStorage.getPositionById(_vars.positionId);
    _vars.oracle = OracleMiddleware(_vars.configStorage.oracle());

    {
      // if position size is 0 means this position is already closed
      if (_vars.position.positionSizeE30 == 0) revert ITradeService_PositionAlreadyClosed();
    }

    _vars.isLongPosition = _vars.position.positionSizeE30 > 0;
    _vars.absPositionSizeE30 = uint256(HMXLib.abs(_vars.position.positionSizeE30));
    _vars.positionSizeE30ToDecrease = _vars.absPositionSizeE30;
    _vars.tpToken = _tpToken;

    PerpStorage.Market memory _market = _vars.perpStorage.getMarketByIndex(_marketIndex);
    {
      uint8 _marketStatus;

      (_vars.closePrice, , _marketStatus) = OracleMiddleware(_vars.configStorage.oracle())
        .getLatestAdaptivePriceWithMarketStatus(
          _marketConfig.assetId,
          !_vars.isLongPosition, // if current position is SHORT position, then we use max price
          (int(_market.longPositionSize) - int(_market.shortPositionSize)),
          -_vars.position.positionSizeE30,
          _marketConfig.fundingRate.maxSkewScaleUSD,
          0
        );

      // if market status is not 2, means that the market is closed or market status has been defined yet
      if (_marketConfig.active && _marketStatus != 2) revert ITradeService_MarketIsClosed();
      // check sub account equity is under MMR
      /// @dev no need to derived price on this
      _subAccountHealthCheck(_vars.accountInfo.subAccount, 0, 0);
    }

    // update position, market, and global market state
    (_isMaxProfit, _isProfit, _delta) = _decreasePosition(_marketConfig, _marketIndex, _vars);

    // Call Trade Service Hook
    _decreasePositionHooks(_account, _subAccountId, _marketIndex, _vars.positionSizeE30ToDecrease);

    emit LogForceClosePosition(
      _vars.positionId,
      _account,
      _subAccountId,
      _vars.accountInfo.subAccount,
      _marketIndex,
      _tpToken,
      _vars.absPositionSizeE30,
      _isProfit,
      _delta
    );
  }

  /// @notice Validates if a market is delisted.
  /// @param _marketIndex The index of the market to be checked.
  function validateMarketDelisted(uint256 _marketIndex) external view {
    // Check if the market is currently active in the config storage
    if (ConfigStorage(configStorage).getMarketConfigByIndex(_marketIndex).active) {
      // If it's active, revert with a custom error message defined in the ITradeService_MarketHealthy error definition
      revert ITradeService_MarketHealthy();
    }
  }

  /// @notice This function validates if deleverage is safe and healthy in Pool liquidity provider.
  function validateDeleverage() external view {
    // SLOAD
    Calculator _calculator = calculator;
    uint256 _aum = _calculator.getAUME30(false);
    uint256 _tvl = _calculator.getHLPValueE30(false);

    // check hlp safety buffer
    if ((_tvl - _aum) * BPS <= (BPS - ConfigStorage(configStorage).getLiquidityConfig().hlpSafetyBufferBPS) * _tvl)
      revert ITradeService_HlpHealthy();
  }

  /// @notice Reloads the configuration for the contract.
  function reloadConfig() external nonReentrant onlyOwner {
    calculator = Calculator(ConfigStorage(configStorage).calculator());
  }

  /**
   * Setter
   */

  /// @notice Set new ConfigStorage contract address.
  /// @param _configStorage New ConfigStorage contract address.
  function setConfigStorage(address _configStorage) external nonReentrant onlyOwner {
    if (_configStorage == address(0)) revert ITradeService_InvalidAddress();
    emit LogSetConfigStorage(configStorage, _configStorage);
    configStorage = _configStorage;

    // Sanity check
    ConfigStorage(_configStorage).calculator();
  }

  /// @notice Set new VaultStorage contract address.
  /// @param _vaultStorage New VaultStorage contract address.
  function setVaultStorage(address _vaultStorage) external nonReentrant onlyOwner {
    if (_vaultStorage == address(0)) revert ITradeService_InvalidAddress();

    emit LogSetVaultStorage(vaultStorage, _vaultStorage);
    vaultStorage = _vaultStorage;

    // Sanity check
    VaultStorage(_vaultStorage).devFees(address(0));
  }

  /// @notice Set new PerpStorage contract address.
  /// @param _perpStorage New PerpStorage contract address.
  function setPerpStorage(address _perpStorage) external nonReentrant onlyOwner {
    if (_perpStorage == address(0)) revert ITradeService_InvalidAddress();

    emit LogSetPerpStorage(perpStorage, _perpStorage);
    perpStorage = _perpStorage;

    // Sanity check
    PerpStorage(_perpStorage).getGlobalState();
  }

  /// @notice Set new Calculator contract address.
  /// @param _calculator New Calculator contract address.
  function setCalculator(address _calculator) external nonReentrant onlyOwner {
    if (_calculator == address(0)) revert ITradeService_InvalidAddress();

    emit LogSetCalculator(address(calculator), _calculator);
    calculator = Calculator(_calculator);

    // Sanity check
    Calculator(_calculator).oracle();
  }

  /// @notice Set new TradeHelper contract address.
  /// @param _tradeHelper New TradeHelper contract address.
  function setTradeHelper(address _tradeHelper) external nonReentrant onlyOwner {
    if (_tradeHelper == address(0)) revert ITradeService_InvalidAddress();

    emit LogSetTradeHelper(tradeHelper, _tradeHelper);
    tradeHelper = _tradeHelper;

    // Sanity check
    TradeHelper(_tradeHelper).perpStorage();
  }

  /**
   * Private Functions
   */
  struct PrivateDecreasePositionVars {
    uint256 newAbsPositionSizeE30;
    TradeHelper tradeHelper;
  }

  /// @notice Decreases a trader's position in a market.
  /// @param _marketConfig The market configuration.
  /// @param _marketIndex The index of the market to decrease the position in.
  /// @param _vars The `DecreasePositionVars` struct containing variables related to the position to be decreased.
  /// @return _isMaxProfit Whether the maximum profit has been reached.
  /// @return isProfit Whether the position decrease is profitable.
  /// @return delta The profit/loss delta.
  function _decreasePosition(
    ConfigStorage.MarketConfig memory _marketConfig,
    uint256 _marketIndex,
    DecreasePositionVars memory _vars
  ) private returns (bool _isMaxProfit, bool isProfit, uint256 delta) {
    PrivateDecreasePositionVars memory _temp;
    // SLOAD
    _temp.tradeHelper = TradeHelper(tradeHelper);

    _vars.marketIndex = _marketIndex;
    {
      // Update borrowing rate
      _temp.tradeHelper.updateBorrowingRate(_marketConfig.assetClass);

      // Update funding rate
      _temp.tradeHelper.updateFundingRate(_vars.marketIndex);

      (_vars.tradingFee, _vars.borrowingFee, _vars.fundingFee) = _temp.tradeHelper.updateFeeStates(
        _vars.positionId,
        _vars.accountInfo.subAccount,
        _vars.position,
        _vars.positionSizeE30ToDecrease,
        _marketConfig.increasePositionFeeRateBPS,
        _marketConfig.assetClass,
        _vars.marketIndex
      );
    }
    _vars.oldSumSe = _vars.absPositionSizeE30.mulDiv(1e30, _vars.position.avgEntryPriceE30);
    _vars.oldSumS2e = _vars.absPositionSizeE30.mulDiv(_vars.absPositionSizeE30, _vars.position.avgEntryPriceE30);

    _temp.newAbsPositionSizeE30 = _vars.absPositionSizeE30 - _vars.positionSizeE30ToDecrease;

    // Ensure that the new absolute position size is greater than zero, but not smaller than the minimum allowed position size
    if (
      _temp.newAbsPositionSizeE30 > 0 &&
      _temp.newAbsPositionSizeE30 < ConfigStorage(configStorage).minimumPositionSize()
    ) revert ITradeService_TooTinyPosition();

    _vars.market = _vars.perpStorage.getMarketByIndex(_vars.marketIndex);

    {
      // calculate next close price
      (_vars.oraclePrice, ) = _vars.oracle.getLatestPrice(
        _marketConfig.assetId,
        !_vars.isLongPosition // if current position is SHORT position, then we use max price
      );

      _vars.nextClosePrice = _calculateNextClosePrice(
        _vars.market,
        _marketConfig.fundingRate.maxSkewScaleUSD,
        _vars.oraclePrice,
        _vars.position.positionSizeE30,
        _vars.isLongPosition ? -int(_vars.positionSizeE30ToDecrease) : int(_vars.positionSizeE30ToDecrease)
      );
    }

    /**
     * calculate realized profit & loss
     */
    {
      (isProfit, delta) = calculator.getDelta(
        _vars.absPositionSizeE30,
        _vars.isLongPosition,
        _vars.closePrice,
        _vars.position.avgEntryPriceE30,
        _vars.position.lastIncreaseTimestamp,
        _vars.position.marketIndex
      );

      // if trader has profit more than our reserved value then trader's profit maximum is reserved value
      if (isProfit && delta >= _vars.position.reserveValueE30) {
        delta = _vars.position.reserveValueE30;
        _isMaxProfit = true;
      }

      _vars.toRealizedPnl = (delta * _vars.positionSizeE30ToDecrease) / _vars.absPositionSizeE30;
      if (isProfit) {
        _vars.realizedPnl = int256(_vars.toRealizedPnl);
        _vars.unrealizedPnl = int256(delta - _vars.toRealizedPnl);
      } else {
        _vars.realizedPnl = -int256(_vars.toRealizedPnl);
        _vars.unrealizedPnl = -int256(delta - _vars.toRealizedPnl);
      }
    }

    /**
     *  update perp storage
     */
    {
      // update global & asset class state
      _vars.globalState = _vars.perpStorage.getGlobalState();
      _vars.assetClass = _vars.perpStorage.getAssetClassByIndex(_marketConfig.assetClass);

<<<<<<< HEAD
      // update global storage by removing the reserveValueE30 of the position first
=======
      // Update global storage by removing the reserveValueE30 of the position first
>>>>>>> 47e8326a
      _vars.globalState.reserveValueE30 -= _vars.position.reserveValueE30;
      _vars.assetClass.reserveValueE30 -= _vars.position.reserveValueE30;

      // partial close position
      if (_temp.newAbsPositionSizeE30 != 0) {
        _vars.position.avgEntryPriceE30 = _calculateEntryAveragePrice(
          _vars.position.positionSizeE30,
          _vars.isLongPosition ? -int(_vars.positionSizeE30ToDecrease) : int(_vars.positionSizeE30ToDecrease),
          _vars.nextClosePrice,
          _vars.isLongPosition ? _vars.unrealizedPnl : -_vars.unrealizedPnl
        );

        // update position info
        _vars.position.entryBorrowingRate = _vars.assetClass.sumBorrowingRate;
        _vars.position.lastFundingAccrued = _vars.market.fundingAccrued;
        _vars.position.positionSizeE30 = _vars.isLongPosition
          ? int256(_temp.newAbsPositionSizeE30)
          : -int256(_temp.newAbsPositionSizeE30);
        _vars.position.reserveValueE30 =
          ((_temp.newAbsPositionSizeE30 * _marketConfig.initialMarginFractionBPS * _marketConfig.maxProfitRateBPS) /
            BPS) /
          BPS;
        _vars.position.realizedPnl += _vars.realizedPnl;

        // Add the new reserveValueE30 from the position to the globalState and assetClass
        _vars.globalState.reserveValueE30 += _vars.position.reserveValueE30;
        _vars.assetClass.reserveValueE30 += _vars.position.reserveValueE30;

        _vars.perpStorage.savePosition(_vars.accountInfo.subAccount, _vars.positionId, _vars.position);
      } else {
        _vars.position.realizedPnl += _vars.realizedPnl;
        _vars.perpStorage.removePositionFromSubAccount(_vars.accountInfo.subAccount, _vars.positionId);
      }

      // Update globalState and assetClass with the new reserveValueE30
      _vars.perpStorage.updateGlobalState(_vars.globalState);
      _vars.perpStorage.updateAssetClass(_marketConfig.assetClass, _vars.assetClass);

      // update counter trade states
      {
        _vars.isLongPosition
          ? _vars.perpStorage.updateGlobalLongMarketById(
            _vars.marketIndex,
            _vars.market.longPositionSize - _vars.positionSizeE30ToDecrease,
            _vars.position.avgEntryPriceE30 > 0
              ? (_vars.market.longAccumSE - _vars.oldSumSe) +
                _temp.newAbsPositionSizeE30.mulDiv(1e30, _vars.position.avgEntryPriceE30)
              : 0,
            _vars.position.avgEntryPriceE30 > 0
              ? (_vars.market.longAccumS2E - _vars.oldSumS2e) +
                _temp.newAbsPositionSizeE30.mulDiv(_temp.newAbsPositionSizeE30, _vars.position.avgEntryPriceE30)
              : 0
          )
          : _vars.perpStorage.updateGlobalShortMarketById(
            _vars.marketIndex,
            _vars.market.shortPositionSize - _vars.positionSizeE30ToDecrease,
            _vars.position.avgEntryPriceE30 > 0
              ? (_vars.market.shortAccumSE - _vars.oldSumSe) +
                _temp.newAbsPositionSizeE30.mulDiv(1e30, _vars.position.avgEntryPriceE30)
              : 0,
            _vars.position.avgEntryPriceE30 > 0
              ? (_vars.market.shortAccumS2E - _vars.oldSumS2e) +
                _temp.newAbsPositionSizeE30.mulDiv(_temp.newAbsPositionSizeE30, _vars.position.avgEntryPriceE30)
              : 0
          );
      }
    }

    // =======================================
    // | ------ settle profit & loss ------- |
    // =======================================
    _temp.tradeHelper.increaseCollateral(
      _vars.positionId,
      _vars.accountInfo.subAccount,
      _vars.realizedPnl,
      _vars.fundingFee,
      _vars.tpToken,
      _vars.marketIndex
    );
    _temp.tradeHelper.decreaseCollateral(
      _vars.positionId,
      _vars.accountInfo.subAccount,
      _vars.realizedPnl,
      _vars.fundingFee,
      _vars.borrowingFee,
      _vars.tradingFee,
      0,
      address(0),
      _vars.marketIndex
    );

    // =========================================
    // | --------- post validation ----------- |
    // =========================================
    {
      // check sub account equity is under MMR
      _subAccountHealthCheck(_vars.accountInfo.subAccount, _vars.limitPriceE30, _marketConfig.assetId);

      _logDecreasePosition(_vars);
    }
  }

  function _logDecreasePosition(DecreasePositionVars memory _vars) private {
    emit LogDecreasePosition(
      _vars.positionId,
      _vars.accountInfo.primaryAccount,
      _vars.accountInfo.subAccountId,
      _vars.accountInfo.subAccount,
      _vars.marketIndex,
      _vars.position.positionSizeE30,
      int256(_vars.positionSizeE30ToDecrease),
      _vars.position.avgEntryPriceE30,
      _vars.position.entryBorrowingRate,
      _vars.position.lastFundingAccrued,
      _vars.position.realizedPnl,
      _vars.position.reserveValueE30,
      _vars.closePrice
    );
  }

  /// @notice Calculates new entry average price
  /// @param _positionSize - position's size before updated (long +, short -)
  /// @param _sizeDelta - position's size to increase or decrease
  ///                   - increase => long +, short -
  ///                   - decrease => long -, short +
  /// @param _nextClosePrice - close price after position has been updated
  /// @param _unrealizedPnl - unrealized profit and loss
  ///                   - long position => profit +, loss -
  ///                   - short position => profit -, loss +
  function _calculateEntryAveragePrice(
    int256 _positionSize,
    int256 _sizeDelta,
    uint256 _nextClosePrice,
    int256 _unrealizedPnl
  ) private pure returns (uint256 _newEntryAveragePrice) {
    int256 _newPositionSize = _positionSize + _sizeDelta;

    if (_positionSize > 0) {
      return uint256((int256(_nextClosePrice) * _newPositionSize) / (_newPositionSize + _unrealizedPnl));
    } else {
      return uint256((int256(_nextClosePrice) * _newPositionSize) / (_newPositionSize - _unrealizedPnl));
    }
  }

  /// @notice Calculates new close price after position has been updated
  /// @param _market - buy / sell market's state before updated
  /// @param _maxSkewScale - max market skew scale from market config
  /// @param _oraclePrice - price from oracle
  /// @param _positionSize - position's size before updated (long +, short -)
  /// @param _sizeDelta - position's size to increase or decrease
  ///                   - increase => long +, short -
  ///                   - decrease => long -, short +
  function _calculateNextClosePrice(
    PerpStorage.Market memory _market,
    uint256 _maxSkewScale,
    uint256 _oraclePrice,
    int256 _positionSize,
    int256 _sizeDelta
  ) private pure returns (uint256 _nextClosePrice) {
    if (_maxSkewScale == 0) return _oraclePrice;

    // new position size    = position size + size delta
    // new market skew      = long position size - short position size + size delta
    // premium before       = new market skew / max scale skew
    // premium after        = (new market skew - new position size) / max scale skew
    // premium              = (premium after + premium after) / 2
    // next close price     = oracle price * (1 + premium)

    // Example:
    // Given
    //    - max scale       = 1000000 USD
    //    - market skew     = 2000 USD
    //    - price           = 100 USD
    //    - position size   = 1000 USD
    //    - decrease size   = 300 USD
    //    - remaining size  = 500 USD
    //    - entry price     = 100.05 USD
    //    - close price     = 100.15 USD
    //    - pnl             = 1000 * (100.15 - 100.05) / 100.05 = 0.999500249875062468765617191404 USD
    //    - realized pnl    = 300 * (100.15 - 100.05) / 100.05 = 0.299850074962518740629685157421 USD
    //    - unrealized pnl  = 0.999500249875062468765617191404 - 0.299850074962518740629685157421
    //                      = 0.699650174912543728135932033983
    // Then
    //    - premium before      = 2000 - 300 = 1700 / 1000000 = 0.0017
    //    - premium after       = 2000 - 1000 = 1000 / 1000000 = 0.001
    //    - new premium         = 0.0017 + 0.001 = 0.0027 / 2 = 0.00135
    //    - next close price    = 100 * (1 + 0.00135) = 100.135 USD

    int256 _newPositionSize = _positionSize + _sizeDelta;

    int256 _newMarketSkew = int256(_market.longPositionSize) - int256(_market.shortPositionSize) + _sizeDelta;

    int256 _premiumBefore = (_newMarketSkew * 1e30) / int256(_maxSkewScale);
    int256 _premiumAfter = ((_newMarketSkew - _newPositionSize) * 1e30) / int256(_maxSkewScale);

    int256 _premium = (_premiumBefore + _premiumAfter) / 2;

    if (_premium > 0) {
      return (_oraclePrice * (1e30 + uint256(_premium))) / 1e30;
    } else {
      return (_oraclePrice * (1e30 - uint256(-_premium))) / 1e30;
    }
  }

  /// @notice This function increases the reserve value
  /// @param _assetClassIndex The index of asset class.
  /// @param _reservedValue The amount by which to increase the reserve value.
  function _increaseReserved(uint8 _assetClassIndex, uint256 _reservedValue) private {
    // SLOAD
    PerpStorage _perpStorage = PerpStorage(perpStorage);

    // Get the total TVL
    uint256 tvl = calculator.getHLPValueE30(true);

    // Retrieve the global state
    PerpStorage.GlobalState memory _globalState = _perpStorage.getGlobalState();

    // Retrieve the global asset class
    PerpStorage.AssetClass memory _assetClass = _perpStorage.getAssetClassByIndex(_assetClassIndex);

    // get the liquidity configuration
    ConfigStorage.LiquidityConfig memory _liquidityConfig = ConfigStorage(configStorage).getLiquidityConfig();

    // Increase the reserve value by adding the reservedValue
    _globalState.reserveValueE30 += _reservedValue;
    _assetClass.reserveValueE30 += _reservedValue;

    // Check if the new reserve value exceeds the % of AUM, and revert if it does
    if ((tvl * _liquidityConfig.maxHLPUtilizationBPS) < _globalState.reserveValueE30 * BPS) {
      revert ITradeService_InsufficientLiquidity();
    }

    // Update the new reserve value in the PerpStorage contract
    _perpStorage.updateGlobalState(_globalState);
    _perpStorage.updateAssetClass(_assetClassIndex, _assetClass);
  }

  /// @notice health check for sub account that equity > margin maintenance required
  /// @param _subAccount target sub account for health check
  /// @param _limitPriceE30 Price to be overwritten to a specified asset
  /// @param _limitAssetId Asset to be overwritten by _limitPriceE30
  function _subAccountHealthCheck(address _subAccount, uint256 _limitPriceE30, bytes32 _limitAssetId) private view {
    // SLOAD
    Calculator _calculator = calculator;

    // check sub account is healthy
    int256 _subAccountEquity = _calculator.getEquity(_subAccount, _limitPriceE30, _limitAssetId);

    // maintenance margin requirement (MMR) = position size * maintenance margin fraction
    // note: maintenanceMarginFractionBPS is 1e4
    uint256 _mmr = _calculator.getMMR(_subAccount);

    // if sub account equity < MMR, then trader couldn't increase position
    if (_subAccountEquity < 0 || uint256(_subAccountEquity) < _mmr) revert ITradeService_SubAccountEquityIsUnderMMR();
  }

  function _increasePositionHooks(
    address _primaryAccount,
    uint256 _subAccountId,
    uint256 _marketIndex,
    uint256 _sizeDelta
  ) private {
    address[] memory _hooks = ConfigStorage(configStorage).getTradeServiceHooks();
    for (uint256 i; i < _hooks.length; ) {
      ITradeServiceHook(_hooks[i]).onIncreasePosition(_primaryAccount, _subAccountId, _marketIndex, _sizeDelta, "");
      unchecked {
        ++i;
      }
    }
  }

  function _decreasePositionHooks(
    address _primaryAccount,
    uint256 _subAccountId,
    uint256 _marketIndex,
    uint256 _sizeDelta
  ) private {
    address[] memory _hooks = ConfigStorage(configStorage).getTradeServiceHooks();
    for (uint256 i; i < _hooks.length; ) {
      ITradeServiceHook(_hooks[i]).onDecreasePosition(_primaryAccount, _subAccountId, _marketIndex, _sizeDelta, "");
      unchecked {
        ++i;
      }
    }
  }

  /// @custom:oz-upgrades-unsafe-allow constructor
  constructor() {
    _disableInitializers();
  }
}<|MERGE_RESOLUTION|>--- conflicted
+++ resolved
@@ -847,11 +847,7 @@
       _vars.globalState = _vars.perpStorage.getGlobalState();
       _vars.assetClass = _vars.perpStorage.getAssetClassByIndex(_marketConfig.assetClass);
 
-<<<<<<< HEAD
-      // update global storage by removing the reserveValueE30 of the position first
-=======
       // Update global storage by removing the reserveValueE30 of the position first
->>>>>>> 47e8326a
       _vars.globalState.reserveValueE30 -= _vars.position.reserveValueE30;
       _vars.assetClass.reserveValueE30 -= _vars.position.reserveValueE30;
 
