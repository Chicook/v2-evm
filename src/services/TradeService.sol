--- conflicted
+++ resolved
@@ -135,14 +135,9 @@
       );
     }
 
-<<<<<<< HEAD
-    // TODO: Collect trading fee, borrowing fee, update borrowing rate, collect funding fee, and update funding rate.
-    // Collect fee
+    // @todo - Collect trading fee, borrowing fee, update borrowing rate, collect funding fee, and update funding rate.
     collectFee(_subAccount, _marketConfig.assetClass, _position.reserveValueE30, _position.entryBorrowingRate);
     settleFee(_subAccount);
-=======
-    // @todo - Collect trading fee, borrowing fee, update borrowing rate, collect funding fee, and update funding rate.
->>>>>>> 806ec04e
 
     // update the position size by adding the new size delta
     _position.positionSizeE30 += _sizeDelta;
@@ -171,11 +166,7 @@
       // calculate the maximum amount of reserve required for the new position
       uint256 _maxReserve = (_imr * _marketConfig.maxProfitRate) / 1e18;
       // increase the reserved amount by the maximum reserve required for the new position
-<<<<<<< HEAD
       increaseReserved(_marketConfig.assetClass, _maxReserve);
-=======
-      _increaseReserved(_maxReserve);
->>>>>>> 806ec04e
       _position.reserveValueE30 += _maxReserve;
     }
 
@@ -330,8 +321,6 @@
     {
       uint256 _openInterestDelta = (_position.openInterest * _positionSizeE30ToDecrease) / vars.absPositionSizeE30;
 
-<<<<<<< HEAD
-=======
       // @todo - is close position then we should delete positions[x]
       bool isClosePosition = _newAbsPositionSizeE30 == 0;
 
@@ -345,7 +334,6 @@
         _position.openInterest - _openInterestDelta
       );
 
->>>>>>> 806ec04e
       IPerpStorage.GlobalMarket memory _globalMarket = IPerpStorage(perpStorage).getGlobalMarketByIndex(_marketIndex);
 
       if (vars.isLongPosition) {
@@ -499,14 +487,9 @@
   }
 
   /// @notice This function increases the reserve value
-<<<<<<< HEAD
   /// @param _assetClassIndex The index of asset class.
   /// @param _reservedValue The amount by which to increase the reserve value.
   function increaseReserved(uint256 _assetClassIndex, uint256 _reservedValue) internal {
-=======
-  /// @param _reservedValue The amount by which to increase the reserve value.
-  function _increaseReserved(uint256 _reservedValue) internal {
->>>>>>> 806ec04e
     // Get the total TVL
     uint256 tvl = ICalculator(IConfigStorage(configStorage).calculator()).getPLPValueE30(true);
 
@@ -523,10 +506,7 @@
 
     // Increase the reserve value by adding the reservedValue
     _globalState.reserveValueE30 += _reservedValue;
-<<<<<<< HEAD
     _globalAssetClass.reserveValueE30 += _reservedValue;
-=======
->>>>>>> 806ec04e
 
     // Check if the new reserve value exceeds the % of AUM, and revert if it does
     if ((tvl * _liquidityConfig.maxPLPUtilization) < _globalState.reserveValueE30 * 1e18) {
@@ -556,7 +536,6 @@
     if (_subAccountEquity < _mmr) revert ITradeService_SubAccountEquityIsUnderMMR();
   }
 
-<<<<<<< HEAD
   /// @notice This function updates the borrowing rate for the given asset class index.
   /// @param _assetClassIndex The index of the asset class.
   function updateBorrowingRate(uint256 _assetClassIndex) public {
@@ -717,7 +696,8 @@
 
     // Update the fee amount for the sub-account in the PerpStorage contract
     IPerpStorage(perpStorage).updateSubAccountFee(_subAccount, feeUsd);
-=======
+  }
+
   /// @notice get next short average price with realized PNL
   /// @param _market - global market
   /// @param _currentPrice - min / max price depends on position direction
@@ -807,6 +787,5 @@
     _nextAveragePrice = (_currentPrice * _newGlobalPositionSize) / divisor;
 
     return _nextAveragePrice;
->>>>>>> 806ec04e
   }
 }