--- conflicted
+++ resolved
@@ -237,14 +237,9 @@
         abs(_vars.position.positionSizeE30),
         _vars.isLong,
         _absSizeDelta,
-<<<<<<< HEAD
-        _vars.priceE30,
+        _vars.adaptivePriceE30,
         _vars.position.avgEntryPriceE30,
         _vars.position.lastIncreaseTimestamp
-=======
-        _vars.adaptivePriceE30,
-        _vars.position.avgEntryPriceE30
->>>>>>> e0125cfe
       );
     }
 
