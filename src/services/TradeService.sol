--- conflicted
+++ resolved
@@ -208,17 +208,13 @@
           _marketConfig.fundingRate.maxSkewScaleUSD
         );
 
-<<<<<<< HEAD
-      _vars.priceE30 = _limitPriceE30 != 0 ? _limitPriceE30 : _vars.priceE30;
       console.log(
         "xxxxxxxxxxxxxxxxxxxxxxxxxxxxxxxx get adaptive price for closePriceE30 xxxxxxxxxxxxxxxxxxxxxxxxxxxxxxxx"
       );
-=======
       if (_limitPriceE30 != 0) {
         _vars.adaptivePriceE30 = _limitPriceE30;
       }
 
->>>>>>> 40ac9bef
       (_vars.closePriceE30, , , , ) = OracleMiddleware(_configStorage.oracle()).getLatestAdaptivePriceWithMarketStatus(
         _marketConfig.assetId,
         _vars.isLong, // if current position is SHORT position, then we use max price
@@ -344,12 +340,8 @@
     // save the updated position to the storage
     _perpStorage.savePosition(_vars.subAccount, _vars.positionId, _vars.position);
 
-<<<<<<< HEAD
-    console.log("================================================================");
-=======
     // Call Trade Service Hook
     _increasePositionHooks(_primaryAccount, _subAccountId, _marketIndex, _absSizeDelta);
->>>>>>> 40ac9bef
   }
 
   // @todo - rewrite description
