// SPDX-License-Identifier: MIT
pragma solidity 0.8.18;

<<<<<<< HEAD
import { ReentrancyGuard } from "@openzeppelin/contracts/security/ReentrancyGuard.sol";
=======
// base
>>>>>>> 649535f8
import { ERC20 } from "@openzeppelin/contracts/token/ERC20/ERC20.sol";

// contracts
import { PerpStorage } from "@hmx/storages/PerpStorage.sol";
import { ConfigStorage } from "@hmx/storages/ConfigStorage.sol";
import { VaultStorage } from "@hmx/storages/VaultStorage.sol";
import { Calculator } from "@hmx/contracts/Calculator.sol";
import { FeeCalculator } from "@hmx/contracts/FeeCalculator.sol";
import { OracleMiddleware } from "@hmx/oracle/OracleMiddleware.sol";

// interfaces
import { ITradeService } from "./interfaces/ITradeService.sol";

// @todo - refactor, deduplicate code
<<<<<<< HEAD
contract TradeService is ReentrancyGuard, ITradeService {
  using AddressUtils for address;

=======
contract TradeService is ITradeService {
>>>>>>> 649535f8
  uint32 internal constant BPS = 1e4;
  uint64 internal constant RATE_PRECISION = 1e18;

  /**
   * Structs
   */
  struct IncreasePositionVars {
    PerpStorage.Position position;
    address subAccount;
    bytes32 positionId;
    bool isLong;
    bool isNewPosition;
    bool currentPositionIsLong;
    uint256 priceE30;
    int32 exponent;
  }
  struct DecreasePositionVars {
    PerpStorage.Position position;
    address subAccount;
    bytes32 positionId;
    uint256 absPositionSizeE30;
    uint256 avgEntryPriceE30;
    uint256 priceE30;
    int256 currentPositionSizeE30;
    bool isLongPosition;
  }

  /**
   * Modifiers
   */
  modifier onlyWhitelistedExecutor() {
    IConfigStorage(configStorage).validateServiceExecutor(address(this), msg.sender);
    _;
  }

  /**
   * Events
   */
  // @todo - modify event parameters
  event LogDecreasePosition(bytes32 indexed _positionId, uint256 _decreasedSize);

  event LogCollectTradingFee(address account, uint8 assetClass, uint256 feeUsd);

  event LogCollectBorrowingFee(address account, uint8 assetClass, uint256 feeUsd);

  event LogCollectFundingFee(address account, uint8 assetClass, int256 feeUsd);

  event LogForceClosePosition(
    address indexed _account,
    uint8 _subAccountId,
    uint256 _marketIndex,
    address _tpToken,
    uint256 _closedPositionSize,
    uint256 _realizedProfit
  );

  /**
   * States
   */
  address public perpStorage;
  address public vaultStorage;
  address public configStorage;

  constructor(address _perpStorage, address _vaultStorage, address _configStorage) {
    // Sanity check
    IPerpStorage(_perpStorage).getGlobalState();
    IVaultStorage(_vaultStorage).plpLiquidityDebtUSDE30();
    IConfigStorage(_configStorage).getLiquidityConfig();

    perpStorage = _perpStorage;
    vaultStorage = _vaultStorage;
    configStorage = _configStorage;
  }

  /// @notice This function increases a trader's position for a specific market by a given size delta.
  ///         The primary account and sub-account IDs are used to identify the trader's account.
  ///         The market index is used to identify the specific market.
  /// @param _primaryAccount The address of the primary account associated with the trader.
  /// @param _subAccountId The ID of the sub-account associated with the trader.
  /// @param _marketIndex The index of the market for which the position is being increased.
  /// @param _sizeDelta The change in size of the position. Positive values meaning LONG position, while negative values mean SHORT position.
  /// @param _limitPriceE30 limit price for execute order
  function increasePosition(
    address _primaryAccount,
    uint8 _subAccountId,
    uint256 _marketIndex,
    int256 _sizeDelta,
    uint256 _limitPriceE30
  ) external nonReentrant onlyWhitelistedExecutor {
    // validate service should be called from handler ONLY
    ConfigStorage(configStorage).validateServiceExecutor(address(this), msg.sender);

    IncreasePositionVars memory _vars;

    // get the sub-account from the primary account and sub-account ID
    _vars.subAccount = _getSubAccount(_primaryAccount, _subAccountId);

    // get the position for the given sub-account and market index
    _vars.positionId = _getPositionId(_vars.subAccount, _marketIndex);
    _vars.position = PerpStorage(perpStorage).getPositionById(_vars.positionId);

    // get the market configuration for the given market index
    ConfigStorage.MarketConfig memory _marketConfig = ConfigStorage(configStorage).getMarketConfigByIndex(_marketIndex);

    // check size delta
    if (_sizeDelta == 0) revert ITradeService_BadSizeDelta();

    // check allow increase position
    if (!_marketConfig.allowIncreasePosition) revert ITradeService_NotAllowIncrease();

    // determine whether the new size delta is for a long position
    _vars.isLong = _sizeDelta > 0;

    _vars.isNewPosition = _vars.position.positionSizeE30 == 0;

    // Pre validation
    // Verify that the number of positions has exceeds
    {
      if (
        _vars.isNewPosition &&
        ConfigStorage(configStorage).getTradingConfig().maxPosition <
        PerpStorage(perpStorage).getNumberOfSubAccountPosition(_vars.subAccount) + 1
      ) revert ITradeService_BadNumberOfPosition();
    }

    _vars.currentPositionIsLong = _vars.position.positionSizeE30 > 0;
    // Verify that the current position has the same exposure direction
    if (!_vars.isNewPosition && _vars.currentPositionIsLong != _vars.isLong) revert ITradeService_BadExposure();

    // Update borrowing rate
    updateBorrowingRate(_marketConfig.assetClass, _limitPriceE30, _marketConfig.assetId);

    // Update funding rate
    updateFundingRate(_marketIndex, _limitPriceE30);

    // get the global market for the given market index
    PerpStorage.GlobalMarket memory _globalMarket = PerpStorage(perpStorage).getGlobalMarketByIndex(_marketIndex);
    {
      uint256 _lastPriceUpdated;
      uint8 _marketStatus;

      // Get Price market.
      (_vars.priceE30, _vars.exponent, _lastPriceUpdated, _marketStatus) = OracleMiddleware(
        ConfigStorage(configStorage).oracle()
      ).getLatestAdaptivePriceWithMarketStatus(
          _marketConfig.assetId,
          _vars.isLong, // if current position is SHORT position, then we use max price
          (int(_globalMarket.longOpenInterest) - int(_globalMarket.shortOpenInterest)),
          _sizeDelta,
          _marketConfig.fundingRate.maxSkewScaleUSD
        );

      _vars.priceE30 = _overwritePrice(_vars.priceE30, _limitPriceE30);

      // Market active represent the market is still listed on our protocol
      if (!_marketConfig.active) revert ITradeService_MarketIsDelisted();

      // if market status is not 2, means that the market is closed or market status has been defined yet
      if (_marketStatus != 2) revert ITradeService_MarketIsClosed();
    }

    // market validation
    // check sub account equity is under MMR
    _subAccountHealthCheck(_vars.subAccount, _limitPriceE30, _marketConfig.assetId);

    // get the absolute value of the new size delta
    uint256 _absSizeDelta = abs(_sizeDelta);

    // if the position size is zero, set the average price to the current price (new position)
    if (_vars.isNewPosition) {
      _vars.position.avgEntryPriceE30 = _vars.priceE30;
      _vars.position.primaryAccount = _primaryAccount;
      _vars.position.subAccountId = _subAccountId;
      _vars.position.marketIndex = _marketIndex;
    }

    // if the position size is not zero and the new size delta is not zero, calculate the new average price (adjust position)
    if (!_vars.isNewPosition) {
      _vars.position.avgEntryPriceE30 = _getPositionNextAveragePrice(
        abs(_vars.position.positionSizeE30),
        _vars.isLong,
        _absSizeDelta,
        _vars.priceE30,
        _vars.position.avgEntryPriceE30
      );
    }

    // MarginFee = Trading Fee + Borrowing Fee
    collectMarginFee(
      _vars.subAccount,
      _absSizeDelta,
      _marketConfig.assetClass,
      _vars.position.reserveValueE30,
      _vars.position.entryBorrowingRate,
      _marketConfig.increasePositionFeeRateBPS
    );

    settleMarginFee(_vars.subAccount);

    // Collect funding fee
    collectFundingFee(
      _vars.subAccount,
      _marketConfig.assetClass,
      _marketIndex,
      _vars.position.positionSizeE30,
      _vars.position.entryFundingRate
    );

    settleFundingFee(_vars.subAccount, _limitPriceE30, _marketConfig.assetId);

    // update the position size by adding the new size delta
    _vars.position.positionSizeE30 += _sizeDelta;

    {
      PerpStorage.GlobalAssetClass memory _globalAssetClass = PerpStorage(perpStorage).getGlobalAssetClassByIndex(
        _marketConfig.assetClass
      );

      _vars.position.entryBorrowingRate = _globalAssetClass.sumBorrowingRate;
      _vars.position.entryFundingRate = _globalMarket.currentFundingRate;
    }

    // if the position size is zero after the update, revert the transaction with an error
    if (_vars.position.positionSizeE30 == 0) revert ITradeService_BadPositionSize();

    {
      // calculate the initial margin required for the new position
      uint256 _imr = (_absSizeDelta * _marketConfig.initialMarginFractionBPS) / BPS;

      // get the amount of free collateral available for the sub-account
      uint256 subAccountFreeCollateral = Calculator(ConfigStorage(configStorage).calculator()).getFreeCollateral(
        _vars.subAccount,
        _vars.priceE30,
        _marketConfig.assetId
      );
      // if the free collateral is less than the initial margin required, revert the transaction with an error
      if (subAccountFreeCollateral < _imr) revert ITradeService_InsufficientFreeCollateral();

      // calculate the maximum amount of reserve required for the new position
      uint256 _maxReserve = (_imr * _marketConfig.maxProfitRateBPS) / BPS;
      // increase the reserved amount by the maximum reserve required for the new position
      _increaseReserved(_marketConfig.assetClass, _maxReserve, _limitPriceE30, _marketConfig.assetId);
      _vars.position.reserveValueE30 += _maxReserve;
    }

    {
      // calculate the change in open interest for the new position
      uint256 _changedOpenInterest = (_absSizeDelta * (10 ** uint32(-_vars.exponent))) / _vars.priceE30;

      _vars.position.openInterest += _changedOpenInterest;
      _vars.position.lastIncreaseTimestamp = block.timestamp;

      // update global market state
      if (_vars.isLong) {
        uint256 _nextAvgPrice = _globalMarket.longPositionSize == 0
          ? _vars.priceE30
          : _calculateLongAveragePrice(_globalMarket, _vars.priceE30, _sizeDelta, 0);

        PerpStorage(perpStorage).updateGlobalLongMarketById(
          _marketIndex,
          _globalMarket.longPositionSize + _absSizeDelta,
          _nextAvgPrice,
          _globalMarket.longOpenInterest + _changedOpenInterest
        );
      } else {
        // to increase SHORT position sizeDelta should be negative
        uint256 _nextAvgPrice = _globalMarket.shortPositionSize == 0
          ? _vars.priceE30
          : _calculateShortAveragePrice(_globalMarket, _vars.priceE30, _sizeDelta, 0);

        PerpStorage(perpStorage).updateGlobalShortMarketById(
          _marketIndex,
          _globalMarket.shortPositionSize + _absSizeDelta,
          _nextAvgPrice,
          _globalMarket.shortOpenInterest + _changedOpenInterest
        );
      }
    }

    // save the updated position to the storage
    PerpStorage(perpStorage).savePosition(_vars.subAccount, _vars.positionId, _vars.position);
  }

  // @todo - rewrite description
  /// @notice decrease trader position
  /// @param _account - address
  /// @param _subAccountId - address
  /// @param _marketIndex - market index
  /// @param _positionSizeE30ToDecrease - position size to decrease
  /// @param _tpToken - take profit token
  /// @param _limitPriceE30  price from LimitTrade in e30 unit

  function decreasePosition(
    address _account,
    uint8 _subAccountId,
    uint256 _marketIndex,
    uint256 _positionSizeE30ToDecrease,
    address _tpToken,
    uint256 _limitPriceE30
  ) external nonReentrant onlyWhitelistedExecutor {
    // validate service should be called from handler ONLY
    ConfigStorage(configStorage).validateServiceExecutor(address(this), msg.sender);

    // init vars
    DecreasePositionVars memory _vars;

    // prepare
    ConfigStorage.MarketConfig memory _marketConfig = ConfigStorage(configStorage).getMarketConfigByIndex(_marketIndex);

    _vars.subAccount = _getSubAccount(_account, _subAccountId);
    _vars.positionId = _getPositionId(_vars.subAccount, _marketIndex);
    _vars.position = PerpStorage(perpStorage).getPositionById(_vars.positionId);

    // Pre validation
    // if position size is 0 means this position is already closed
    _vars.currentPositionSizeE30 = _vars.position.positionSizeE30;
    if (_vars.currentPositionSizeE30 == 0) revert ITradeService_PositionAlreadyClosed();

    _vars.isLongPosition = _vars.currentPositionSizeE30 > 0;

    // convert position size to be uint256
    _vars.absPositionSizeE30 = uint256(
      _vars.isLongPosition ? _vars.currentPositionSizeE30 : -_vars.currentPositionSizeE30
    );

    // position size to decrease is greater then position size, should be revert
    if (_positionSizeE30ToDecrease > _vars.absPositionSizeE30) revert ITradeService_DecreaseTooHighPositionSize();

    PerpStorage.GlobalMarket memory _globalMarket = PerpStorage(perpStorage).getGlobalMarketByIndex(_marketIndex);
    {
      uint256 _lastPriceUpdated;
      uint8 _marketStatus;

      (_vars.priceE30, , _lastPriceUpdated, _marketStatus) = OracleMiddleware(ConfigStorage(configStorage).oracle())
        .getLatestAdaptivePriceWithMarketStatus(
          _marketConfig.assetId,
          !_vars.isLongPosition, // if current position is SHORT position, then we use max price
          (int(_globalMarket.longOpenInterest) - int(_globalMarket.shortOpenInterest)),
          _vars.isLongPosition ? -int(_positionSizeE30ToDecrease) : int(_positionSizeE30ToDecrease),
          _marketConfig.fundingRate.maxSkewScaleUSD
        );

      _vars.priceE30 = _overwritePrice(_vars.priceE30, _limitPriceE30);

      // Market active represent the market is still listed on our protocol
      if (!_marketConfig.active) revert ITradeService_MarketIsDelisted();

      // if market status is not 2, means that the market is closed or market status has been defined yet
      if (_marketStatus != 2) revert ITradeService_MarketIsClosed();

      // check sub account equity is under MMR
      _subAccountHealthCheck(_vars.subAccount, _limitPriceE30, _marketConfig.assetId);
    }

    // update position, market, and global market state
    _decreasePosition(_marketConfig, _marketIndex, _vars, _positionSizeE30ToDecrease, _tpToken, _limitPriceE30);
  }

  // @todo - access control
  /// @notice force close trader position with maximum profit could take
  /// @param _account position owner
  /// @param _subAccountId sub-account id
  /// @param _marketIndex position market index
  /// @param _tpToken take profit token
  function forceClosePosition(
    address _account,
    uint8 _subAccountId,
    uint256 _marketIndex,
    address _tpToken
  ) external nonReentrant onlyWhitelistedExecutor {
    // init vars
    DecreasePositionVars memory _vars;

    ConfigStorage.MarketConfig memory _marketConfig = ConfigStorage(configStorage).getMarketConfigByIndex(_marketIndex);

    _vars.subAccount = _getSubAccount(_account, _subAccountId);
    _vars.positionId = _getPositionId(_vars.subAccount, _marketIndex);
    _vars.position = PerpStorage(perpStorage).getPositionById(_vars.positionId);

    // Pre validation
    // if position size is 0 means this position is already closed
    _vars.currentPositionSizeE30 = _vars.position.positionSizeE30;
    if (_vars.currentPositionSizeE30 == 0) revert ITradeService_PositionAlreadyClosed();

    _vars.isLongPosition = _vars.currentPositionSizeE30 > 0;

    // convert position size to be uint256
    _vars.absPositionSizeE30 = uint256(
      _vars.isLongPosition ? _vars.currentPositionSizeE30 : -_vars.currentPositionSizeE30
    );

    PerpStorage.GlobalMarket memory _globalMarket = PerpStorage(perpStorage).getGlobalMarketByIndex(_marketIndex);

    {
      uint8 _marketStatus;

      (_vars.priceE30, , , _marketStatus) = OracleMiddleware(ConfigStorage(configStorage).oracle())
        .getLatestAdaptivePriceWithMarketStatus(
          _marketConfig.assetId,
          !_vars.isLongPosition, // if current position is SHORT position, then we use max price
          (int(_globalMarket.longOpenInterest) - int(_globalMarket.shortOpenInterest)),
          -_vars.currentPositionSizeE30,
          _marketConfig.fundingRate.maxSkewScaleUSD
        );

      // Market active represent the market is still listed on our protocol
      if (!_marketConfig.active) revert ITradeService_MarketIsDelisted();

      // if market status is not 2, means that the market is closed or market status has been defined yet
      if (_marketStatus != 2) revert ITradeService_MarketIsClosed();

      // check sub account equity is under MMR
      /// @dev no need to derived price on this
      _subAccountHealthCheck(_vars.subAccount, 0, 0);
    }

    // get pnl to check this position is reach to condition to auto take profit or not
    (bool isProfit, uint256 pnl) = getDelta(
      _vars.absPositionSizeE30,
      _vars.isLongPosition,
      _vars.priceE30,
      _vars.position.avgEntryPriceE30
    );

    // When this position has profit and realized profit has >= reserved amount, then we force to close position
    if (!isProfit || pnl < _vars.position.reserveValueE30) revert ITradeService_ReservedValueStillEnough();

    // update position, market, and global market state
    /// @dev no need to derived price on this
    _decreasePosition(_marketConfig, _marketIndex, _vars, _vars.absPositionSizeE30, _tpToken, 0);

    emit LogForceClosePosition(
      _account,
      _subAccountId,
      _marketIndex,
      _tpToken,
      _vars.absPositionSizeE30,
      pnl > _vars.position.reserveValueE30 ? _vars.position.reserveValueE30 : pnl
    );
  }

  /// @notice decrease trader position
  /// @param _marketConfig - target market config
  /// @param _globalMarketIndex - global market index
  /// @param _vars - decrease criteria
  /// @param _positionSizeE30ToDecrease - position size to decrease
  /// @param _tpToken - take profit token
  /// @param _limitPriceE30 - Price to be overwritten to a specified asset
  function _decreasePosition(
    ConfigStorage.MarketConfig memory _marketConfig,
    uint256 _globalMarketIndex,
    DecreasePositionVars memory _vars,
    uint256 _positionSizeE30ToDecrease,
    address _tpToken,
    uint256 _limitPriceE30
  ) internal {
    // Update borrowing rate
    updateBorrowingRate(_marketConfig.assetClass, _limitPriceE30, _marketConfig.assetId);

    // Update funding rate
    updateFundingRate(_globalMarketIndex, _limitPriceE30);

    collectMarginFee(
      _vars.subAccount,
      _positionSizeE30ToDecrease,
      _marketConfig.assetClass,
      _vars.position.reserveValueE30,
      _vars.position.entryBorrowingRate,
      _marketConfig.decreasePositionFeeRateBPS
    );

    settleMarginFee(_vars.subAccount);

    // Collect funding fee
    collectFundingFee(
      _vars.subAccount,
      _marketConfig.assetClass,
      _globalMarketIndex,
      _vars.position.positionSizeE30,
      _vars.position.entryFundingRate
    );

    settleFundingFee(_vars.subAccount, _limitPriceE30, _marketConfig.assetId);

    uint256 _newAbsPositionSizeE30 = _vars.absPositionSizeE30 - _positionSizeE30ToDecrease;

    // check position is too tiny
    // @todo - now validate this at 1 USD, design where to keep this config
    //       due to we has problem stack too deep in MarketConfig now
    if (_newAbsPositionSizeE30 > 0 && _newAbsPositionSizeE30 < 1e30) revert ITradeService_TooTinyPosition();

    /**
     * calculate realized profit & loss
     */
    int256 _realizedPnl;
    {
      _vars.avgEntryPriceE30 = _vars.position.avgEntryPriceE30;
      (bool isProfit, uint256 pnl) = getDelta(
        _vars.absPositionSizeE30,
        _vars.isLongPosition,
        _vars.priceE30,
        _vars.avgEntryPriceE30
      );
      // if trader has profit more than our reserved value then trader's profit maximum is reserved value
      if (pnl > _vars.position.reserveValueE30) {
        pnl = _vars.position.reserveValueE30;
      }
      if (isProfit) {
        _realizedPnl = int256((pnl * _positionSizeE30ToDecrease) / _vars.absPositionSizeE30);
      } else {
        _realizedPnl = -int256((pnl * _positionSizeE30ToDecrease) / _vars.absPositionSizeE30);
      }
    }

    /**
     *  update perp storage
     */
    {
      uint256 _openInterestDelta = (_vars.position.openInterest * _positionSizeE30ToDecrease) /
        _vars.absPositionSizeE30;

      {
        PerpStorage.GlobalMarket memory _globalMarket = PerpStorage(perpStorage).getGlobalMarketByIndex(
          _globalMarketIndex
        );

        if (_vars.isLongPosition) {
          uint256 _nextAvgPrice = _calculateLongAveragePrice(
            _globalMarket,
            _vars.priceE30,
            -int256(_positionSizeE30ToDecrease),
            _realizedPnl
          );
          PerpStorage(perpStorage).updateGlobalLongMarketById(
            _globalMarketIndex,
            _globalMarket.longPositionSize - _positionSizeE30ToDecrease,
            _nextAvgPrice,
            _globalMarket.longOpenInterest - _openInterestDelta
          );
        } else {
          uint256 _nextAvgPrice = _calculateShortAveragePrice(
            _globalMarket,
            _vars.priceE30,
            int256(_positionSizeE30ToDecrease),
            _realizedPnl
          );
          PerpStorage(perpStorage).updateGlobalShortMarketById(
            _globalMarketIndex,
            _globalMarket.shortPositionSize - _positionSizeE30ToDecrease,
            _nextAvgPrice,
            _globalMarket.shortOpenInterest - _openInterestDelta
          );
        }

        PerpStorage.GlobalState memory _globalState = PerpStorage(perpStorage).getGlobalState();
        PerpStorage.GlobalAssetClass memory _globalAssetClass = PerpStorage(perpStorage).getGlobalAssetClassByIndex(
          _marketConfig.assetClass
        );

        // update global storage
        // to calculate new global reserve = current global reserve - reserve delta (position reserve * (position size delta / current position size))
        _globalState.reserveValueE30 -=
          (_vars.position.reserveValueE30 * _positionSizeE30ToDecrease) /
          _vars.absPositionSizeE30;
        _globalAssetClass.reserveValueE30 -=
          (_vars.position.reserveValueE30 * _positionSizeE30ToDecrease) /
          _vars.absPositionSizeE30;
        PerpStorage(perpStorage).updateGlobalState(_globalState);
        PerpStorage(perpStorage).updateGlobalAssetClass(_marketConfig.assetClass, _globalAssetClass);

        // update position info
        _vars.position.entryBorrowingRate = _globalAssetClass.sumBorrowingRate;
        _vars.position.entryFundingRate = _globalMarket.currentFundingRate;
        _vars.position.positionSizeE30 = _vars.isLongPosition
          ? int256(_newAbsPositionSizeE30)
          : -int256(_newAbsPositionSizeE30);
        _vars.position.reserveValueE30 =
          (((_newAbsPositionSizeE30 * _marketConfig.initialMarginFractionBPS) / BPS) * _marketConfig.maxProfitRateBPS) /
          BPS;
        {
          // @todo - is close position then we should delete positions[x]
          bool isClosePosition = _newAbsPositionSizeE30 == 0;
          _vars.position.avgEntryPriceE30 = isClosePosition ? 0 : _vars.avgEntryPriceE30;
        }

        _vars.position.openInterest = _vars.position.openInterest - _openInterestDelta;
        _vars.position.realizedPnl += _realizedPnl;
        PerpStorage(perpStorage).savePosition(_vars.subAccount, _vars.positionId, _vars.position);
      }
    }
    // =======================================
    // | ------ settle profit & loss ------- |
    // =======================================
    {
      if (_realizedPnl != 0) {
        if (_realizedPnl > 0) {
          // profit, trader should receive take profit token = Profit in USD
          _settleProfit(_vars.subAccount, _tpToken, uint256(_realizedPnl), _limitPriceE30, _marketConfig.assetId);
        } else {
          // loss
          _settleLoss(_vars.subAccount, uint256(-_realizedPnl), _limitPriceE30, _marketConfig.assetId);
        }
      }
    }

    // =========================================
    // | --------- post validation ----------- |
    // =========================================

    // check sub account equity is under MMR
    _subAccountHealthCheck(_vars.subAccount, _limitPriceE30, _marketConfig.assetId);

    emit LogDecreasePosition(_vars.positionId, _positionSizeE30ToDecrease);
  }

  /// @notice settle profit
  /// @param _subAccount - Sub-account of trader
  /// @param _tpToken - token that trader want to take profit as collateral
  /// @param _realizedProfitE30 - trader profit in USD
  /// @param _limitPriceE30 - Price to be overwritten to a specified asset
  /// @param _limitAssetId - Asset to be overwritten by _limitPriceE30
  function _settleProfit(
    address _subAccount,
    address _tpToken,
    uint256 _realizedProfitE30,
    uint256 _limitPriceE30,
    bytes32 _limitAssetId
  ) internal {
    uint256 _tpTokenPrice;
    bytes32 _tpAssetId = ConfigStorage(configStorage).tokenAssetIds(_tpToken);
    Calculator _calculator = Calculator(ConfigStorage(configStorage).calculator());

    if (_tpAssetId == _limitAssetId && _limitPriceE30 != 0) {
      _tpTokenPrice = _limitPriceE30;
    } else {
      (_tpTokenPrice, ) = OracleMiddleware(ConfigStorage(configStorage).oracle()).getLatestPrice(_tpAssetId, false);
    }

    uint256 _decimals = ConfigStorage(configStorage).getAssetTokenDecimal(_tpToken);

    // calculate token trader should received
    uint256 _tpTokenOut = (_realizedProfitE30 * (10 ** _decimals)) / _tpTokenPrice;

    uint256 _settlementFeeRate = _calculator.getSettlementFeeRate(
      _tpToken,
      _realizedProfitE30,
      _limitPriceE30,
      _limitAssetId
    );
    uint256 _settlementFee = (_tpTokenOut * _settlementFeeRate) / (10 ** _decimals);

    VaultStorage(vaultStorage).removePLPLiquidity(_tpToken, _tpTokenOut);
    VaultStorage(vaultStorage).addFee(_tpToken, _settlementFee);
    VaultStorage(vaultStorage).increaseTraderBalance(_subAccount, _tpToken, _tpTokenOut - _settlementFee);

    // @todo - emit LogSettleProfit(trader, collateralToken, addedAmount, settlementFee)
  }

  /// @notice settle loss
  /// @param _subAccount - Sub-account of trader
  /// @param _debtUsd - Loss in USD
  /// @param _limitPriceE30 - Price to be overwritten to a specified asset
  /// @param _limitAssetId - Asset to be overwritten by _limitPriceE30
  function _settleLoss(address _subAccount, uint256 _debtUsd, uint256 _limitPriceE30, bytes32 _limitAssetId) internal {
    address[] memory _plpTokens = ConfigStorage(configStorage).getPlpTokens();

    uint256 _len = _plpTokens.length;
    address _token;
    uint256 _collateral;
    uint256 _price;
    uint256 _collateralToRemove;
    uint256 _collateralUsd;
    uint256 _decimals;
    // Loop through all the plp tokens for the sub-account
    for (uint256 _i; _i < _len; ) {
      _token = _plpTokens[_i];

      _decimals = ConfigStorage(configStorage).getAssetTokenDecimal(_token);

      // Sub-account plp collateral
      _collateral = VaultStorage(vaultStorage).traderBalances(_subAccount, _token);

      // continue settle when sub-account has collateral, else go to check next token
      if (_collateral != 0) {
        bytes32 _tokenAssetId = ConfigStorage(configStorage).tokenAssetIds(_token);

        // Retrieve the latest price and confident threshold of the plp underlying token
        if (_tokenAssetId == _limitAssetId && _limitPriceE30 != 0) {
          _price = _limitPriceE30;
        } else {
          (_price, ) = OracleMiddleware(ConfigStorage(configStorage).oracle()).getLatestPrice(_tokenAssetId, false);
        }

        _collateralUsd = (_collateral * _price) / (10 ** _decimals);

        if (_collateralUsd >= _debtUsd) {
          // When this collateral token can cover all the debt, use this token to pay it all
          _collateralToRemove = (_debtUsd * (10 ** _decimals)) / _price;

          VaultStorage(vaultStorage).addPLPLiquidity(_token, _collateralToRemove);
          VaultStorage(vaultStorage).decreaseTraderBalance(_subAccount, _token, _collateralToRemove);
          // @todo - emit LogSettleLoss(trader, collateralToken, deductedAmount)
          // In this case, all debt are paid. We can break the loop right away.
          break;
        } else {
          // When this collateral token cannot cover all the debt, use this token to pay debt as much as possible
          _collateralToRemove = (_collateralUsd * (10 ** _decimals)) / _price;

          VaultStorage(vaultStorage).addPLPLiquidity(_token, _collateralToRemove);
          VaultStorage(vaultStorage).decreaseTraderBalance(_subAccount, _token, _collateralToRemove);
          // @todo - emit LogSettleLoss(trader, collateralToken, deductedAmount)
          // update debtUsd
          unchecked {
            _debtUsd = _debtUsd - _collateralUsd;
          }
        }
      }

      unchecked {
        ++_i;
      }
    }
  }

  // @todo - remove usage from test
  // @todo - move to calculator ??
  // @todo - pass current price here
  /// @notice Calculates the delta between average price and mark price, based on the size of position and whether the position is profitable.
  /// @param _size The size of the position.
  /// @param _isLong position direction
  /// @param _markPrice current market price
  /// @param _averagePrice The average price of the position.
  /// @return isProfit A boolean value indicating whether the position is profitable or not.
  /// @return delta The Profit between the average price and the fixed price, adjusted for the size of the order.
  function getDelta(
    uint256 _size,
    bool _isLong,
    uint256 _markPrice,
    uint256 _averagePrice
  ) public pure returns (bool, uint256) {
    // Check for invalid input: averagePrice cannot be zero.
    if (_averagePrice == 0) revert ITradeService_InvalidAveragePrice();

    // Calculate the difference between the average price and the fixed price.
    uint256 priceDelta;
    unchecked {
      priceDelta = _averagePrice > _markPrice ? _averagePrice - _markPrice : _markPrice - _averagePrice;
    }

    // Calculate the delta, adjusted for the size of the order.
    uint256 delta = (_size * priceDelta) / _averagePrice;

    // Determine if the position is profitable or not based on the averagePrice and the mark price.
    bool isProfit;
    if (_isLong) {
      isProfit = _markPrice > _averagePrice;
    } else {
      isProfit = _markPrice < _averagePrice;
    }

    // Return the values of isProfit and delta.
    return (isProfit, delta);
  }

  /**
   * Internal functions
   */

  // @todo - add description
  function _getSubAccount(address _primary, uint8 _subAccountId) internal pure returns (address) {
    if (_subAccountId > 255) revert();
    return address(uint160(_primary) ^ uint160(_subAccountId));
  }

  // @todo - add description
  function _getPositionId(address _account, uint256 _marketIndex) internal pure returns (bytes32) {
    return keccak256(abi.encodePacked(_account, _marketIndex));
  }

  /// @notice Calculates the next average price of a position, given the current position details and the next price.
  /// @param _size The current size of the position.
  /// @param _isLong Whether the position is long or short.
  /// @param _sizeDelta The size difference between the current position and the next position.
  /// @param _markPrice current market price
  /// @param _averagePrice The current average price of the position.
  /// @return The next average price of the position.
  function _getPositionNextAveragePrice(
    uint256 _size,
    bool _isLong,
    uint256 _sizeDelta,
    uint256 _markPrice,
    uint256 _averagePrice
  ) internal pure returns (uint256) {
    // Get the delta and isProfit value from the getDelta function
    (bool isProfit, uint256 delta) = getDelta(_size, _isLong, _markPrice, _averagePrice);
    // Calculate the next size and divisor
    uint256 nextSize = _size + _sizeDelta;
    uint256 divisor;
    if (_isLong) {
      divisor = isProfit ? nextSize + delta : nextSize - delta;
    } else {
      divisor = isProfit ? nextSize - delta : nextSize + delta;
    }

    // Calculate the next average price of the position
    return (_markPrice * nextSize) / divisor;
  }

  /// @notice This function increases the reserve value
  /// @param _assetClassIndex The index of asset class.
  /// @param _reservedValue The amount by which to increase the reserve value.
  /// @param _limitPriceE30 Price to be overwritten to a specified asset
  /// @param _limitAssetId Asset to be overwritten by _limitPriceE30
  function _increaseReserved(
    uint8 _assetClassIndex,
    uint256 _reservedValue,
    uint256 _limitPriceE30,
    bytes32 _limitAssetId
  ) internal {
    // Get the total TVL
    Calculator _calculator = Calculator(ConfigStorage(configStorage).calculator());
    uint256 tvl = _calculator.getPLPValueE30(true, _limitPriceE30, _limitAssetId);

    // Retrieve the global state
    PerpStorage.GlobalState memory _globalState = PerpStorage(perpStorage).getGlobalState();

    // Retrieve the global asset class
    PerpStorage.GlobalAssetClass memory _globalAssetClass = PerpStorage(perpStorage).getGlobalAssetClassByIndex(
      _assetClassIndex
    );

    // get the liquidity configuration
    ConfigStorage.LiquidityConfig memory _liquidityConfig = ConfigStorage(configStorage).getLiquidityConfig();

    // Increase the reserve value by adding the reservedValue
    _globalState.reserveValueE30 += _reservedValue;
    _globalAssetClass.reserveValueE30 += _reservedValue;

    // Check if the new reserve value exceeds the % of AUM, and revert if it does
    if ((tvl * _liquidityConfig.maxPLPUtilizationBPS) < _globalState.reserveValueE30 * BPS) {
      revert ITradeService_InsufficientLiquidity();
    }

    // Update the new reserve value in the PerpStorage contract
    PerpStorage(perpStorage).updateGlobalState(_globalState);
    PerpStorage(perpStorage).updateGlobalAssetClass(_assetClassIndex, _globalAssetClass);
  }

  /// @notice health check for sub account that equity > margin maintenance required
  /// @param _subAccount target sub account for health check
  /// @param _limitPriceE30 Price to be overwritten to a specified asset
  /// @param _limitAssetId Asset to be overwritten by _limitPriceE30
  function _subAccountHealthCheck(address _subAccount, uint256 _limitPriceE30, bytes32 _limitAssetId) internal view {
    Calculator _calculator = Calculator(ConfigStorage(configStorage).calculator());
    // check sub account is healthy
    int256 _subAccountEquity = _calculator.getEquity(_subAccount, _limitPriceE30, _limitAssetId);
    // maintenance margin requirement (MMR) = position size * maintenance margin fraction
    // note: maintenanceMarginFractionBPS is 1e4
    uint256 _mmr = _calculator.getMMR(_subAccount);

    // if sub account equity < MMR, then trader couldn't decrease position
    if (_subAccountEquity < 0 || uint256(_subAccountEquity) < _mmr) revert ITradeService_SubAccountEquityIsUnderMMR();
  }

  /// @notice This function updates the borrowing rate for the given asset class index.
  /// @param _assetClassIndex The index of the asset class.
  /// @param _limitPriceE30 Price to be overwritten to a specified asset
  /// @param _limitAssetId Asset to be overwritten by _limitPriceE30
  function updateBorrowingRate(uint8 _assetClassIndex, uint256 _limitPriceE30, bytes32 _limitAssetId) public {
    PerpStorage _perpStorage = PerpStorage(perpStorage);
    ConfigStorage _configStorage = ConfigStorage(configStorage);

    // Get the funding interval, asset class config, and global asset class for the given asset class index.
    PerpStorage.GlobalAssetClass memory _globalAssetClass = _perpStorage.getGlobalAssetClassByIndex(_assetClassIndex);
    uint256 _fundingInterval = _configStorage.getTradingConfig().fundingInterval;
    uint256 _lastBorrowingTime = _globalAssetClass.lastBorrowingTime;

    // If last borrowing time is 0, set it to the nearest funding interval time and return.
    if (_lastBorrowingTime == 0) {
      _globalAssetClass.lastBorrowingTime = (block.timestamp / _fundingInterval) * _fundingInterval;
      _perpStorage.updateGlobalAssetClass(_assetClassIndex, _globalAssetClass);
      return;
    }

    // If block.timestamp is not passed the next funding interval, skip updating
    if (_lastBorrowingTime + _fundingInterval <= block.timestamp) {
      // update borrowing rate
      uint256 borrowingRate = getNextBorrowingRate(_assetClassIndex, _limitPriceE30, _limitAssetId);
      _globalAssetClass.sumBorrowingRate += borrowingRate;
      _globalAssetClass.lastBorrowingTime = (block.timestamp / _fundingInterval) * _fundingInterval;
    }
    _perpStorage.updateGlobalAssetClass(_assetClassIndex, _globalAssetClass);
  }

  /// @notice This function updates the funding rate for the given market index.
  /// @param _marketIndex The index of the market.
  /// @param _limitPriceE30 Price from limitOrder, zeros means no marketOrderPrice
<<<<<<< HEAD
  function updateFundingRate(uint256 _marketIndex, uint256 _limitPriceE30) internal {
    IPerpStorage _perpStorage = IPerpStorage(perpStorage);
    IConfigStorage _configStorage = IConfigStorage(configStorage);
=======
  function updateFundingRate(uint256 _marketIndex, uint256 _limitPriceE30) public {
    PerpStorage _perpStorage = PerpStorage(perpStorage);
    ConfigStorage _configStorage = ConfigStorage(configStorage);
>>>>>>> 649535f8

    // Get the funding interval, asset class config, and global asset class for the given asset class index.
    PerpStorage.GlobalMarket memory _globalMarket = _perpStorage.getGlobalMarketByIndex(_marketIndex);

    uint256 _fundingInterval = _configStorage.getTradingConfig().fundingInterval;
    uint256 _lastFundingTime = _globalMarket.lastFundingTime;

    // If last funding time is 0, set it to the nearest funding interval time and return.
    if (_lastFundingTime == 0) {
      _globalMarket.lastFundingTime = (block.timestamp / _fundingInterval) * _fundingInterval;
      _perpStorage.updateGlobalMarket(_marketIndex, _globalMarket);
      return;
    }

    // If block.timestamp is not passed the next funding interval, skip updating
    if (_lastFundingTime + _fundingInterval <= block.timestamp) {
      // update funding rate
      (int256 newFundingRate, int256 nextFundingRateLong, int256 nextFundingRateShort) = getNextFundingRate(
        _marketIndex,
        _limitPriceE30
      );

      _globalMarket.currentFundingRate = newFundingRate;
      _globalMarket.accumFundingLong += nextFundingRateLong;
      _globalMarket.accumFundingShort += nextFundingRateShort;
      _globalMarket.lastFundingTime = (block.timestamp / _fundingInterval) * _fundingInterval;

      _perpStorage.updateGlobalMarket(_marketIndex, _globalMarket);
    }
  }

  /// @notice This function takes an asset class index as input and returns the next borrowing rate for that asset class.
  /// @param _assetClassIndex The index of the asset class.
  /// @param _limitPriceE30 Price to be overwritten to a specified asset
  /// @param _limitAssetId Asset to be overwritten by _limitPriceE30
  /// @return _nextBorrowingRate The next borrowing rate for the asset class.
  function getNextBorrowingRate(
    uint8 _assetClassIndex,
    uint256 _limitPriceE30,
    bytes32 _limitAssetId
<<<<<<< HEAD
  ) internal view returns (uint256 _nextBorrowingRate) {
    IConfigStorage _configStorage = IConfigStorage(configStorage);
    ICalculator _calculator = ICalculator(_configStorage.calculator());
=======
  ) public view returns (uint256 _nextBorrowingRate) {
    ConfigStorage _configStorage = ConfigStorage(configStorage);
    Calculator _calculator = Calculator(_configStorage.calculator());
>>>>>>> 649535f8

    // Get the trading config, asset class config, and global asset class for the given asset class index.
    ConfigStorage.TradingConfig memory _tradingConfig = _configStorage.getTradingConfig();
    ConfigStorage.AssetClassConfig memory _assetClassConfig = _configStorage.getAssetClassConfigByIndex(
      _assetClassIndex
    );
    PerpStorage.GlobalAssetClass memory _globalAssetClass = PerpStorage(perpStorage).getGlobalAssetClassByIndex(
      _assetClassIndex
    );
    // Get the PLP TVL.
    uint256 plpTVL = _calculator.getPLPValueE30(false, _limitPriceE30, _limitAssetId);

    // If block.timestamp not pass the next funding time, return 0.
    if (_globalAssetClass.lastBorrowingTime + _tradingConfig.fundingInterval > block.timestamp) return 0;
    // If PLP TVL is 0, return 0.
    if (plpTVL == 0) return 0;

    // Calculate the number of funding intervals that have passed since the last borrowing time.
    uint256 intervals = (block.timestamp - _globalAssetClass.lastBorrowingTime) / _tradingConfig.fundingInterval;

    // Calculate the next borrowing rate based on the asset class config, global asset class reserve value, and intervals.
    return
      (_assetClassConfig.baseBorrowingRateBPS * _globalAssetClass.reserveValueE30 * intervals * RATE_PRECISION) /
      plpTVL /
      BPS;
  }

  /// @notice Calculates the borrowing fee for a given asset class based on the reserved value, entry borrowing rate, and current sum borrowing rate of the asset class.
  /// @param _assetClassIndex The index of the asset class for which to calculate the borrowing fee.
  /// @param _reservedValue The reserved value of the asset class.
  /// @param _entryBorrowingRate The entry borrowing rate of the asset class.
  /// @return borrowingFee The calculated borrowing fee for the asset class.
  function getBorrowingFee(
    uint8 _assetClassIndex,
    uint256 _reservedValue,
    uint256 _entryBorrowingRate
  ) internal view returns (uint256 borrowingFee) {
    // Get the global asset class.
    PerpStorage.GlobalAssetClass memory _globalAssetClass = PerpStorage(perpStorage).getGlobalAssetClassByIndex(
      _assetClassIndex
    );
    // Calculate borrowing rate.
    uint256 _borrowingRate = _globalAssetClass.sumBorrowingRate - _entryBorrowingRate;
    // Calculate the borrowing fee based on reserved value, borrowing rate.
    return (_reservedValue * _borrowingRate) / RATE_PRECISION;
  }

  /// @notice Calculates the trading fee for a given position
  /// @param _absSizeDelta Position size
  /// @param _positionFeeRateBPS Position Fee
  /// @return tradingFee The calculated trading fee for the position.
  function getTradingFee(
    uint256 _absSizeDelta,
    uint256 _positionFeeRateBPS
  ) internal pure returns (uint256 tradingFee) {
    if (_absSizeDelta == 0) return 0;
    return (_absSizeDelta * _positionFeeRateBPS) / BPS;
  }

  /**
   * Funding Rate
   */
  /// @notice This function returns funding fee according to trader's position
  /// @param _marketIndex Index of market
  /// @param _isLong Is long or short exposure
  /// @param _size Position size
  /// @return fundingFee Funding fee of position
  function getFundingFee(
    uint256 _marketIndex,
    bool _isLong,
    int256 _size,
    int256 _entryFundingRate
  ) internal view returns (int256 fundingFee) {
    if (_size == 0) return 0;
    uint256 absSize = _size > 0 ? uint(_size) : uint(-_size);

    PerpStorage.GlobalMarket memory _globalMarket = PerpStorage(perpStorage).getGlobalMarketByIndex(_marketIndex);

    int256 _fundingRate = _globalMarket.currentFundingRate - _entryFundingRate;

    // IF _fundingRate < 0, LONG positions pay fees to SHORT and SHORT positions receive fees from LONG
    // IF _fundingRate > 0, LONG positions receive fees from SHORT and SHORT pay fees to LONG
    fundingFee = (int256(absSize) * _fundingRate) / int64(RATE_PRECISION);
    if (_isLong) {
      return _fundingRate < 0 ? -fundingFee : fundingFee;
    } else {
      return _fundingRate < 0 ? fundingFee : -fundingFee;
    }
  }

  /// @notice Calculate next funding rate using when increase/decrease position.
  /// @param _marketIndex Market Index.
  /// @param _limitPriceE30 Price from limit order
  /// @return fundingRate next funding rate using for both LONG & SHORT positions.
  /// @return fundingRateLong next funding rate for LONG.
  /// @return fundingRateShort next funding rate for SHORT.
  function getNextFundingRate(
    uint256 _marketIndex,
    uint256 _limitPriceE30
  ) public view returns (int256 fundingRate, int256 fundingRateLong, int256 fundingRateShort) {
    ConfigStorage _configStorage = ConfigStorage(configStorage);
    GetFundingRateVar memory vars;
    ConfigStorage.MarketConfig memory marketConfig = ConfigStorage(configStorage).getMarketConfigByIndex(_marketIndex);
    PerpStorage.GlobalMarket memory globalMarket = PerpStorage(perpStorage).getGlobalMarketByIndex(_marketIndex);

    if (marketConfig.fundingRate.maxFundingRateBPS == 0 || marketConfig.fundingRate.maxSkewScaleUSD == 0)
      return (0, 0, 0);

    // Get funding interval
    vars.fundingInterval = _configStorage.getTradingConfig().fundingInterval;

    // If block.timestamp not pass the next funding time, return 0.
    if (globalMarket.lastFundingTime + vars.fundingInterval > block.timestamp) return (0, 0, 0);

    int32 _exponent;
    if (_limitPriceE30 != 0) {
      vars.marketPriceE30 = _limitPriceE30;
    } else {
      //@todo - validate timestamp of these
      (vars.marketPriceE30, _exponent, ) = OracleMiddleware(ConfigStorage(configStorage).oracle()).unsafeGetLatestPrice(
        marketConfig.assetId,
        false
      );
    }

    vars.marketSkewUSDE30 =
      ((int(globalMarket.longOpenInterest) - int(globalMarket.shortOpenInterest)) * int(vars.marketPriceE30)) /
      int(10 ** uint32(-_exponent));
    // The result of this nextFundingRate Formula will be in the range of [-maxFundingRateBPS, maxFundingRateBPS]
    vars.ratio = _max(-1e18, -((vars.marketSkewUSDE30 * 1e18) / int(marketConfig.fundingRate.maxSkewScaleUSD)));
    vars.ratio = _min(vars.ratio, 1e18);
    vars.nextFundingRate = (vars.ratio * int(uint(marketConfig.fundingRate.maxFundingRateBPS))) / 1e4;

    vars.newFundingRate = globalMarket.currentFundingRate + vars.nextFundingRate;

    vars.elapsedIntervals = int((block.timestamp - globalMarket.lastFundingTime) / vars.fundingInterval);

    if (globalMarket.longOpenInterest > 0) {
      fundingRateLong = (vars.newFundingRate * int(globalMarket.longPositionSize) * vars.elapsedIntervals) / 1e30;
    }
    if (globalMarket.shortOpenInterest > 0) {
      fundingRateShort = (vars.newFundingRate * -int(globalMarket.shortPositionSize) * vars.elapsedIntervals) / 1e30;
    }

    return (vars.newFundingRate, fundingRateLong, fundingRateShort);
  }

  /// @notice This function collects margin fee from position
  /// @param _subAccount The sub-account from which to collect the fee.
  /// @param _absSizeDelta Position size to be increased or decreased in absolute value
  /// @param _assetClassIndex The index of the asset class for which to calculate the borrowing fee.
  /// @param _reservedValue The reserved value of the asset class.
  /// @param _entryBorrowingRate The entry borrowing rate of the asset class.
  function collectMarginFee(
    address _subAccount,
    uint256 _absSizeDelta,
    uint8 _assetClassIndex,
    uint256 _reservedValue,
    uint256 _entryBorrowingRate,
    uint32 _positionFeeBPS
<<<<<<< HEAD
  ) internal {
    IPerpStorage _perpStorage = IPerpStorage(perpStorage);
=======
  ) public {
    PerpStorage _perpStorage = PerpStorage(perpStorage);
>>>>>>> 649535f8

    // Get the debt fee of the sub-account
    int256 feeUsd = _perpStorage.getSubAccountFee(_subAccount);

    // Calculate trading Fee USD
    uint256 tradingFeeUsd = getTradingFee(_absSizeDelta, _positionFeeBPS);
    feeUsd += int(tradingFeeUsd);

    emit LogCollectTradingFee(_subAccount, _assetClassIndex, tradingFeeUsd);

    // Calculate the borrowing fee
    uint256 borrowingFee = getBorrowingFee(_assetClassIndex, _reservedValue, _entryBorrowingRate);
    feeUsd += int(borrowingFee);

    emit LogCollectBorrowingFee(_subAccount, _assetClassIndex, borrowingFee);

    // Update the sub-account's debt fee balance
    _perpStorage.updateSubAccountFee(_subAccount, feeUsd);
  }

  /// @notice This function collects funding fee from position.
  /// @param _subAccount The sub-account from which to collect the fee.
  /// @param _assetClassIndex Index of the asset class associated with the market.
  /// @param _marketIndex Index of the market to collect funding fee from.
  /// @param _positionSizeE30 Size of position in units of 10^-30 of the underlying asset.
  /// @param _entryFundingRate The borrowing rate at the time the position was opened.
  function collectFundingFee(
    address _subAccount,
    uint8 _assetClassIndex,
    uint256 _marketIndex,
    int256 _positionSizeE30,
    int256 _entryFundingRate
<<<<<<< HEAD
  ) internal {
    IPerpStorage _perpStorage = IPerpStorage(perpStorage);
=======
  ) public {
    PerpStorage _perpStorage = PerpStorage(perpStorage);
>>>>>>> 649535f8

    // Get the debt fee of the sub-account
    int256 feeUsd = _perpStorage.getSubAccountFee(_subAccount);

    // Calculate the borrowing fee
    bool isLong = _positionSizeE30 > 0;

    int256 fundingFee = getFundingFee(_marketIndex, isLong, _positionSizeE30, _entryFundingRate);
    feeUsd += fundingFee;

    emit LogCollectFundingFee(_subAccount, _assetClassIndex, fundingFee);

    // Update the sub-account's debt fee balance
    _perpStorage.updateSubAccountFee(_subAccount, feeUsd);
  }

  /// @notice This function settle margin fee from trader's sub-account
  /// @param _subAccount The sub-account from which to collect the fee.
<<<<<<< HEAD
  function settleMarginFee(address _subAccount) internal {
    IFeeCalculator.SettleMarginFeeVar memory acmVars;
    IVaultStorage _vaultStorage = IVaultStorage(vaultStorage);
    IPerpStorage _perpStorage = IPerpStorage(perpStorage);
    IConfigStorage _configStorage = IConfigStorage(configStorage);
    IOracleMiddleware _oracle = IOracleMiddleware(_configStorage.oracle());
=======
  function settleMarginFee(address _subAccount) public {
    FeeCalculator.SettleMarginFeeVar memory acmVars;
    VaultStorage _vaultStorage = VaultStorage(vaultStorage);
    PerpStorage _perpStorage = PerpStorage(perpStorage);
    ConfigStorage _configStorage = ConfigStorage(configStorage);
    OracleMiddleware _oracle = OracleMiddleware(_configStorage.oracle());
>>>>>>> 649535f8

    // Retrieve the debt fee amount for the sub-account
    acmVars.feeUsd = _perpStorage.getSubAccountFee(_subAccount);

    // If there's no fee that trader need to pay more, return early
    if (acmVars.feeUsd <= 0) return;
    acmVars.absFeeUsd = acmVars.feeUsd > 0 ? uint256(acmVars.feeUsd) : uint256(-acmVars.feeUsd);

    ConfigStorage.TradingConfig memory _tradingConfig = _configStorage.getTradingConfig();
    acmVars.plpUnderlyingTokens = _configStorage.getPlpTokens();

    // Loop through all the plp underlying tokens for the sub-account to pay trading fees
    for (uint256 i = 0; i < acmVars.plpUnderlyingTokens.length; ) {
      FeeCalculator.SettleMarginFeeLoopVar memory tmpVars; // This will be re-assigned every times when start looping
      tmpVars.underlyingToken = acmVars.plpUnderlyingTokens[i];

      tmpVars.underlyingTokenDecimal = _configStorage.getAssetTokenDecimal(tmpVars.underlyingToken);

      tmpVars.traderBalance = _vaultStorage.traderBalances(_subAccount, tmpVars.underlyingToken);

      // If the sub-account has a balance of this underlying token (collateral token amount)
      if (tmpVars.traderBalance > 0) {
        // Retrieve the latest price and confident threshold of the plp underlying token
        (tmpVars.price, ) = _oracle.getLatestPrice(_configStorage.tokenAssetIds(tmpVars.underlyingToken), false);

        tmpVars.feeTokenAmount = (acmVars.absFeeUsd * (10 ** tmpVars.underlyingTokenDecimal)) / tmpVars.price;

        if (tmpVars.traderBalance > tmpVars.feeTokenAmount) {
          tmpVars.repayFeeTokenAmount = tmpVars.feeTokenAmount;
          tmpVars.traderBalance -= tmpVars.feeTokenAmount;
          acmVars.absFeeUsd = 0;
        } else {
          tmpVars.traderBalanceValue = (tmpVars.traderBalance * tmpVars.price) / (10 ** tmpVars.underlyingTokenDecimal);
          tmpVars.repayFeeTokenAmount = tmpVars.traderBalance;
          tmpVars.traderBalance = 0;
          acmVars.absFeeUsd -= tmpVars.traderBalanceValue;
        }

        // Calculate the developer fee amount in the plp underlying token
        tmpVars.devFeeTokenAmount = (tmpVars.repayFeeTokenAmount * _tradingConfig.devFeeRateBPS) / BPS;
        // Deducts for dev fee
        tmpVars.repayFeeTokenAmount -= tmpVars.devFeeTokenAmount;

        _collectMarginFee(
          _subAccount,
          tmpVars.underlyingToken,
          tmpVars.repayFeeTokenAmount,
          tmpVars.devFeeTokenAmount,
          tmpVars.traderBalance
        );
      }

      // If no remaining trading fee to pay then stop looping
      if (acmVars.absFeeUsd == 0) break;

      unchecked {
        ++i;
      }
    }

    PerpStorage(_perpStorage).updateSubAccountFee(_subAccount, int(acmVars.absFeeUsd));
  }

  /// @notice Settles the fees for a given sub-account.
  /// @param _subAccount The address of the sub-account to settle fees for.
  /// @param _limitPriceE30 Price to be overwritten to a specified asset
  /// @param _limitAssetId Asset to be overwritten by _limitPriceE30
<<<<<<< HEAD
  function settleFundingFee(address _subAccount, uint256 _limitPriceE30, bytes32 _limitAssetId) internal {
    IFeeCalculator.SettleFundingFeeVar memory acmVars;
    IVaultStorage _vaultStorage = IVaultStorage(vaultStorage);
    IPerpStorage _perpStorage = IPerpStorage(perpStorage);
    IConfigStorage _configStorage = IConfigStorage(configStorage);
    IFeeCalculator _feeCalculator = IFeeCalculator(_configStorage.feeCalculator());
=======
  function settleFundingFee(address _subAccount, uint256 _limitPriceE30, bytes32 _limitAssetId) public {
    FeeCalculator.SettleFundingFeeVar memory acmVars;
    VaultStorage _vaultStorage = VaultStorage(vaultStorage);
    PerpStorage _perpStorage = PerpStorage(perpStorage);
    ConfigStorage _configStorage = ConfigStorage(configStorage);
    FeeCalculator _feeCalculator = FeeCalculator(_configStorage.feeCalculator());
>>>>>>> 649535f8

    // Retrieve the debt fee amount for the sub-account
    acmVars.feeUsd = _perpStorage.getSubAccountFee(_subAccount);

    // If there's no fee to settle, return early
    if (acmVars.feeUsd == 0) return;

    bool isPayFee = acmVars.feeUsd > 0; // feeUSD > 0 means trader pays fee, feeUSD < 0 means trader gets fee
    acmVars.absFeeUsd = acmVars.feeUsd > 0 ? uint256(acmVars.feeUsd) : uint256(-acmVars.feeUsd);

    OracleMiddleware oracle = OracleMiddleware(_configStorage.oracle());
    acmVars.plpUnderlyingTokens = _configStorage.getPlpTokens();
    acmVars.plpLiquidityDebtUSDE30 = _vaultStorage.plpLiquidityDebtUSDE30(); // Global funding debts that borrowing from PLP

    // Loop through all the plp underlying tokens for the sub-account to receive or pay margin fees
    for (uint256 i = 0; i < acmVars.plpUnderlyingTokens.length; ) {
      FeeCalculator.SettleFundingFeeLoopVar memory tmpVars;
      tmpVars.underlyingToken = acmVars.plpUnderlyingTokens[i];

      tmpVars.underlyingTokenDecimal = _configStorage.getAssetTokenDecimal(tmpVars.underlyingToken);

      // Retrieve the balance of each plp underlying token for the sub-account (token collateral amount)
      tmpVars.traderBalance = _vaultStorage.traderBalances(_subAccount, tmpVars.underlyingToken);
      tmpVars.fundingFee = _vaultStorage.fundingFee(tmpVars.underlyingToken); // Global token amount of funding fee collected from traders

      // Retrieve the latest price and confident threshold of the plp underlying token
      // @todo refactor this?
      bytes32 _underlyingAssetId = ConfigStorage(configStorage).tokenAssetIds(tmpVars.underlyingToken);
      if (_limitPriceE30 != 0 && _underlyingAssetId == _limitAssetId) {
        tmpVars.price = _limitPriceE30;
      } else {
        (tmpVars.price, ) = oracle.getLatestPrice(_underlyingAssetId, false);
      }

      // feeUSD > 0 or isPayFee == true, means trader pay fee
      if (isPayFee) {
        // If the sub-account has a balance of this underlying token (collateral token amount)
        if (tmpVars.traderBalance != 0) {
          // If this plp underlying token contains borrowing debt from PLP then trader must repays debt to PLP first
          if (acmVars.plpLiquidityDebtUSDE30 > 0)
            acmVars.absFeeUsd = _feeCalculator.repayFundingFeeDebtToPLP(
              _subAccount,
              acmVars.absFeeUsd,
              acmVars.plpLiquidityDebtUSDE30,
              tmpVars
            );
          // If there are any remaining absFeeUsd, the trader must continue repaying the debt until the full amount is paid off
          if (tmpVars.traderBalance != 0 && acmVars.absFeeUsd > 0)
            acmVars.absFeeUsd = _feeCalculator.payFundingFee(_subAccount, acmVars.absFeeUsd, tmpVars);
        }
      }
      // feeUSD < 0 or isPayFee == false, means trader receive fee
      else {
        if (tmpVars.fundingFee != 0) {
          acmVars.absFeeUsd = _feeCalculator.receiveFundingFee(_subAccount, acmVars.absFeeUsd, tmpVars);
        }
      }

      // If no remaining margin fee to receive or repay then stop looping
      if (acmVars.absFeeUsd == 0) break;

      {
        unchecked {
          ++i;
        }
      }
    }

    // If a trader is supposed to receive a fee but the amount of tokens received from funding fees is not sufficient to cover the fee,
    // then the protocol must provide the option to borrow in USD and record the resulting debt on the plpLiquidityDebtUSDE30 log
    if (!isPayFee && acmVars.absFeeUsd > 0) {
      acmVars.absFeeUsd = FeeCalculator(ConfigStorage(_configStorage).feeCalculator()).borrowFundingFeeFromPLP(
        _subAccount,
        address(oracle),
        acmVars.plpUnderlyingTokens,
        acmVars.absFeeUsd
      );
    }

    // Update the fee amount for the sub-account in the PerpStorage contract
    PerpStorage(_perpStorage).updateSubAccountFee(_subAccount, int(acmVars.absFeeUsd));
  }

  /// @notice get next short average price with realized PNL
  /// @param _market - global market
  /// @param _currentPrice - min / max price depends on position direction
  /// @param _positionSizeDelta - position size after increase / decrease.
  ///                           if positive is LONG position, else is SHORT
  /// @param _realizedPositionPnl - position realized PnL if positive is profit, and negative is loss
  /// @return _nextAveragePrice next average price
  function _calculateShortAveragePrice(
    PerpStorage.GlobalMarket memory _market,
    uint256 _currentPrice,
    int256 _positionSizeDelta,
    int256 _realizedPositionPnl
  ) internal pure returns (uint256 _nextAveragePrice) {
    // global
    uint256 _globalPositionSize = _market.shortPositionSize;
    int256 _globalAveragePrice = int256(_market.shortAvgPrice);

    if (_globalAveragePrice == 0) return 0;

    // if positive means, has profit
    int256 _globalPnl = (int256(_globalPositionSize) * (_globalAveragePrice - int256(_currentPrice))) /
      _globalAveragePrice;
    int256 _newGlobalPnl = _globalPnl - _realizedPositionPnl;

    uint256 _newGlobalPositionSize;
    // position > 0 is means decrease short position
    // else is increase short position
    if (_positionSizeDelta > 0) {
      _newGlobalPositionSize = _globalPositionSize - uint256(_positionSizeDelta);
    } else {
      _newGlobalPositionSize = _globalPositionSize + uint256(-_positionSizeDelta);
    }

    bool _isGlobalProfit = _newGlobalPnl > 0;
    uint256 _absoluteGlobalPnl = uint256(_isGlobalProfit ? _newGlobalPnl : -_newGlobalPnl);

    // divisor = latest global position size - pnl
    uint256 divisor = _isGlobalProfit
      ? (_newGlobalPositionSize - _absoluteGlobalPnl)
      : (_newGlobalPositionSize + _absoluteGlobalPnl);

    if (divisor == 0) return 0;

    // next short average price = current price * latest global position size / latest global position size - pnl
    _nextAveragePrice = (_currentPrice * _newGlobalPositionSize) / divisor;

    return _nextAveragePrice;
  }

  /// @notice get next long average price with realized PNL
  /// @param _market - global market
  /// @param _currentPrice - min / max price depends on position direction
  /// @param _positionSizeDelta - position size after increase / decrease.
  ///                           if positive is LONG position, else is SHORT
  /// @param _realizedPositionPnl - position realized PnL if positive is profit, and negative is loss
  /// @return _nextAveragePrice next average price
  function _calculateLongAveragePrice(
    PerpStorage.GlobalMarket memory _market,
    uint256 _currentPrice,
    int256 _positionSizeDelta,
    int256 _realizedPositionPnl
  ) internal pure returns (uint256 _nextAveragePrice) {
    // global
    uint256 _globalPositionSize = _market.longPositionSize;
    int256 _globalAveragePrice = int256(_market.longAvgPrice);

    if (_globalAveragePrice == 0) return 0;

    // if positive means, has profit
    int256 _globalPnl = (int256(_globalPositionSize) * (int256(_currentPrice) - _globalAveragePrice)) /
      _globalAveragePrice;
    int256 _newGlobalPnl = _globalPnl - _realizedPositionPnl;

    uint256 _newGlobalPositionSize;
    // position > 0 is means increase short position
    // else is decrease short position
    if (_positionSizeDelta > 0) {
      _newGlobalPositionSize = _globalPositionSize + uint256(_positionSizeDelta);
    } else {
      _newGlobalPositionSize = _globalPositionSize - uint256(-_positionSizeDelta);
    }

    bool _isGlobalProfit = _newGlobalPnl > 0;
    uint256 _absoluteGlobalPnl = uint256(_isGlobalProfit ? _newGlobalPnl : -_newGlobalPnl);

    // divisor = latest global position size + pnl
    uint256 divisor = _isGlobalProfit
      ? (_newGlobalPositionSize + _absoluteGlobalPnl)
      : (_newGlobalPositionSize - _absoluteGlobalPnl);

    if (divisor == 0) return 0;

    // next long average price = current price * latest global position size / latest global position size + pnl
    _nextAveragePrice = (_currentPrice * _newGlobalPositionSize) / divisor;

    return _nextAveragePrice;
  }

  /// @notice This function does accounting when collecting trading fee from trader's sub-account.
  /// @param subAccount The sub-account from which to collect the fee.
  /// @param underlyingToken The underlying token for which the fee is collected.
  /// @param tradingFeeAmount The amount of trading fee to be collected, after deducting dev fee.
  /// @param devFeeTokenAmount The amount of dev fee deducted from the trading fee.
  /// @param traderBalance The updated balance of the trader's underlying token.
  function _collectMarginFee(
    address subAccount,
    address underlyingToken,
    uint256 tradingFeeAmount,
    uint256 devFeeTokenAmount,
    uint256 traderBalance
  ) internal {
    // Deduct dev fee from the trading fee and add it to the dev fee pool.
    IVaultStorage(vaultStorage).addDevFee(underlyingToken, devFeeTokenAmount);
    // Add the remaining trading fee to the protocol's fee pool.
    IVaultStorage(vaultStorage).addFee(underlyingToken, tradingFeeAmount);
    // Update the trader's balance of the underlying token.
    IVaultStorage(vaultStorage).setTraderBalance(subAccount, underlyingToken, traderBalance);
  }

  /**
   * Maths
   */
  function abs(int256 x) private pure returns (uint256) {
    return uint256(x >= 0 ? x : -x);
  }

  function _max(int256 a, int256 b) internal pure returns (int256) {
    return a > b ? a : b;
  }

  function _min(int256 a, int256 b) internal pure returns (int256) {
    return a < b ? a : b;
  }

  function _overwritePrice(uint256 _price, uint256 _priceOverwrite) internal pure returns (uint256) {
    return _priceOverwrite != 0 ? _priceOverwrite : _price;
  }

  function _updateDecreasePositionInfo() internal {}
}<|MERGE_RESOLUTION|>--- conflicted
+++ resolved
@@ -1,11 +1,7 @@
 // SPDX-License-Identifier: MIT
 pragma solidity 0.8.18;
 
-<<<<<<< HEAD
 import { ReentrancyGuard } from "@openzeppelin/contracts/security/ReentrancyGuard.sol";
-=======
-// base
->>>>>>> 649535f8
 import { ERC20 } from "@openzeppelin/contracts/token/ERC20/ERC20.sol";
 
 // contracts
@@ -20,13 +16,7 @@
 import { ITradeService } from "./interfaces/ITradeService.sol";
 
 // @todo - refactor, deduplicate code
-<<<<<<< HEAD
 contract TradeService is ReentrancyGuard, ITradeService {
-  using AddressUtils for address;
-
-=======
-contract TradeService is ITradeService {
->>>>>>> 649535f8
   uint32 internal constant BPS = 1e4;
   uint64 internal constant RATE_PRECISION = 1e18;
 
@@ -58,7 +48,7 @@
    * Modifiers
    */
   modifier onlyWhitelistedExecutor() {
-    IConfigStorage(configStorage).validateServiceExecutor(address(this), msg.sender);
+    ConfigStorage(configStorage).validateServiceExecutor(address(this), msg.sender);
     _;
   }
 
@@ -92,9 +82,9 @@
 
   constructor(address _perpStorage, address _vaultStorage, address _configStorage) {
     // Sanity check
-    IPerpStorage(_perpStorage).getGlobalState();
-    IVaultStorage(_vaultStorage).plpLiquidityDebtUSDE30();
-    IConfigStorage(_configStorage).getLiquidityConfig();
+    PerpStorage(_perpStorage).getGlobalState();
+    VaultStorage(_vaultStorage).plpLiquidityDebtUSDE30();
+    ConfigStorage(_configStorage).getLiquidityConfig();
 
     perpStorage = _perpStorage;
     vaultStorage = _vaultStorage;
@@ -924,15 +914,9 @@
   /// @notice This function updates the funding rate for the given market index.
   /// @param _marketIndex The index of the market.
   /// @param _limitPriceE30 Price from limitOrder, zeros means no marketOrderPrice
-<<<<<<< HEAD
   function updateFundingRate(uint256 _marketIndex, uint256 _limitPriceE30) internal {
-    IPerpStorage _perpStorage = IPerpStorage(perpStorage);
-    IConfigStorage _configStorage = IConfigStorage(configStorage);
-=======
-  function updateFundingRate(uint256 _marketIndex, uint256 _limitPriceE30) public {
     PerpStorage _perpStorage = PerpStorage(perpStorage);
     ConfigStorage _configStorage = ConfigStorage(configStorage);
->>>>>>> 649535f8
 
     // Get the funding interval, asset class config, and global asset class for the given asset class index.
     PerpStorage.GlobalMarket memory _globalMarket = _perpStorage.getGlobalMarketByIndex(_marketIndex);
@@ -973,15 +957,9 @@
     uint8 _assetClassIndex,
     uint256 _limitPriceE30,
     bytes32 _limitAssetId
-<<<<<<< HEAD
   ) internal view returns (uint256 _nextBorrowingRate) {
-    IConfigStorage _configStorage = IConfigStorage(configStorage);
-    ICalculator _calculator = ICalculator(_configStorage.calculator());
-=======
-  ) public view returns (uint256 _nextBorrowingRate) {
     ConfigStorage _configStorage = ConfigStorage(configStorage);
     Calculator _calculator = Calculator(_configStorage.calculator());
->>>>>>> 649535f8
 
     // Get the trading config, asset class config, and global asset class for the given asset class index.
     ConfigStorage.TradingConfig memory _tradingConfig = _configStorage.getTradingConfig();
@@ -1142,13 +1120,8 @@
     uint256 _reservedValue,
     uint256 _entryBorrowingRate,
     uint32 _positionFeeBPS
-<<<<<<< HEAD
   ) internal {
-    IPerpStorage _perpStorage = IPerpStorage(perpStorage);
-=======
-  ) public {
     PerpStorage _perpStorage = PerpStorage(perpStorage);
->>>>>>> 649535f8
 
     // Get the debt fee of the sub-account
     int256 feeUsd = _perpStorage.getSubAccountFee(_subAccount);
@@ -1181,13 +1154,8 @@
     uint256 _marketIndex,
     int256 _positionSizeE30,
     int256 _entryFundingRate
-<<<<<<< HEAD
   ) internal {
-    IPerpStorage _perpStorage = IPerpStorage(perpStorage);
-=======
-  ) public {
     PerpStorage _perpStorage = PerpStorage(perpStorage);
->>>>>>> 649535f8
 
     // Get the debt fee of the sub-account
     int256 feeUsd = _perpStorage.getSubAccountFee(_subAccount);
@@ -1206,21 +1174,12 @@
 
   /// @notice This function settle margin fee from trader's sub-account
   /// @param _subAccount The sub-account from which to collect the fee.
-<<<<<<< HEAD
   function settleMarginFee(address _subAccount) internal {
-    IFeeCalculator.SettleMarginFeeVar memory acmVars;
-    IVaultStorage _vaultStorage = IVaultStorage(vaultStorage);
-    IPerpStorage _perpStorage = IPerpStorage(perpStorage);
-    IConfigStorage _configStorage = IConfigStorage(configStorage);
-    IOracleMiddleware _oracle = IOracleMiddleware(_configStorage.oracle());
-=======
-  function settleMarginFee(address _subAccount) public {
     FeeCalculator.SettleMarginFeeVar memory acmVars;
     VaultStorage _vaultStorage = VaultStorage(vaultStorage);
     PerpStorage _perpStorage = PerpStorage(perpStorage);
     ConfigStorage _configStorage = ConfigStorage(configStorage);
     OracleMiddleware _oracle = OracleMiddleware(_configStorage.oracle());
->>>>>>> 649535f8
 
     // Retrieve the debt fee amount for the sub-account
     acmVars.feeUsd = _perpStorage.getSubAccountFee(_subAccount);
@@ -1288,21 +1247,12 @@
   /// @param _subAccount The address of the sub-account to settle fees for.
   /// @param _limitPriceE30 Price to be overwritten to a specified asset
   /// @param _limitAssetId Asset to be overwritten by _limitPriceE30
-<<<<<<< HEAD
   function settleFundingFee(address _subAccount, uint256 _limitPriceE30, bytes32 _limitAssetId) internal {
-    IFeeCalculator.SettleFundingFeeVar memory acmVars;
-    IVaultStorage _vaultStorage = IVaultStorage(vaultStorage);
-    IPerpStorage _perpStorage = IPerpStorage(perpStorage);
-    IConfigStorage _configStorage = IConfigStorage(configStorage);
-    IFeeCalculator _feeCalculator = IFeeCalculator(_configStorage.feeCalculator());
-=======
-  function settleFundingFee(address _subAccount, uint256 _limitPriceE30, bytes32 _limitAssetId) public {
     FeeCalculator.SettleFundingFeeVar memory acmVars;
     VaultStorage _vaultStorage = VaultStorage(vaultStorage);
     PerpStorage _perpStorage = PerpStorage(perpStorage);
     ConfigStorage _configStorage = ConfigStorage(configStorage);
     FeeCalculator _feeCalculator = FeeCalculator(_configStorage.feeCalculator());
->>>>>>> 649535f8
 
     // Retrieve the debt fee amount for the sub-account
     acmVars.feeUsd = _perpStorage.getSubAccountFee(_subAccount);
@@ -1498,11 +1448,11 @@
     uint256 traderBalance
   ) internal {
     // Deduct dev fee from the trading fee and add it to the dev fee pool.
-    IVaultStorage(vaultStorage).addDevFee(underlyingToken, devFeeTokenAmount);
+    VaultStorage(vaultStorage).addDevFee(underlyingToken, devFeeTokenAmount);
     // Add the remaining trading fee to the protocol's fee pool.
-    IVaultStorage(vaultStorage).addFee(underlyingToken, tradingFeeAmount);
+    VaultStorage(vaultStorage).addFee(underlyingToken, tradingFeeAmount);
     // Update the trader's balance of the underlying token.
-    IVaultStorage(vaultStorage).setTraderBalance(subAccount, underlyingToken, traderBalance);
+    VaultStorage(vaultStorage).setTraderBalance(subAccount, underlyingToken, traderBalance);
   }
 
   /**
