--- conflicted
+++ resolved
@@ -5,20 +5,11 @@
 import { ITradeService } from "./interfaces/ITradeService.sol";
 import { IPerpStorage } from "../storages/interfaces/IPerpStorage.sol";
 import { IConfigStorage } from "../storages/interfaces/IConfigStorage.sol";
-<<<<<<< HEAD
-=======
 import { IVaultStorage } from "../storages/interfaces/IVaultStorage.sol";
->>>>>>> 41000a7b
 import { ICalculator } from "../contracts/interfaces/ICalculator.sol";
 import { IOracleMiddleware } from "../oracle/interfaces/IOracleMiddleware.sol";
 
 contract TradeService is ITradeService {
-<<<<<<< HEAD
-  address perpStorage;
-  address vaultStorage;
-  address configStorage;
-  address calculator;
-=======
   // struct
   struct DecreasePositionVars {
     uint256 absPositionSizeE30;
@@ -39,7 +30,6 @@
   address public vaultStorage;
   address public configStorage;
   address public calculator;
->>>>>>> 41000a7b
   address public oracle;
 
   constructor(
@@ -49,10 +39,7 @@
     address _calculator,
     address _oracle
   ) {
-<<<<<<< HEAD
-=======
     // todo: sanity check
->>>>>>> 41000a7b
     perpStorage = _perpStorage;
     vaultStorage = _vaultStorage;
     configStorage = _configStorage;
@@ -60,7 +47,6 @@
     oracle = _oracle;
   }
 
-<<<<<<< HEAD
   function increasePosition(
     address _primaryAccount,
     uint256 _subAccountId,
@@ -76,26 +62,10 @@
       .getPositionById(_posId);
 
     // get the market configuration for the given market index
-=======
-  // todo: rewrite description
-  /// @notice decrease trader position
-  /// @param _account - address
-  /// @param _subAccountId - address
-  /// @param _marketIndex - market index
-  /// @param _positionSizeE30ToDecrease - position size to decrease
-  function decreasePosition(
-    address _account,
-    uint256 _subAccountId,
-    uint256 _marketIndex,
-    uint256 _positionSizeE30ToDecrease
-  ) external {
-    // prepare
->>>>>>> 41000a7b
     IConfigStorage.MarketConfig memory _marketConfig = IConfigStorage(
       configStorage
     ).getMarketConfigById(_marketIndex);
 
-<<<<<<< HEAD
     // determine whether the new size delta is for a long position
     bool _isLong = _sizeDelta > 0;
 
@@ -129,52 +99,6 @@
         .getLatestPriceWithMarketStatus(
           _marketConfig.assetId,
           _isLong, // if current position is SHORT position, then we use max price
-=======
-    address _subAccount = _getSubAccount(_account, _subAccountId);
-    bytes32 _positionId = _getPositionId(_subAccount, _marketIndex);
-    IPerpStorage.Position memory _position = IPerpStorage(perpStorage)
-      .getPositionById(_positionId);
-
-    // init vars
-    DecreasePositionVars memory vars = DecreasePositionVars({
-      absPositionSizeE30: 0,
-      priceE30: 0,
-      currentPositionSizeE30: 0,
-      isLongPosition: false
-    });
-
-    // =========================================
-    // | ---------- pre validation ----------- |
-    // =========================================
-
-    // if position size is 0 means this position is already closed
-    vars.currentPositionSizeE30 = _position.positionSizeE30;
-    if (vars.currentPositionSizeE30 == 0)
-      revert ITradeService_PositionAlreadyClosed();
-
-    vars.isLongPosition = vars.currentPositionSizeE30 > 0;
-
-    // convert position size to be uint256
-    vars.absPositionSizeE30 = uint256(
-      vars.isLongPosition
-        ? vars.currentPositionSizeE30
-        : -vars.currentPositionSizeE30
-    );
-
-    // position size to decrease is greater then position size, should be revert
-    if (_positionSizeE30ToDecrease > vars.absPositionSizeE30)
-      revert ITradeService_DecreaseTooHighPositionSize();
-
-    {
-      uint256 _lastPriceUpdated;
-      uint8 _marketStatus;
-
-      (vars.priceE30, _lastPriceUpdated, _marketStatus) = IOracleMiddleware(
-        oracle
-      ).getLatestPriceWithMarketStatus(
-          _marketConfig.assetId,
-          !vars.isLongPosition, // if current position is SHORT position, then we use max price
->>>>>>> 41000a7b
           _marketConfig.priceConfidentThreshold
         );
 
@@ -188,7 +112,6 @@
       // todo: do it as config, and fix related testcase
       if (block.timestamp - _lastPriceUpdated > 30)
         revert ITradeService_PriceStale();
-<<<<<<< HEAD
     }
 
     // TODO: Validate AllowIncreasePosition
@@ -257,69 +180,10 @@
           _globalMarket.longPositionSize + _absSizeDelta,
           _globalMarket.longAvgPrice, // todo: recalculate arg price
           _globalMarket.longOpenInterest + _changedOpenInterest
-=======
-
-      // check sub account is healty
-      uint256 _subAccountEquity = ICalculator(calculator).getEquity(
-        _subAccount
-      );
-      // maintenance margin requirement (MMR) = position size * maintenance margin fraction
-      // note: maintenanceMarginFraction is 1e18
-      uint256 _mmr = ICalculator(calculator).getMMR(_subAccount);
-
-      // if sub account equity < MMR, then trader couln't decrease position
-      if (_subAccountEquity < _mmr)
-        revert ITradeService_SubAccountEquityIsUnderMMR();
-    }
-
-    // todo: update funding & borrowing fee rate
-    // todo: calculate trading, borrowing and funding fee
-    // todo: collect fee
-
-    // =========================================
-    // | ------ update perp storage ---------- |
-    // =========================================
-    uint256 _newAbsPositionSizeE30 = vars.absPositionSizeE30 -
-      _positionSizeE30ToDecrease;
-
-    // check position is too tiny
-    // todo: now validate this at 1 USD, design where to keep this config
-    //       due to we has problem stack too deep in MarketConfig now
-    if (_newAbsPositionSizeE30 > 0 && _newAbsPositionSizeE30 < 1e30)
-      revert ITradeService_TooTinyPosition();
-
-    {
-      uint256 _openInterestDelta = (_position.openInterest *
-        _positionSizeE30ToDecrease) / vars.absPositionSizeE30;
-
-      // update position info
-      IPerpStorage(perpStorage).updatePositionById(
-        _positionId,
-        vars.isLongPosition
-          ? int256(_newAbsPositionSizeE30)
-          : -int256(_newAbsPositionSizeE30), // todo: optimized
-        // new position size * IMF * max profit rate
-        (((_newAbsPositionSizeE30 * _marketConfig.initialMarginFraction) /
-          1e18) * _marketConfig.maxProfitRate) / 1e18,
-        _position.avgEntryPriceE30,
-        _position.openInterest - _openInterestDelta
-      );
-
-      IPerpStorage.GlobalMarket memory _globalMarket = IPerpStorage(perpStorage)
-        .getGlobalMarketByIndex(_marketIndex);
-
-      if (vars.isLongPosition) {
-        IPerpStorage(perpStorage).updateGlobalLongMarketById(
-          _marketIndex,
-          _globalMarket.longPositionSize - _positionSizeE30ToDecrease,
-          _globalMarket.longAvgPrice, // todo: recalculate arg price
-          _globalMarket.longOpenInterest - _openInterestDelta
->>>>>>> 41000a7b
         );
       } else {
         IPerpStorage(perpStorage).updateGlobalShortMarketById(
           _marketIndex,
-<<<<<<< HEAD
           _globalMarket.shortPositionSize + _absSizeDelta,
           _globalMarket.shortAvgPrice, // todo: recalculate arg price
           _globalMarket.shortOpenInterest + _changedOpenInterest
@@ -461,7 +325,142 @@
 
   function abs(int256 x) private pure returns (uint256) {
     return uint256(x >= 0 ? x : -x);
-=======
+  }
+
+  // todo: rewrite description
+  /// @notice decrease trader position
+  /// @param _account - address
+  /// @param _subAccountId - address
+  /// @param _marketIndex - market index
+  /// @param _positionSizeE30ToDecrease - position size to decrease
+  function decreasePosition(
+    address _account,
+    uint256 _subAccountId,
+    uint256 _marketIndex,
+    uint256 _positionSizeE30ToDecrease
+  ) external {
+    // prepare
+    IConfigStorage.MarketConfig memory _marketConfig = IConfigStorage(
+      configStorage
+    ).getMarketConfigById(_marketIndex);
+
+    address _subAccount = _getSubAccount(_account, _subAccountId);
+    bytes32 _positionId = _getPositionId(_subAccount, _marketIndex);
+    IPerpStorage.Position memory _position = IPerpStorage(perpStorage)
+      .getPositionById(_positionId);
+
+    // init vars
+    DecreasePositionVars memory vars = DecreasePositionVars({
+      absPositionSizeE30: 0,
+      priceE30: 0,
+      currentPositionSizeE30: 0,
+      isLongPosition: false
+    });
+
+    // =========================================
+    // | ---------- pre validation ----------- |
+    // =========================================
+
+    // if position size is 0 means this position is already closed
+    vars.currentPositionSizeE30 = _position.positionSizeE30;
+    if (vars.currentPositionSizeE30 == 0)
+      revert ITradeService_PositionAlreadyClosed();
+
+    vars.isLongPosition = vars.currentPositionSizeE30 > 0;
+
+    // convert position size to be uint256
+    vars.absPositionSizeE30 = uint256(
+      vars.isLongPosition
+        ? vars.currentPositionSizeE30
+        : -vars.currentPositionSizeE30
+    );
+
+    // position size to decrease is greater then position size, should be revert
+    if (_positionSizeE30ToDecrease > vars.absPositionSizeE30)
+      revert ITradeService_DecreaseTooHighPositionSize();
+
+    {
+      uint256 _lastPriceUpdated;
+      uint8 _marketStatus;
+
+      (vars.priceE30, _lastPriceUpdated, _marketStatus) = IOracleMiddleware(
+        oracle
+      ).getLatestPriceWithMarketStatus(
+          _marketConfig.assetId,
+          !vars.isLongPosition, // if current position is SHORT position, then we use max price
+          _marketConfig.priceConfidentThreshold
+        );
+
+      // Market active represent the market is still listed on our protocol
+      if (!_marketConfig.active) revert ITradeService_MarketIsDelisted();
+
+      // if market status is 1, means that oracle couldn't get price from pyth
+      if (_marketStatus == 1) revert ITradeService_MarketIsClosed();
+
+      // check price stale for 30 seconds
+      // todo: do it as config, and fix related testcase
+      if (block.timestamp - _lastPriceUpdated > 30)
+        revert ITradeService_PriceStale();
+
+      // check sub account is healty
+      uint256 _subAccountEquity = ICalculator(calculator).getEquity(
+        _subAccount
+      );
+      // maintenance margin requirement (MMR) = position size * maintenance margin fraction
+      // note: maintenanceMarginFraction is 1e18
+      uint256 _mmr = ICalculator(calculator).getMMR(_subAccount);
+
+      // if sub account equity < MMR, then trader couln't decrease position
+      if (_subAccountEquity < _mmr)
+        revert ITradeService_SubAccountEquityIsUnderMMR();
+    }
+
+    // todo: update funding & borrowing fee rate
+    // todo: calculate trading, borrowing and funding fee
+    // todo: collect fee
+
+    // =========================================
+    // | ------ update perp storage ---------- |
+    // =========================================
+    uint256 _newAbsPositionSizeE30 = vars.absPositionSizeE30 -
+      _positionSizeE30ToDecrease;
+
+    // check position is too tiny
+    // todo: now validate this at 1 USD, design where to keep this config
+    //       due to we has problem stack too deep in MarketConfig now
+    if (_newAbsPositionSizeE30 > 0 && _newAbsPositionSizeE30 < 1e30)
+      revert ITradeService_TooTinyPosition();
+
+    {
+      uint256 _openInterestDelta = (_position.openInterest *
+        _positionSizeE30ToDecrease) / vars.absPositionSizeE30;
+
+      // update position info
+      IPerpStorage(perpStorage).updatePositionById(
+        _positionId,
+        vars.isLongPosition
+          ? int256(_newAbsPositionSizeE30)
+          : -int256(_newAbsPositionSizeE30), // todo: optimized
+        // new position size * IMF * max profit rate
+        (((_newAbsPositionSizeE30 * _marketConfig.initialMarginFraction) /
+          1e18) * _marketConfig.maxProfitRate) / 1e18,
+        _position.avgEntryPriceE30,
+        _position.openInterest - _openInterestDelta
+      );
+
+      IPerpStorage.GlobalMarket memory _globalMarket = IPerpStorage(perpStorage)
+        .getGlobalMarketByIndex(_marketIndex);
+
+      if (vars.isLongPosition) {
+        IPerpStorage(perpStorage).updateGlobalLongMarketById(
+          _marketIndex,
+          _globalMarket.longPositionSize - _positionSizeE30ToDecrease,
+          _globalMarket.longAvgPrice, // todo: recalculate arg price
+          _globalMarket.longOpenInterest - _openInterestDelta
+        );
+      } else {
+        IPerpStorage(perpStorage).updateGlobalShortMarketById(
+          _marketIndex,
           _globalMarket.shortPositionSize - _positionSizeE30ToDecrease,
           _globalMarket.shortAvgPrice, // todo: recalculate arg price
           _globalMarket.shortOpenInterest - _openInterestDelta
@@ -519,6 +518,5 @@
     uint256 _marketIndex
   ) internal pure returns (bytes32) {
     return keccak256(abi.encodePacked(_account, _marketIndex));
->>>>>>> 41000a7b
   }
 }