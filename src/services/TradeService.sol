// SPDX-License-Identifier: MIT
pragma solidity 0.8.18;

import { ERC20 } from "@openzeppelin/contracts/token/ERC20/ERC20.sol";
import { AddressUtils } from "../libraries/AddressUtils.sol";

// interfaces
import { ITradeService } from "./interfaces/ITradeService.sol";
import { IPerpStorage } from "../storages/interfaces/IPerpStorage.sol";
import { IConfigStorage } from "../storages/interfaces/IConfigStorage.sol";
import { IVaultStorage } from "../storages/interfaces/IVaultStorage.sol";
import { ICalculator } from "../contracts/interfaces/ICalculator.sol";
<<<<<<< HEAD
import { IOracleMiddleware } from "../oracles/interfaces/IOracleMiddleware.sol";
=======
import { IFeeCalculator } from "../contracts/interfaces/IFeeCalculator.sol";
import { IOracleMiddleware } from "../oracle/interfaces/IOracleMiddleware.sol";
>>>>>>> bd61325e
import { AddressUtils } from "../libraries/AddressUtils.sol";
import { console } from "forge-std/console.sol";

// @todo - refactor, deduplicate code
contract TradeService is ITradeService {
  using AddressUtils for address;

  uint32 internal constant BPS = 1e4;
  uint64 internal constant RATE_PRECISION = 1e18;

  /**
   * Structs
   */
  struct IncreasePositionVars {
    IPerpStorage.Position position;
    address subAccount;
    bytes32 positionId;
    bool isLong;
    bool isNewPosition;
    bool currentPositionIsLong;
    uint256 priceE30;
    int32 exponent;
  }
  struct DecreasePositionVars {
    IPerpStorage.Position position;
    address subAccount;
    bytes32 positionId;
    uint256 absPositionSizeE30;
    uint256 avgEntryPriceE30;
    uint256 priceE30;
    int256 currentPositionSizeE30;
    bool isLongPosition;
  }

  /**
   * Events
   */
  // @todo - modify event parameters
  event LogDecreasePosition(bytes32 indexed _positionId, uint256 _decreasedSize);

  event LogCollectTradingFee(address account, uint8 assetClass, uint256 feeUsd);

  event LogCollectBorrowingFee(address account, uint8 assetClass, uint256 feeUsd);

  event LogCollectFundingFee(address account, uint8 assetClass, int256 feeUsd);

  event LogForceClosePosition(
    address indexed _account,
    uint8 _subAccountId,
    uint256 _marketIndex,
    address _tpToken,
    uint256 _closedPositionSize,
    uint256 _realizedProfit
  );

  /**
   * States
   */
  address public perpStorage;
  address public vaultStorage;
  address public configStorage;

  constructor(address _perpStorage, address _vaultStorage, address _configStorage) {
    // @todo - sanity check
    perpStorage = _perpStorage;
    vaultStorage = _vaultStorage;
    configStorage = _configStorage;
  }

  /// @notice This function increases a trader's position for a specific market by a given size delta.
  ///         The primary account and sub-account IDs are used to identify the trader's account.
  ///         The market index is used to identify the specific market.
  /// @param _primaryAccount The address of the primary account associated with the trader.
  /// @param _subAccountId The ID of the sub-account associated with the trader.
  /// @param _marketIndex The index of the market for which the position is being increased.
  /// @param _sizeDelta The change in size of the position. Positive values meaning LONG position, while negative values mean SHORT position.
  /// @param _limitPriceE30 limit price for execute order
  function increasePosition(
    address _primaryAccount,
    uint8 _subAccountId,
    uint256 _marketIndex,
    int256 _sizeDelta,
    uint256 _limitPriceE30
  ) external {
    // validate service should be called from handler ONLY
    IConfigStorage(configStorage).validateServiceExecutor(address(this), msg.sender);

    IncreasePositionVars memory _vars;

    // get the sub-account from the primary account and sub-account ID
    _vars.subAccount = _getSubAccount(_primaryAccount, _subAccountId);

    // get the position for the given sub-account and market index
    _vars.positionId = _getPositionId(_vars.subAccount, _marketIndex);
    _vars.position = IPerpStorage(perpStorage).getPositionById(_vars.positionId);

    // get the market configuration for the given market index
    IConfigStorage.MarketConfig memory _marketConfig = IConfigStorage(configStorage).getMarketConfigByIndex(
      _marketIndex
    );

    // check size delta
    if (_sizeDelta == 0) revert ITradeService_BadSizeDelta();

    // check allow increase position
    if (!_marketConfig.allowIncreasePosition) revert ITradeService_NotAllowIncrease();

    // determine whether the new size delta is for a long position
    _vars.isLong = _sizeDelta > 0;

    _vars.isNewPosition = _vars.position.positionSizeE30 == 0;

    // Pre validation
    // Verify that the number of positions has exceeds
    {
      if (
        _vars.isNewPosition &&
        IConfigStorage(configStorage).getTradingConfig().maxPosition <
        IPerpStorage(perpStorage).getNumberOfSubAccountPosition(_vars.subAccount) + 1
      ) revert ITradeService_BadNumberOfPosition();
    }

    _vars.currentPositionIsLong = _vars.position.positionSizeE30 > 0;
    // Verify that the current position has the same exposure direction
    if (!_vars.isNewPosition && _vars.currentPositionIsLong != _vars.isLong) revert ITradeService_BadExposure();

    // Update borrowing rate
    updateBorrowingRate(_marketConfig.assetClass, _limitPriceE30, _marketConfig.assetId);

    // Update funding rate
    updateFundingRate(_marketIndex, _limitPriceE30);

    // get the global market for the given market index
    IPerpStorage.GlobalMarket memory _globalMarket = IPerpStorage(perpStorage).getGlobalMarketByIndex(_marketIndex);
    {
      uint256 _lastPriceUpdated;
      uint8 _marketStatus;

      // Get Price market.
      (_vars.priceE30, _vars.exponent, _lastPriceUpdated, _marketStatus) = IOracleMiddleware(
        IConfigStorage(configStorage).oracle()
      ).getLatestAdaptivePriceWithMarketStatus(
          _marketConfig.assetId,
          _vars.isLong, // if current position is SHORT position, then we use max price
          (int(_globalMarket.longOpenInterest) - int(_globalMarket.shortOpenInterest)),
          _sizeDelta,
          _marketConfig.fundingRate.maxSkewScaleUSD
        );

      _vars.priceE30 = _overwritePrice(_vars.priceE30, _limitPriceE30);

      // Market active represent the market is still listed on our protocol
      if (!_marketConfig.active) revert ITradeService_MarketIsDelisted();

      // if market status is not 2, means that the market is closed or market status has been defined yet
      if (_marketStatus != 2) revert ITradeService_MarketIsClosed();
    }

    // market validation
    // check sub account equity is under MMR
    _subAccountHealthCheck(_vars.subAccount, _limitPriceE30, _marketConfig.assetId);

    // get the absolute value of the new size delta
    uint256 _absSizeDelta = abs(_sizeDelta);

    // if the position size is zero, set the average price to the current price (new position)
    if (_vars.isNewPosition) {
      _vars.position.avgEntryPriceE30 = _vars.priceE30;
      _vars.position.primaryAccount = _primaryAccount;
      _vars.position.subAccountId = _subAccountId;
      _vars.position.marketIndex = _marketIndex;
    }

    // if the position size is not zero and the new size delta is not zero, calculate the new average price (adjust position)
    if (!_vars.isNewPosition) {
      _vars.position.avgEntryPriceE30 = _getPositionNextAveragePrice(
        abs(_vars.position.positionSizeE30),
        _vars.isLong,
        _absSizeDelta,
        _vars.priceE30,
        _vars.position.avgEntryPriceE30
      );
    }

    // MarginFee = Trading Fee + Borrowing Fee
    collectMarginFee(
      _vars.subAccount,
      _absSizeDelta,
      _marketConfig.assetClass,
      _vars.position.reserveValueE30,
      _vars.position.entryBorrowingRate,
      _marketConfig.increasePositionFeeRateBPS
    );

    settleMarginFee(_vars.subAccount);

    // Collect funding fee
    collectFundingFee(
      _vars.subAccount,
      _marketConfig.assetClass,
      _marketIndex,
      _vars.position.positionSizeE30,
      _vars.position.entryFundingRate
    );

    settleFundingFee(_vars.subAccount, _limitPriceE30, _marketConfig.assetId);

    // update the position size by adding the new size delta
    _vars.position.positionSizeE30 += _sizeDelta;

    {
      IPerpStorage.GlobalAssetClass memory _globalAssetClass = IPerpStorage(perpStorage).getGlobalAssetClassByIndex(
        _marketConfig.assetClass
      );

      _vars.position.entryBorrowingRate = _globalAssetClass.sumBorrowingRate;
      _vars.position.entryFundingRate = _globalMarket.currentFundingRate;
    }

    // if the position size is zero after the update, revert the transaction with an error
    if (_vars.position.positionSizeE30 == 0) revert ITradeService_BadPositionSize();

    {
      // calculate the initial margin required for the new position
      uint256 _imr = (_absSizeDelta * _marketConfig.initialMarginFractionBPS) / BPS;

      // get the amount of free collateral available for the sub-account
      uint256 subAccountFreeCollateral = ICalculator(IConfigStorage(configStorage).calculator()).getFreeCollateral(
        _vars.subAccount,
        _vars.priceE30,
        _marketConfig.assetId
      );
      // if the free collateral is less than the initial margin required, revert the transaction with an error
      if (subAccountFreeCollateral < _imr) revert ITradeService_InsufficientFreeCollateral();

      // calculate the maximum amount of reserve required for the new position
      uint256 _maxReserve = (_imr * _marketConfig.maxProfitRateBPS) / BPS;
      // increase the reserved amount by the maximum reserve required for the new position
      _increaseReserved(_marketConfig.assetClass, _maxReserve, _limitPriceE30, _marketConfig.assetId);
      _vars.position.reserveValueE30 += _maxReserve;
    }

    {
      // calculate the change in open interest for the new position
      uint256 _changedOpenInterest = (_absSizeDelta * (10 ** uint32(-_vars.exponent))) / _vars.priceE30;

      _vars.position.openInterest += _changedOpenInterest;
      _vars.position.lastIncreaseTimestamp = block.timestamp;

      // update global market state
      if (_vars.isLong) {
        uint256 _nextAvgPrice = _globalMarket.longPositionSize == 0
          ? _vars.priceE30
          : _calculateLongAveragePrice(_globalMarket, _vars.priceE30, _sizeDelta, 0);

        IPerpStorage(perpStorage).updateGlobalLongMarketById(
          _marketIndex,
          _globalMarket.longPositionSize + _absSizeDelta,
          _nextAvgPrice,
          _globalMarket.longOpenInterest + _changedOpenInterest
        );
      } else {
        // to increase SHORT position sizeDelta should be negative
        uint256 _nextAvgPrice = _globalMarket.shortPositionSize == 0
          ? _vars.priceE30
          : _calculateShortAveragePrice(_globalMarket, _vars.priceE30, _sizeDelta, 0);

        IPerpStorage(perpStorage).updateGlobalShortMarketById(
          _marketIndex,
          _globalMarket.shortPositionSize + _absSizeDelta,
          _nextAvgPrice,
          _globalMarket.shortOpenInterest + _changedOpenInterest
        );
      }
    }

    // save the updated position to the storage
    IPerpStorage(perpStorage).savePosition(_vars.subAccount, _vars.positionId, _vars.position);
  }

  // @todo - rewrite description
  /// @notice decrease trader position
  /// @param _account - address
  /// @param _subAccountId - address
  /// @param _marketIndex - market index
  /// @param _positionSizeE30ToDecrease - position size to decrease
  /// @param _tpToken - take profit token
  /// @param _limitPriceE30  price from LimitTrade in e30 unit

  function decreasePosition(
    address _account,
    uint8 _subAccountId,
    uint256 _marketIndex,
    uint256 _positionSizeE30ToDecrease,
    address _tpToken,
    uint256 _limitPriceE30
  ) external {
    // validate service should be called from handler ONLY
    IConfigStorage(configStorage).validateServiceExecutor(address(this), msg.sender);

    // init vars
    DecreasePositionVars memory _vars;

    // prepare
    IConfigStorage.MarketConfig memory _marketConfig = IConfigStorage(configStorage).getMarketConfigByIndex(
      _marketIndex
    );

    _vars.subAccount = _getSubAccount(_account, _subAccountId);
    _vars.positionId = _getPositionId(_vars.subAccount, _marketIndex);
    _vars.position = IPerpStorage(perpStorage).getPositionById(_vars.positionId);

    // Pre validation
    // if position size is 0 means this position is already closed
    _vars.currentPositionSizeE30 = _vars.position.positionSizeE30;
    if (_vars.currentPositionSizeE30 == 0) revert ITradeService_PositionAlreadyClosed();

    _vars.isLongPosition = _vars.currentPositionSizeE30 > 0;

    // convert position size to be uint256
    _vars.absPositionSizeE30 = uint256(
      _vars.isLongPosition ? _vars.currentPositionSizeE30 : -_vars.currentPositionSizeE30
    );

    // position size to decrease is greater then position size, should be revert
    if (_positionSizeE30ToDecrease > _vars.absPositionSizeE30) revert ITradeService_DecreaseTooHighPositionSize();

    IPerpStorage.GlobalMarket memory _globalMarket = IPerpStorage(perpStorage).getGlobalMarketByIndex(_marketIndex);
    {
      uint256 _lastPriceUpdated;
      uint8 _marketStatus;

      (_vars.priceE30, , _lastPriceUpdated, _marketStatus) = IOracleMiddleware(IConfigStorage(configStorage).oracle())
        .getLatestAdaptivePriceWithMarketStatus(
          _marketConfig.assetId,
          !_vars.isLongPosition, // if current position is SHORT position, then we use max price
          (int(_globalMarket.longOpenInterest) - int(_globalMarket.shortOpenInterest)),
          _vars.isLongPosition ? -int(_positionSizeE30ToDecrease) : int(_positionSizeE30ToDecrease),
          _marketConfig.fundingRate.maxSkewScaleUSD
        );

      _vars.priceE30 = _overwritePrice(_vars.priceE30, _limitPriceE30);

      // Market active represent the market is still listed on our protocol
      if (!_marketConfig.active) revert ITradeService_MarketIsDelisted();

      // if market status is not 2, means that the market is closed or market status has been defined yet
      if (_marketStatus != 2) revert ITradeService_MarketIsClosed();

      // check sub account equity is under MMR
      _subAccountHealthCheck(_vars.subAccount, _limitPriceE30, _marketConfig.assetId);
    }

    // update position, market, and global market state
    _decreasePosition(_marketConfig, _marketIndex, _vars, _positionSizeE30ToDecrease, _tpToken, _limitPriceE30);
  }

  // @todo - access control
  /// @notice force close trader position with maximum profit could take
  /// @param _account position owner
  /// @param _subAccountId sub-account id
  /// @param _marketIndex position market index
  /// @param _tpToken take profit token
  function forceClosePosition(address _account, uint8 _subAccountId, uint256 _marketIndex, address _tpToken) external {
    // init vars
    DecreasePositionVars memory _vars;

    IConfigStorage.MarketConfig memory _marketConfig = IConfigStorage(configStorage).getMarketConfigByIndex(
      _marketIndex
    );

    _vars.subAccount = _getSubAccount(_account, _subAccountId);
    _vars.positionId = _getPositionId(_vars.subAccount, _marketIndex);
    _vars.position = IPerpStorage(perpStorage).getPositionById(_vars.positionId);

    // Pre validation
    // if position size is 0 means this position is already closed
    _vars.currentPositionSizeE30 = _vars.position.positionSizeE30;
    if (_vars.currentPositionSizeE30 == 0) revert ITradeService_PositionAlreadyClosed();

    _vars.isLongPosition = _vars.currentPositionSizeE30 > 0;

    // convert position size to be uint256
    _vars.absPositionSizeE30 = uint256(
      _vars.isLongPosition ? _vars.currentPositionSizeE30 : -_vars.currentPositionSizeE30
    );

    IPerpStorage.GlobalMarket memory _globalMarket = IPerpStorage(perpStorage).getGlobalMarketByIndex(_marketIndex);

    {
      uint8 _marketStatus;

      (_vars.priceE30, , , _marketStatus) = IOracleMiddleware(IConfigStorage(configStorage).oracle())
        .getLatestAdaptivePriceWithMarketStatus(
          _marketConfig.assetId,
          !_vars.isLongPosition, // if current position is SHORT position, then we use max price
          (int(_globalMarket.longOpenInterest) - int(_globalMarket.shortOpenInterest)),
          -_vars.currentPositionSizeE30,
          _marketConfig.fundingRate.maxSkewScaleUSD
        );

      // Market active represent the market is still listed on our protocol
      if (!_marketConfig.active) revert ITradeService_MarketIsDelisted();

      // if market status is not 2, means that the market is closed or market status has been defined yet
      if (_marketStatus != 2) revert ITradeService_MarketIsClosed();

      // check sub account equity is under MMR
      /// @dev no need to derived price on this
      _subAccountHealthCheck(_vars.subAccount, 0, 0);
    }

    // get pnl to check this position is reach to condition to auto take profit or not
    (bool isProfit, uint256 pnl) = getDelta(
      _vars.absPositionSizeE30,
      _vars.isLongPosition,
      _vars.priceE30,
      _vars.position.avgEntryPriceE30
    );

    // When this position has profit and realized profit has >= reserved amount, then we force to close position
    if (!isProfit || pnl < _vars.position.reserveValueE30) revert ITradeService_ReservedValueStillEnough();

    // update position, market, and global market state
    /// @dev no need to derived price on this
    _decreasePosition(_marketConfig, _marketIndex, _vars, _vars.absPositionSizeE30, _tpToken, 0);

    emit LogForceClosePosition(
      _account,
      _subAccountId,
      _marketIndex,
      _tpToken,
      _vars.absPositionSizeE30,
      pnl > _vars.position.reserveValueE30 ? _vars.position.reserveValueE30 : pnl
    );
  }

  /// @notice decrease trader position
  /// @param _marketConfig - target market config
  /// @param _globalMarketIndex - global market index
  /// @param _vars - decrease criteria
  /// @param _positionSizeE30ToDecrease - position size to decrease
  /// @param _tpToken - take profit token
  /// @param _limitPriceE30 - Price to be overwritten to a specified asset
  function _decreasePosition(
    IConfigStorage.MarketConfig memory _marketConfig,
    uint256 _globalMarketIndex,
    DecreasePositionVars memory _vars,
    uint256 _positionSizeE30ToDecrease,
    address _tpToken,
    uint256 _limitPriceE30
  ) internal {
    // Update borrowing rate
    updateBorrowingRate(_marketConfig.assetClass, _limitPriceE30, _marketConfig.assetId);

    // Update funding rate
    updateFundingRate(_globalMarketIndex, _limitPriceE30);

    collectMarginFee(
      _vars.subAccount,
      _positionSizeE30ToDecrease,
      _marketConfig.assetClass,
      _vars.position.reserveValueE30,
      _vars.position.entryBorrowingRate,
      _marketConfig.decreasePositionFeeRateBPS
    );

    settleMarginFee(_vars.subAccount);

    // Collect funding fee
    collectFundingFee(
      _vars.subAccount,
      _marketConfig.assetClass,
      _globalMarketIndex,
      _vars.position.positionSizeE30,
      _vars.position.entryFundingRate
    );

    settleFundingFee(_vars.subAccount, _limitPriceE30, _marketConfig.assetId);

    uint256 _newAbsPositionSizeE30 = _vars.absPositionSizeE30 - _positionSizeE30ToDecrease;

    // check position is too tiny
    // @todo - now validate this at 1 USD, design where to keep this config
    //       due to we has problem stack too deep in MarketConfig now
    if (_newAbsPositionSizeE30 > 0 && _newAbsPositionSizeE30 < 1e30) revert ITradeService_TooTinyPosition();

    /**
     * calculate realized profit & loss
     */
    int256 _realizedPnl;
    {
      _vars.avgEntryPriceE30 = _vars.position.avgEntryPriceE30;
      (bool isProfit, uint256 pnl) = getDelta(
        _vars.absPositionSizeE30,
        _vars.isLongPosition,
        _vars.priceE30,
        _vars.avgEntryPriceE30
      );
      // if trader has profit more than our reserved value then trader's profit maximum is reserved value
      if (pnl > _vars.position.reserveValueE30) {
        pnl = _vars.position.reserveValueE30;
      }
      if (isProfit) {
        _realizedPnl = int256((pnl * _positionSizeE30ToDecrease) / _vars.absPositionSizeE30);
      } else {
        _realizedPnl = -int256((pnl * _positionSizeE30ToDecrease) / _vars.absPositionSizeE30);
      }
    }

    /**
     *  update perp storage
     */
    {
      uint256 _openInterestDelta = (_vars.position.openInterest * _positionSizeE30ToDecrease) /
        _vars.absPositionSizeE30;

      {
        IPerpStorage.GlobalMarket memory _globalMarket = IPerpStorage(perpStorage).getGlobalMarketByIndex(
          _globalMarketIndex
        );

        if (_vars.isLongPosition) {
          uint256 _nextAvgPrice = _calculateLongAveragePrice(
            _globalMarket,
            _vars.priceE30,
            -int256(_positionSizeE30ToDecrease),
            _realizedPnl
          );
          IPerpStorage(perpStorage).updateGlobalLongMarketById(
            _globalMarketIndex,
            _globalMarket.longPositionSize - _positionSizeE30ToDecrease,
            _nextAvgPrice,
            _globalMarket.longOpenInterest - _openInterestDelta
          );
        } else {
          uint256 _nextAvgPrice = _calculateShortAveragePrice(
            _globalMarket,
            _vars.priceE30,
            int256(_positionSizeE30ToDecrease),
            _realizedPnl
          );
          IPerpStorage(perpStorage).updateGlobalShortMarketById(
            _globalMarketIndex,
            _globalMarket.shortPositionSize - _positionSizeE30ToDecrease,
            _nextAvgPrice,
            _globalMarket.shortOpenInterest - _openInterestDelta
          );
        }

        IPerpStorage.GlobalState memory _globalState = IPerpStorage(perpStorage).getGlobalState();
        IPerpStorage.GlobalAssetClass memory _globalAssetClass = IPerpStorage(perpStorage).getGlobalAssetClassByIndex(
          _marketConfig.assetClass
        );

        // update global storage
        // to calculate new global reserve = current global reserve - reserve delta (position reserve * (position size delta / current position size))
        _globalState.reserveValueE30 -=
          (_vars.position.reserveValueE30 * _positionSizeE30ToDecrease) /
          _vars.absPositionSizeE30;
        _globalAssetClass.reserveValueE30 -=
          (_vars.position.reserveValueE30 * _positionSizeE30ToDecrease) /
          _vars.absPositionSizeE30;
        IPerpStorage(perpStorage).updateGlobalState(_globalState);
        IPerpStorage(perpStorage).updateGlobalAssetClass(_marketConfig.assetClass, _globalAssetClass);

        // update position info
        _vars.position.entryBorrowingRate = _globalAssetClass.sumBorrowingRate;
        _vars.position.entryFundingRate = _globalMarket.currentFundingRate;
        _vars.position.positionSizeE30 = _vars.isLongPosition
          ? int256(_newAbsPositionSizeE30)
          : -int256(_newAbsPositionSizeE30);
        _vars.position.reserveValueE30 =
          (((_newAbsPositionSizeE30 * _marketConfig.initialMarginFractionBPS) / BPS) * _marketConfig.maxProfitRateBPS) /
          BPS;
        {
          // @todo - is close position then we should delete positions[x]
          bool isClosePosition = _newAbsPositionSizeE30 == 0;
          _vars.position.avgEntryPriceE30 = isClosePosition ? 0 : _vars.avgEntryPriceE30;
        }

        _vars.position.openInterest = _vars.position.openInterest - _openInterestDelta;
        _vars.position.realizedPnl += _realizedPnl;
        IPerpStorage(perpStorage).savePosition(_vars.subAccount, _vars.positionId, _vars.position);
      }
    }
    // =======================================
    // | ------ settle profit & loss ------- |
    // =======================================
    {
      if (_realizedPnl != 0) {
        if (_realizedPnl > 0) {
          // profit, trader should receive take profit token = Profit in USD
          _settleProfit(_vars.subAccount, _tpToken, uint256(_realizedPnl), _limitPriceE30, _marketConfig.assetId);
        } else {
          // loss
          _settleLoss(_vars.subAccount, uint256(-_realizedPnl), _limitPriceE30, _marketConfig.assetId);
        }
      }
    }

    // =========================================
    // | --------- post validation ----------- |
    // =========================================

    // check sub account equity is under MMR
    _subAccountHealthCheck(_vars.subAccount, _limitPriceE30, _marketConfig.assetId);

    emit LogDecreasePosition(_vars.positionId, _positionSizeE30ToDecrease);
  }

  /// @notice settle profit
  /// @param _subAccount - Sub-account of trader
  /// @param _tpToken - token that trader want to take profit as collateral
  /// @param _realizedProfitE30 - trader profit in USD
  /// @param _limitPriceE30 - Price to be overwritten to a specified asset
  /// @param _limitAssetId - Asset to be overwritten by _limitPriceE30
  function _settleProfit(
    address _subAccount,
    address _tpToken,
    uint256 _realizedProfitE30,
    uint256 _limitPriceE30,
    bytes32 _limitAssetId
  ) internal {
    uint256 _tpTokenPrice;
    bytes32 _tpAssetId = IConfigStorage(configStorage).tokenAssetIds(_tpToken);
    if (_tpAssetId == _limitAssetId && _limitPriceE30 != 0) {
      _tpTokenPrice = _limitPriceE30;
    } else {
      (_tpTokenPrice, ) = IOracleMiddleware(IConfigStorage(configStorage).oracle()).getLatestPrice(_tpAssetId, false);
    }

    uint256 _decimals = IConfigStorage(configStorage).getAssetTokenDecimal(_tpToken);

    // calculate token trader should received
    uint256 _tpTokenOut = (_realizedProfitE30 * (10 ** _decimals)) / _tpTokenPrice;

    uint256 _settlementFeeRate = ICalculator(IConfigStorage(configStorage).calculator()).getSettlementFeeRate(
      _tpToken,
      _realizedProfitE30,
      _limitPriceE30,
      _limitAssetId
    );
    uint256 _settlementFee = (_tpTokenOut * _settlementFeeRate) / (10 ** _decimals);

    IVaultStorage(vaultStorage).removePLPLiquidity(_tpToken, _tpTokenOut);
    IVaultStorage(vaultStorage).addFee(_tpToken, _settlementFee);
    IVaultStorage(vaultStorage).increaseTraderBalance(_subAccount, _tpToken, _tpTokenOut - _settlementFee);

    // @todo - emit LogSettleProfit(trader, collateralToken, addedAmount, settlementFee)
  }

  /// @notice settle loss
  /// @param _subAccount - Sub-account of trader
  /// @param _debtUsd - Loss in USD
  /// @param _limitPriceE30 - Price to be overwritten to a specified asset
  /// @param _limitAssetId - Asset to be overwritten by _limitPriceE30
  function _settleLoss(address _subAccount, uint256 _debtUsd, uint256 _limitPriceE30, bytes32 _limitAssetId) internal {
    address[] memory _plpTokens = IConfigStorage(configStorage).getPlpTokens();

    uint256 _len = _plpTokens.length;
    address _token;
    uint256 _collateral;
    uint256 _price;
    uint256 _collateralToRemove;
    uint256 _collateralUsd;
    uint256 _decimals;
    // Loop through all the plp tokens for the sub-account
    for (uint256 _i; _i < _len; ) {
      _token = _plpTokens[_i];

      _decimals = IConfigStorage(configStorage).getAssetTokenDecimal(_token);

      // Sub-account plp collateral
      _collateral = IVaultStorage(vaultStorage).traderBalances(_subAccount, _token);

      // continue settle when sub-account has collateral, else go to check next token
      if (_collateral != 0) {
        bytes32 _tokenAssetId = IConfigStorage(configStorage).tokenAssetIds(_token);

        // Retrieve the latest price and confident threshold of the plp underlying token
        if (_tokenAssetId == _limitAssetId && _limitPriceE30 != 0) {
          _price = _limitPriceE30;
        } else {
          (_price, ) = IOracleMiddleware(IConfigStorage(configStorage).oracle()).getLatestPrice(_tokenAssetId, false);
        }

        _collateralUsd = (_collateral * _price) / (10 ** _decimals);

        if (_collateralUsd >= _debtUsd) {
          // When this collateral token can cover all the debt, use this token to pay it all
          _collateralToRemove = (_debtUsd * (10 ** _decimals)) / _price;

          IVaultStorage(vaultStorage).addPLPLiquidity(_token, _collateralToRemove);
          IVaultStorage(vaultStorage).decreaseTraderBalance(_subAccount, _token, _collateralToRemove);
          // @todo - emit LogSettleLoss(trader, collateralToken, deductedAmount)
          // In this case, all debt are paid. We can break the loop right away.
          break;
        } else {
          // When this collateral token cannot cover all the debt, use this token to pay debt as much as possible
          _collateralToRemove = (_collateralUsd * (10 ** _decimals)) / _price;

          IVaultStorage(vaultStorage).addPLPLiquidity(_token, _collateralToRemove);
          IVaultStorage(vaultStorage).decreaseTraderBalance(_subAccount, _token, _collateralToRemove);
          // @todo - emit LogSettleLoss(trader, collateralToken, deductedAmount)
          // update debtUsd
          unchecked {
            _debtUsd = _debtUsd - _collateralUsd;
          }
        }
      }

      unchecked {
        ++_i;
      }
    }
  }

  // @todo - remove usage from test
  // @todo - move to calculator ??
  // @todo - pass current price here
  /// @notice Calculates the delta between average price and mark price, based on the size of position and whether the position is profitable.
  /// @param _size The size of the position.
  /// @param _isLong position direction
  /// @param _markPrice current market price
  /// @param _averagePrice The average price of the position.
  /// @return isProfit A boolean value indicating whether the position is profitable or not.
  /// @return delta The Profit between the average price and the fixed price, adjusted for the size of the order.
  function getDelta(
    uint256 _size,
    bool _isLong,
    uint256 _markPrice,
    uint256 _averagePrice
  ) public pure returns (bool, uint256) {
    // Check for invalid input: averagePrice cannot be zero.
    if (_averagePrice == 0) revert ITradeService_InvalidAveragePrice();

    // Calculate the difference between the average price and the fixed price.
    uint256 priceDelta;
    unchecked {
      priceDelta = _averagePrice > _markPrice ? _averagePrice - _markPrice : _markPrice - _averagePrice;
    }

    // Calculate the delta, adjusted for the size of the order.
    uint256 delta = (_size * priceDelta) / _averagePrice;

    // Determine if the position is profitable or not based on the averagePrice and the mark price.
    bool isProfit;
    if (_isLong) {
      isProfit = _markPrice > _averagePrice;
    } else {
      isProfit = _markPrice < _averagePrice;
    }

    // Return the values of isProfit and delta.
    return (isProfit, delta);
  }

  /**
   * Internal functions
   */

  // @todo - add description
  function _getSubAccount(address _primary, uint8 _subAccountId) internal pure returns (address) {
    if (_subAccountId > 255) revert();
    return address(uint160(_primary) ^ uint160(_subAccountId));
  }

  // @todo - add description
  function _getPositionId(address _account, uint256 _marketIndex) internal pure returns (bytes32) {
    return keccak256(abi.encodePacked(_account, _marketIndex));
  }

  /// @notice Calculates the next average price of a position, given the current position details and the next price.
  /// @param _size The current size of the position.
  /// @param _isLong Whether the position is long or short.
  /// @param _sizeDelta The size difference between the current position and the next position.
  /// @param _markPrice current market price
  /// @param _averagePrice The current average price of the position.
  /// @return The next average price of the position.
  function _getPositionNextAveragePrice(
    uint256 _size,
    bool _isLong,
    uint256 _sizeDelta,
    uint256 _markPrice,
    uint256 _averagePrice
  ) internal pure returns (uint256) {
    // Get the delta and isProfit value from the getDelta function
    (bool isProfit, uint256 delta) = getDelta(_size, _isLong, _markPrice, _averagePrice);
    // Calculate the next size and divisor
    uint256 nextSize = _size + _sizeDelta;
    uint256 divisor;
    if (_isLong) {
      divisor = isProfit ? nextSize + delta : nextSize - delta;
    } else {
      divisor = isProfit ? nextSize - delta : nextSize + delta;
    }

    // Calculate the next average price of the position
    return (_markPrice * nextSize) / divisor;
  }

  /// @notice This function increases the reserve value
  /// @param _assetClassIndex The index of asset class.
  /// @param _reservedValue The amount by which to increase the reserve value.
  /// @param _limitPriceE30 Price to be overwritten to a specified asset
  /// @param _limitAssetId Asset to be overwritten by _limitPriceE30
  function _increaseReserved(
    uint8 _assetClassIndex,
    uint256 _reservedValue,
    uint256 _limitPriceE30,
    bytes32 _limitAssetId
  ) internal {
    // Get the total TVL
    uint256 tvl = ICalculator(IConfigStorage(configStorage).calculator()).getPLPValueE30(
      true,
      _limitPriceE30,
      _limitAssetId
    );

    // Retrieve the global state
    IPerpStorage.GlobalState memory _globalState = IPerpStorage(perpStorage).getGlobalState();

    // Retrieve the global asset class
    IPerpStorage.GlobalAssetClass memory _globalAssetClass = IPerpStorage(perpStorage).getGlobalAssetClassByIndex(
      _assetClassIndex
    );

    // get the liquidity configuration
    IConfigStorage.LiquidityConfig memory _liquidityConfig = IConfigStorage(configStorage).getLiquidityConfig();

    // Increase the reserve value by adding the reservedValue
    _globalState.reserveValueE30 += _reservedValue;
    _globalAssetClass.reserveValueE30 += _reservedValue;

    // Check if the new reserve value exceeds the % of AUM, and revert if it does
    if ((tvl * _liquidityConfig.maxPLPUtilizationBPS) < _globalState.reserveValueE30 * BPS) {
      revert ITradeService_InsufficientLiquidity();
    }

    // Update the new reserve value in the IPerpStorage contract
    IPerpStorage(perpStorage).updateGlobalState(_globalState);
    IPerpStorage(perpStorage).updateGlobalAssetClass(_assetClassIndex, _globalAssetClass);
  }

  /// @notice health check for sub account that equity > margin maintenance required
  /// @param _subAccount target sub account for health check
  /// @param _limitPriceE30 Price to be overwritten to a specified asset
  /// @param _limitAssetId Asset to be overwritten by _limitPriceE30
  function _subAccountHealthCheck(address _subAccount, uint256 _limitPriceE30, bytes32 _limitAssetId) internal view {
    ICalculator _calculator = ICalculator(IConfigStorage(configStorage).calculator());
    // check sub account is healthy
    int256 _subAccountEquity = _calculator.getEquity(_subAccount, _limitPriceE30, _limitAssetId);
    // maintenance margin requirement (MMR) = position size * maintenance margin fraction
    // note: maintenanceMarginFractionBPS is 1e4
    uint256 _mmr = _calculator.getMMR(_subAccount);

    // if sub account equity < MMR, then trader couldn't decrease position
    if (_subAccountEquity < 0 || uint256(_subAccountEquity) < _mmr) revert ITradeService_SubAccountEquityIsUnderMMR();
  }

  /// @notice This function updates the borrowing rate for the given asset class index.
  /// @param _assetClassIndex The index of the asset class.
  /// @param _limitPriceE30 Price to be overwritten to a specified asset
  /// @param _limitAssetId Asset to be overwritten by _limitPriceE30
  function updateBorrowingRate(uint8 _assetClassIndex, uint256 _limitPriceE30, bytes32 _limitAssetId) public {
    IPerpStorage _perpStorage = IPerpStorage(perpStorage);
    IConfigStorage _configStorage = IConfigStorage(configStorage);

    // Get the funding interval, asset class config, and global asset class for the given asset class index.
    IPerpStorage.GlobalAssetClass memory _globalAssetClass = _perpStorage.getGlobalAssetClassByIndex(_assetClassIndex);
    uint256 _fundingInterval = _configStorage.getTradingConfig().fundingInterval;
    uint256 _lastBorrowingTime = _globalAssetClass.lastBorrowingTime;

    // If last borrowing time is 0, set it to the nearest funding interval time and return.
    if (_lastBorrowingTime == 0) {
      _globalAssetClass.lastBorrowingTime = (block.timestamp / _fundingInterval) * _fundingInterval;
      _perpStorage.updateGlobalAssetClass(_assetClassIndex, _globalAssetClass);
      return;
    }

    // If block.timestamp is not passed the next funding interval, skip updating
    if (_lastBorrowingTime + _fundingInterval <= block.timestamp) {
      // update borrowing rate
      uint256 borrowingRate = getNextBorrowingRate(_assetClassIndex, _limitPriceE30, _limitAssetId);
      _globalAssetClass.sumBorrowingRate += borrowingRate;
      _globalAssetClass.lastBorrowingTime = (block.timestamp / _fundingInterval) * _fundingInterval;
    }
    _perpStorage.updateGlobalAssetClass(_assetClassIndex, _globalAssetClass);
  }

  /// @notice This function updates the funding rate for the given market index.
  /// @param _marketIndex The index of the market.
  /// @param _limitPriceE30 Price from limitOrder, zeros means no marketOrderPrice
  function updateFundingRate(uint256 _marketIndex, uint256 _limitPriceE30) public {
    IPerpStorage _perpStorage = IPerpStorage(perpStorage);
    IConfigStorage _configStorage = IConfigStorage(configStorage);

    // Get the funding interval, asset class config, and global asset class for the given asset class index.
    IPerpStorage.GlobalMarket memory _globalMarket = _perpStorage.getGlobalMarketByIndex(_marketIndex);

    uint256 _fundingInterval = _configStorage.getTradingConfig().fundingInterval;
    uint256 _lastFundingTime = _globalMarket.lastFundingTime;

    // If last funding time is 0, set it to the nearest funding interval time and return.
    if (_lastFundingTime == 0) {
      _globalMarket.lastFundingTime = (block.timestamp / _fundingInterval) * _fundingInterval;
      _perpStorage.updateGlobalMarket(_marketIndex, _globalMarket);
      return;
    }

    // If block.timestamp is not passed the next funding interval, skip updating
    if (_lastFundingTime + _fundingInterval <= block.timestamp) {
      // update funding rate
      (int256 newFundingRate, int256 nextFundingRateLong, int256 nextFundingRateShort) = getNextFundingRate(
        _marketIndex,
        _limitPriceE30
      );

      _globalMarket.currentFundingRate = newFundingRate;
      _globalMarket.accumFundingLong += nextFundingRateLong;
      _globalMarket.accumFundingShort += nextFundingRateShort;
      _globalMarket.lastFundingTime = (block.timestamp / _fundingInterval) * _fundingInterval;

      _perpStorage.updateGlobalMarket(_marketIndex, _globalMarket);
    }
  }

  /// @notice This function takes an asset class index as input and returns the next borrowing rate for that asset class.
  /// @param _assetClassIndex The index of the asset class.
  /// @param _limitPriceE30 Price to be overwritten to a specified asset
  /// @param _limitAssetId Asset to be overwritten by _limitPriceE30
  /// @return _nextBorrowingRate The next borrowing rate for the asset class.
  function getNextBorrowingRate(
    uint8 _assetClassIndex,
    uint256 _limitPriceE30,
    bytes32 _limitAssetId
  ) public view returns (uint256 _nextBorrowingRate) {
    IConfigStorage _configStorage = IConfigStorage(configStorage);
    ICalculator _calculator = ICalculator(_configStorage.calculator());

    // Get the trading config, asset class config, and global asset class for the given asset class index.
    IConfigStorage.TradingConfig memory _tradingConfig = _configStorage.getTradingConfig();
    IConfigStorage.AssetClassConfig memory _assetClassConfig = _configStorage.getAssetClassConfigByIndex(
      _assetClassIndex
    );
    IPerpStorage.GlobalAssetClass memory _globalAssetClass = IPerpStorage(perpStorage).getGlobalAssetClassByIndex(
      _assetClassIndex
    );
    // Get the PLP TVL.
    uint256 plpTVL = _calculator.getPLPValueE30(false, _limitPriceE30, _limitAssetId);

    // If block.timestamp not pass the next funding time, return 0.
    if (_globalAssetClass.lastBorrowingTime + _tradingConfig.fundingInterval > block.timestamp) return 0;
    // If PLP TVL is 0, return 0.
    if (plpTVL == 0) return 0;

    // Calculate the number of funding intervals that have passed since the last borrowing time.
    uint256 intervals = (block.timestamp - _globalAssetClass.lastBorrowingTime) / _tradingConfig.fundingInterval;

    // Calculate the next borrowing rate based on the asset class config, global asset class reserve value, and intervals.
    return
      (_assetClassConfig.baseBorrowingRateBPS * _globalAssetClass.reserveValueE30 * intervals * RATE_PRECISION) /
      plpTVL /
      BPS;
  }

  /// @notice Calculates the borrowing fee for a given asset class based on the reserved value, entry borrowing rate, and current sum borrowing rate of the asset class.
  /// @param _assetClassIndex The index of the asset class for which to calculate the borrowing fee.
  /// @param _reservedValue The reserved value of the asset class.
  /// @param _entryBorrowingRate The entry borrowing rate of the asset class.
  /// @return borrowingFee The calculated borrowing fee for the asset class.
  function getBorrowingFee(
    uint8 _assetClassIndex,
    uint256 _reservedValue,
    uint256 _entryBorrowingRate
  ) public view returns (uint256 borrowingFee) {
    // Get the global asset class.
    IPerpStorage.GlobalAssetClass memory _globalAssetClass = IPerpStorage(perpStorage).getGlobalAssetClassByIndex(
      _assetClassIndex
    );
    // Calculate borrowing rate.
    uint256 _borrowingRate = _globalAssetClass.sumBorrowingRate - _entryBorrowingRate;
    // Calculate the borrowing fee based on reserved value, borrowing rate.
    return (_reservedValue * _borrowingRate) / RATE_PRECISION;
  }

  /// @notice Calculates the trading fee for a given position
  /// @param _absSizeDelta Position size
  /// @param _positionFeeRateBPS Position Fee
  /// @return tradingFee The calculated trading fee for the position.
  function getTradingFee(uint256 _absSizeDelta, uint256 _positionFeeRateBPS) public pure returns (uint256 tradingFee) {
    if (_absSizeDelta == 0) return 0;
    return (_absSizeDelta * _positionFeeRateBPS) / BPS;
  }

  /**
   * Funding Rate
   */
  /// @notice This function returns funding fee according to trader's position
  /// @param _marketIndex Index of market
  /// @param _isLong Is long or short exposure
  /// @param _size Position size
  /// @return fundingFee Funding fee of position
  function getFundingFee(
    uint256 _marketIndex,
    bool _isLong,
    int256 _size,
    int256 _entryFundingRate
  ) public view returns (int256 fundingFee) {
    if (_size == 0) return 0;
    uint256 absSize = _size > 0 ? uint(_size) : uint(-_size);

    IPerpStorage.GlobalMarket memory _globalMarket = IPerpStorage(perpStorage).getGlobalMarketByIndex(_marketIndex);

    int256 _fundingRate = _globalMarket.currentFundingRate - _entryFundingRate;

    // IF _fundingRate < 0, LONG positions pay fees to SHORT and SHORT positions receive fees from LONG
    // IF _fundingRate > 0, LONG positions receive fees from SHORT and SHORT pay fees to LONG
    fundingFee = (int256(absSize) * _fundingRate) / int64(RATE_PRECISION);
    if (_isLong) {
      return _fundingRate < 0 ? -fundingFee : fundingFee;
    } else {
      return _fundingRate < 0 ? fundingFee : -fundingFee;
    }
  }

  /// @notice Calculate next funding rate using when increase/decrease position.
  /// @param _marketIndex Market Index.
  /// @param _limitPriceE30 Price from limit order
  /// @return fundingRate next funding rate using for both LONG & SHORT positions.
  /// @return fundingRateLong next funding rate for LONG.
  /// @return fundingRateShort next funding rate for SHORT.
  function getNextFundingRate(
    uint256 _marketIndex,
    uint256 _limitPriceE30
  ) public view returns (int256 fundingRate, int256 fundingRateLong, int256 fundingRateShort) {
    IConfigStorage _configStorage = IConfigStorage(configStorage);
    GetFundingRateVar memory vars;
    IConfigStorage.MarketConfig memory marketConfig = IConfigStorage(configStorage).getMarketConfigByIndex(
      _marketIndex
    );
    IPerpStorage.GlobalMarket memory globalMarket = IPerpStorage(perpStorage).getGlobalMarketByIndex(_marketIndex);

    if (marketConfig.fundingRate.maxFundingRateBPS == 0 || marketConfig.fundingRate.maxSkewScaleUSD == 0)
      return (0, 0, 0);

    // Get funding interval
    vars.fundingInterval = _configStorage.getTradingConfig().fundingInterval;

    // If block.timestamp not pass the next funding time, return 0.
    if (globalMarket.lastFundingTime + vars.fundingInterval > block.timestamp) return (0, 0, 0);

    int32 _exponent;
    if (_limitPriceE30 != 0) {
      vars.marketPriceE30 = _limitPriceE30;
    } else {
      //@todo - validate timestamp of these
      (vars.marketPriceE30, _exponent, ) = IOracleMiddleware(IConfigStorage(configStorage).oracle())
        .unsafeGetLatestPrice(marketConfig.assetId, false);
    }

    vars.marketSkewUSDE30 =
      ((int(globalMarket.longOpenInterest) - int(globalMarket.shortOpenInterest)) * int(vars.marketPriceE30)) /
      int(10 ** uint32(-_exponent));
    // The result of this nextFundingRate Formula will be in the range of [-maxFundingRateBPS, maxFundingRateBPS]
    vars.ratio = _max(-1e18, -((vars.marketSkewUSDE30 * 1e18) / int(marketConfig.fundingRate.maxSkewScaleUSD)));
    vars.ratio = _min(vars.ratio, 1e18);
    vars.nextFundingRate = (vars.ratio * int(uint(marketConfig.fundingRate.maxFundingRateBPS))) / 1e4;

    vars.newFundingRate = globalMarket.currentFundingRate + vars.nextFundingRate;

    vars.elapsedIntervals = int((block.timestamp - globalMarket.lastFundingTime) / vars.fundingInterval);

    if (globalMarket.longOpenInterest > 0) {
      fundingRateLong = (vars.newFundingRate * int(globalMarket.longPositionSize) * vars.elapsedIntervals) / 1e30;
    }
    if (globalMarket.shortOpenInterest > 0) {
      fundingRateShort = (vars.newFundingRate * -int(globalMarket.shortPositionSize) * vars.elapsedIntervals) / 1e30;
    }

    return (vars.newFundingRate, fundingRateLong, fundingRateShort);
  }

  /// @notice This function collects margin fee from position
  /// @param _subAccount The sub-account from which to collect the fee.
  /// @param _absSizeDelta Position size to be increased or decreased in absolute value
  /// @param _assetClassIndex The index of the asset class for which to calculate the borrowing fee.
  /// @param _reservedValue The reserved value of the asset class.
  /// @param _entryBorrowingRate The entry borrowing rate of the asset class.
  function collectMarginFee(
    address _subAccount,
    uint256 _absSizeDelta,
    uint8 _assetClassIndex,
    uint256 _reservedValue,
    uint256 _entryBorrowingRate,
    uint32 _positionFeeBPS
  ) public {
    IPerpStorage _perpStorage = IPerpStorage(perpStorage);

    // Get the debt fee of the sub-account
    int256 feeUsd = _perpStorage.getSubAccountFee(_subAccount);

    // Calculate trading Fee USD
    uint256 tradingFeeUsd = getTradingFee(_absSizeDelta, _positionFeeBPS);
    feeUsd += int(tradingFeeUsd);

    emit LogCollectTradingFee(_subAccount, _assetClassIndex, tradingFeeUsd);

    // Calculate the borrowing fee
    uint256 borrowingFee = getBorrowingFee(_assetClassIndex, _reservedValue, _entryBorrowingRate);
    feeUsd += int(borrowingFee);

    emit LogCollectBorrowingFee(_subAccount, _assetClassIndex, borrowingFee);

    // Update the sub-account's debt fee balance
    _perpStorage.updateSubAccountFee(_subAccount, feeUsd);
  }

  /// @notice This function collects funding fee from position.
  /// @param _subAccount The sub-account from which to collect the fee.
  /// @param _assetClassIndex Index of the asset class associated with the market.
  /// @param _marketIndex Index of the market to collect funding fee from.
  /// @param _positionSizeE30 Size of position in units of 10^-30 of the underlying asset.
  /// @param _entryFundingRate The borrowing rate at the time the position was opened.
  function collectFundingFee(
    address _subAccount,
    uint8 _assetClassIndex,
    uint256 _marketIndex,
    int256 _positionSizeE30,
    int256 _entryFundingRate
  ) public {
    IPerpStorage _perpStorage = IPerpStorage(perpStorage);

    // Get the debt fee of the sub-account
    int256 feeUsd = _perpStorage.getSubAccountFee(_subAccount);

    // Calculate the borrowing fee
    bool isLong = _positionSizeE30 > 0;

    int256 fundingFee = getFundingFee(_marketIndex, isLong, _positionSizeE30, _entryFundingRate);
    feeUsd += fundingFee;

    emit LogCollectFundingFee(_subAccount, _assetClassIndex, fundingFee);

    // Update the sub-account's debt fee balance
    _perpStorage.updateSubAccountFee(_subAccount, feeUsd);
  }

  /// @notice This function settle margin fee from trader's sub-account
  /// @param _subAccount The sub-account from which to collect the fee.
  function settleMarginFee(address _subAccount) public {
    IFeeCalculator.SettleMarginFeeVar memory acmVars;
    IVaultStorage _vaultStorage = IVaultStorage(vaultStorage);
    IPerpStorage _perpStorage = IPerpStorage(perpStorage);
    IConfigStorage _configStorage = IConfigStorage(configStorage);
    IOracleMiddleware _oracle = IOracleMiddleware(_configStorage.oracle());

    // Retrieve the debt fee amount for the sub-account
    acmVars.feeUsd = _perpStorage.getSubAccountFee(_subAccount);

    // If there's no fee that trader need to pay more, return early
    if (acmVars.feeUsd <= 0) return;
    acmVars.absFeeUsd = acmVars.feeUsd > 0 ? uint256(acmVars.feeUsd) : uint256(-acmVars.feeUsd);

    IConfigStorage.TradingConfig memory _tradingConfig = _configStorage.getTradingConfig();
    acmVars.plpUnderlyingTokens = _configStorage.getPlpTokens();

    // Loop through all the plp underlying tokens for the sub-account to pay trading fees
    for (uint256 i = 0; i < acmVars.plpUnderlyingTokens.length; ) {
      IFeeCalculator.SettleMarginFeeLoopVar memory tmpVars; // This will be re-assigned every times when start looping
      tmpVars.underlyingToken = acmVars.plpUnderlyingTokens[i];

      tmpVars.underlyingTokenDecimal = _configStorage.getAssetTokenDecimal(tmpVars.underlyingToken);

      tmpVars.traderBalance = _vaultStorage.traderBalances(_subAccount, tmpVars.underlyingToken);

      // If the sub-account has a balance of this underlying token (collateral token amount)
      if (tmpVars.traderBalance > 0) {
        // Retrieve the latest price and confident threshold of the plp underlying token
        (tmpVars.price, ) = _oracle.getLatestPrice(_configStorage.tokenAssetIds(tmpVars.underlyingToken), false);

        tmpVars.feeTokenAmount = (acmVars.absFeeUsd * (10 ** tmpVars.underlyingTokenDecimal)) / tmpVars.price;

        if (tmpVars.traderBalance > tmpVars.feeTokenAmount) {
          tmpVars.repayFeeTokenAmount = tmpVars.feeTokenAmount;
          tmpVars.traderBalance -= tmpVars.feeTokenAmount;
          acmVars.absFeeUsd = 0;
        } else {
          tmpVars.traderBalanceValue = (tmpVars.traderBalance * tmpVars.price) / (10 ** tmpVars.underlyingTokenDecimal);
          tmpVars.repayFeeTokenAmount = tmpVars.traderBalance;
          tmpVars.traderBalance = 0;
          acmVars.absFeeUsd -= tmpVars.traderBalanceValue;
        }

        // Calculate the developer fee amount in the plp underlying token
        tmpVars.devFeeTokenAmount = (tmpVars.repayFeeTokenAmount * _tradingConfig.devFeeRateBPS) / BPS;
        // Deducts for dev fee
        tmpVars.repayFeeTokenAmount -= tmpVars.devFeeTokenAmount;

        _vaultStorage.collectMarginFee(
          _subAccount,
          tmpVars.underlyingToken,
          tmpVars.repayFeeTokenAmount,
          tmpVars.devFeeTokenAmount,
          tmpVars.traderBalance
        );
      }

      // If no remaining trading fee to pay then stop looping
      if (acmVars.absFeeUsd == 0) break;

      unchecked {
        ++i;
      }
    }

    IPerpStorage(_perpStorage).updateSubAccountFee(_subAccount, int(acmVars.absFeeUsd));
  }

  /// @notice Settles the fees for a given sub-account.
  /// @param _subAccount The address of the sub-account to settle fees for.
  /// @param _limitPriceE30 Price to be overwritten to a specified asset
  /// @param _limitAssetId Asset to be overwritten by _limitPriceE30
  function settleFundingFee(address _subAccount, uint256 _limitPriceE30, bytes32 _limitAssetId) public {
    IFeeCalculator.SettleFundingFeeVar memory acmVars;
    IVaultStorage _vaultStorage = IVaultStorage(vaultStorage);
    IPerpStorage _perpStorage = IPerpStorage(perpStorage);
    IConfigStorage _configStorage = IConfigStorage(configStorage);
    IFeeCalculator _feeCalculator = IFeeCalculator(_configStorage.feeCalculator());

    // Retrieve the debt fee amount for the sub-account
    acmVars.feeUsd = _perpStorage.getSubAccountFee(_subAccount);

    // If there's no fee to settle, return early
    if (acmVars.feeUsd == 0) return;

    bool isPayFee = acmVars.feeUsd > 0; // feeUSD > 0 means trader pays fee, feeUSD < 0 means trader gets fee
    acmVars.absFeeUsd = acmVars.feeUsd > 0 ? uint256(acmVars.feeUsd) : uint256(-acmVars.feeUsd);

    IOracleMiddleware oracle = IOracleMiddleware(_configStorage.oracle());
    acmVars.plpUnderlyingTokens = _configStorage.getPlpTokens();
    acmVars.plpLiquidityDebtUSDE30 = _vaultStorage.plpLiquidityDebtUSDE30(); // Global funding debts that borrowing from PLP

    // Loop through all the plp underlying tokens for the sub-account to receive or pay margin fees
    for (uint256 i = 0; i < acmVars.plpUnderlyingTokens.length; ) {
      IFeeCalculator.SettleFundingFeeLoopVar memory tmpVars;
      tmpVars.underlyingToken = acmVars.plpUnderlyingTokens[i];

      tmpVars.underlyingTokenDecimal = _configStorage.getAssetTokenDecimal(tmpVars.underlyingToken);

      // Retrieve the balance of each plp underlying token for the sub-account (token collateral amount)
      tmpVars.traderBalance = _vaultStorage.traderBalances(_subAccount, tmpVars.underlyingToken);
      tmpVars.fundingFee = _vaultStorage.fundingFee(tmpVars.underlyingToken); // Global token amount of funding fee collected from traders

      // Retrieve the latest price and confident threshold of the plp underlying token
      // @todo refactor this?
      bytes32 _underlyingAssetId = IConfigStorage(configStorage).tokenAssetIds(tmpVars.underlyingToken);
      if (_limitPriceE30 != 0 && _underlyingAssetId == _limitAssetId) {
        tmpVars.price = _limitPriceE30;
      } else {
        (tmpVars.price, ) = oracle.getLatestPrice(_underlyingAssetId, false);
      }

      // feeUSD > 0 or isPayFee == true, means trader pay fee
      if (isPayFee) {
        // If the sub-account has a balance of this underlying token (collateral token amount)
        if (tmpVars.traderBalance != 0) {
          // If this plp underlying token contains borrowing debt from PLP then trader must repays debt to PLP first
          if (acmVars.plpLiquidityDebtUSDE30 > 0)
            acmVars.absFeeUsd = _feeCalculator.repayFundingFeeDebtToPLP(
              _subAccount,
              acmVars.absFeeUsd,
              acmVars.plpLiquidityDebtUSDE30,
              tmpVars
            );
          // If there are any remaining absFeeUsd, the trader must continue repaying the debt until the full amount is paid off
          if (tmpVars.traderBalance != 0 && acmVars.absFeeUsd > 0)
            acmVars.absFeeUsd = _feeCalculator.payFundingFee(_subAccount, acmVars.absFeeUsd, tmpVars);
        }
      }
      // feeUSD < 0 or isPayFee == false, means trader receive fee
      else {
        if (tmpVars.fundingFee != 0) {
          acmVars.absFeeUsd = _feeCalculator.receiveFundingFee(_subAccount, acmVars.absFeeUsd, tmpVars);
        }
      }

      // If no remaining margin fee to receive or repay then stop looping
      if (acmVars.absFeeUsd == 0) break;

      {
        unchecked {
          ++i;
        }
      }
    }

    // If a trader is supposed to receive a fee but the amount of tokens received from funding fees is not sufficient to cover the fee,
    // then the protocol must provide the option to borrow in USD and record the resulting debt on the plpLiquidityDebtUSDE30 log
    if (!isPayFee && acmVars.absFeeUsd > 0) {
      acmVars.absFeeUsd = IFeeCalculator(IConfigStorage(_configStorage).feeCalculator()).borrowFundingFeeFromPLP(
        _subAccount,
        address(oracle),
        acmVars.plpUnderlyingTokens,
        acmVars.absFeeUsd
      );
    }

    // Update the fee amount for the sub-account in the PerpStorage contract
    IPerpStorage(_perpStorage).updateSubAccountFee(_subAccount, int(acmVars.absFeeUsd));
  }

  /// @notice get next short average price with realized PNL
  /// @param _market - global market
  /// @param _currentPrice - min / max price depends on position direction
  /// @param _positionSizeDelta - position size after increase / decrease.
  ///                           if positive is LONG position, else is SHORT
  /// @param _realizedPositionPnl - position realized PnL if positive is profit, and negative is loss
  /// @return _nextAveragePrice next average price
  function _calculateShortAveragePrice(
    IPerpStorage.GlobalMarket memory _market,
    uint256 _currentPrice,
    int256 _positionSizeDelta,
    int256 _realizedPositionPnl
  ) internal pure returns (uint256 _nextAveragePrice) {
    // global
    uint256 _globalPositionSize = _market.shortPositionSize;
    int256 _globalAveragePrice = int256(_market.shortAvgPrice);

    if (_globalAveragePrice == 0) return 0;

    // if positive means, has profit
    int256 _globalPnl = (int256(_globalPositionSize) * (_globalAveragePrice - int256(_currentPrice))) /
      _globalAveragePrice;
    int256 _newGlobalPnl = _globalPnl - _realizedPositionPnl;

    uint256 _newGlobalPositionSize;
    // position > 0 is means decrease short position
    // else is increase short position
    if (_positionSizeDelta > 0) {
      _newGlobalPositionSize = _globalPositionSize - uint256(_positionSizeDelta);
    } else {
      _newGlobalPositionSize = _globalPositionSize + uint256(-_positionSizeDelta);
    }

    bool _isGlobalProfit = _newGlobalPnl > 0;
    uint256 _absoluteGlobalPnl = uint256(_isGlobalProfit ? _newGlobalPnl : -_newGlobalPnl);

    // divisor = latest global position size - pnl
    uint256 divisor = _isGlobalProfit
      ? (_newGlobalPositionSize - _absoluteGlobalPnl)
      : (_newGlobalPositionSize + _absoluteGlobalPnl);

    if (divisor == 0) return 0;

    // next short average price = current price * latest global position size / latest global position size - pnl
    _nextAveragePrice = (_currentPrice * _newGlobalPositionSize) / divisor;

    return _nextAveragePrice;
  }

  /// @notice get next long average price with realized PNL
  /// @param _market - global market
  /// @param _currentPrice - min / max price depends on position direction
  /// @param _positionSizeDelta - position size after increase / decrease.
  ///                           if positive is LONG position, else is SHORT
  /// @param _realizedPositionPnl - position realized PnL if positive is profit, and negative is loss
  /// @return _nextAveragePrice next average price
  function _calculateLongAveragePrice(
    IPerpStorage.GlobalMarket memory _market,
    uint256 _currentPrice,
    int256 _positionSizeDelta,
    int256 _realizedPositionPnl
  ) internal pure returns (uint256 _nextAveragePrice) {
    // global
    uint256 _globalPositionSize = _market.longPositionSize;
    int256 _globalAveragePrice = int256(_market.longAvgPrice);

    if (_globalAveragePrice == 0) return 0;

    // if positive means, has profit
    int256 _globalPnl = (int256(_globalPositionSize) * (int256(_currentPrice) - _globalAveragePrice)) /
      _globalAveragePrice;
    int256 _newGlobalPnl = _globalPnl - _realizedPositionPnl;

    uint256 _newGlobalPositionSize;
    // position > 0 is means increase short position
    // else is decrease short position
    if (_positionSizeDelta > 0) {
      _newGlobalPositionSize = _globalPositionSize + uint256(_positionSizeDelta);
    } else {
      _newGlobalPositionSize = _globalPositionSize - uint256(-_positionSizeDelta);
    }

    bool _isGlobalProfit = _newGlobalPnl > 0;
    uint256 _absoluteGlobalPnl = uint256(_isGlobalProfit ? _newGlobalPnl : -_newGlobalPnl);

    // divisor = latest global position size + pnl
    uint256 divisor = _isGlobalProfit
      ? (_newGlobalPositionSize + _absoluteGlobalPnl)
      : (_newGlobalPositionSize - _absoluteGlobalPnl);

    if (divisor == 0) return 0;

    // next long average price = current price * latest global position size / latest global position size + pnl
    _nextAveragePrice = (_currentPrice * _newGlobalPositionSize) / divisor;

    return _nextAveragePrice;
  }

  /**
   * Maths
   */
  function abs(int256 x) private pure returns (uint256) {
    return uint256(x >= 0 ? x : -x);
  }

  function _max(int256 a, int256 b) internal pure returns (int256) {
    return a > b ? a : b;
  }

  function _min(int256 a, int256 b) internal pure returns (int256) {
    return a < b ? a : b;
  }

  function _overwritePrice(uint256 _price, uint256 _priceOverwrite) internal pure returns (uint256) {
    return _priceOverwrite != 0 ? _priceOverwrite : _price;
  }

  function _updateDecreasePositionInfo() internal {}
}<|MERGE_RESOLUTION|>--- conflicted
+++ resolved
@@ -2,28 +2,23 @@
 pragma solidity 0.8.18;
 
 import { ERC20 } from "@openzeppelin/contracts/token/ERC20/ERC20.sol";
-import { AddressUtils } from "../libraries/AddressUtils.sol";
+import { AddressUtils } from "@hmx/libraries/AddressUtils.sol";
 
 // interfaces
-import { ITradeService } from "./interfaces/ITradeService.sol";
-import { IPerpStorage } from "../storages/interfaces/IPerpStorage.sol";
-import { IConfigStorage } from "../storages/interfaces/IConfigStorage.sol";
-import { IVaultStorage } from "../storages/interfaces/IVaultStorage.sol";
-import { ICalculator } from "../contracts/interfaces/ICalculator.sol";
-<<<<<<< HEAD
-import { IOracleMiddleware } from "../oracles/interfaces/IOracleMiddleware.sol";
-=======
-import { IFeeCalculator } from "../contracts/interfaces/IFeeCalculator.sol";
-import { IOracleMiddleware } from "../oracle/interfaces/IOracleMiddleware.sol";
->>>>>>> bd61325e
-import { AddressUtils } from "../libraries/AddressUtils.sol";
-import { console } from "forge-std/console.sol";
+import { ITradeService } from "@hmx/services/interfaces/ITradeService.sol";
+import { IPerpStorage } from "@hmx/storages/interfaces/IPerpStorage.sol";
+import { IConfigStorage } from "@hmx/storages/interfaces/IConfigStorage.sol";
+import { IVaultStorage } from "@hmx/storages/interfaces/IVaultStorage.sol";
+import { ICalculator } from "@hmx/contracts/interfaces/ICalculator.sol";
+import { IOracleMiddleware } from "@hmx/oracles/interfaces/IOracleMiddleware.sol";
+import { IFeeCalculator } from "@hmx/contracts/interfaces/IFeeCalculator.sol";
 
 // @todo - refactor, deduplicate code
 contract TradeService is ITradeService {
   using AddressUtils for address;
 
   uint32 internal constant BPS = 1e4;
+  uint64 internal constant OPEN_INTEREST_PRECISION = 1e18;
   uint64 internal constant RATE_PRECISION = 1e18;
 
   /**
@@ -37,7 +32,6 @@
     bool isNewPosition;
     bool currentPositionIsLong;
     uint256 priceE30;
-    int32 exponent;
   }
   struct DecreasePositionVars {
     IPerpStorage.Position position;
@@ -155,9 +149,8 @@
       uint8 _marketStatus;
 
       // Get Price market.
-      (_vars.priceE30, _vars.exponent, _lastPriceUpdated, _marketStatus) = IOracleMiddleware(
-        IConfigStorage(configStorage).oracle()
-      ).getLatestAdaptivePriceWithMarketStatus(
+      (_vars.priceE30, _lastPriceUpdated, _marketStatus) = IOracleMiddleware(IConfigStorage(configStorage).oracle())
+        .getLatestAdaptivePriceWithMarketStatus(
           _marketConfig.assetId,
           _vars.isLong, // if current position is SHORT position, then we use max price
           (int(_globalMarket.longOpenInterest) - int(_globalMarket.shortOpenInterest)),
@@ -260,7 +253,7 @@
 
     {
       // calculate the change in open interest for the new position
-      uint256 _changedOpenInterest = (_absSizeDelta * (10 ** uint32(-_vars.exponent))) / _vars.priceE30;
+      uint256 _changedOpenInterest = (_absSizeDelta * OPEN_INTEREST_PRECISION) / _vars.priceE30;
 
       _vars.position.openInterest += _changedOpenInterest;
       _vars.position.lastIncreaseTimestamp = block.timestamp;
@@ -348,7 +341,7 @@
       uint256 _lastPriceUpdated;
       uint8 _marketStatus;
 
-      (_vars.priceE30, , _lastPriceUpdated, _marketStatus) = IOracleMiddleware(IConfigStorage(configStorage).oracle())
+      (_vars.priceE30, _lastPriceUpdated, _marketStatus) = IOracleMiddleware(IConfigStorage(configStorage).oracle())
         .getLatestAdaptivePriceWithMarketStatus(
           _marketConfig.assetId,
           !_vars.isLongPosition, // if current position is SHORT position, then we use max price
@@ -408,7 +401,7 @@
     {
       uint8 _marketStatus;
 
-      (_vars.priceE30, , , _marketStatus) = IOracleMiddleware(IConfigStorage(configStorage).oracle())
+      (_vars.priceE30, , _marketStatus) = IOracleMiddleware(IConfigStorage(configStorage).oracle())
         .getLatestAdaptivePriceWithMarketStatus(
           _marketConfig.assetId,
           !_vars.isLongPosition, // if current position is SHORT position, then we use max price
@@ -1069,18 +1062,19 @@
     // If block.timestamp not pass the next funding time, return 0.
     if (globalMarket.lastFundingTime + vars.fundingInterval > block.timestamp) return (0, 0, 0);
 
-    int32 _exponent;
     if (_limitPriceE30 != 0) {
       vars.marketPriceE30 = _limitPriceE30;
     } else {
       //@todo - validate timestamp of these
-      (vars.marketPriceE30, _exponent, ) = IOracleMiddleware(IConfigStorage(configStorage).oracle())
-        .unsafeGetLatestPrice(marketConfig.assetId, false);
+      (vars.marketPriceE30, ) = IOracleMiddleware(IConfigStorage(configStorage).oracle()).unsafeGetLatestPrice(
+        marketConfig.assetId,
+        false
+      );
     }
 
     vars.marketSkewUSDE30 =
       ((int(globalMarket.longOpenInterest) - int(globalMarket.shortOpenInterest)) * int(vars.marketPriceE30)) /
-      int(10 ** uint32(-_exponent));
+      int(uint256(OPEN_INTEREST_PRECISION));
     // The result of this nextFundingRate Formula will be in the range of [-maxFundingRateBPS, maxFundingRateBPS]
     vars.ratio = _max(-1e18, -((vars.marketSkewUSDE30 * 1e18) / int(marketConfig.fundingRate.maxSkewScaleUSD)));
     vars.ratio = _min(vars.ratio, 1e18);
