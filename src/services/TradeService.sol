// SPDX-License-Identifier: MIT
pragma solidity 0.8.18;

import { ReentrancyGuard } from "@openzeppelin/contracts/security/ReentrancyGuard.sol";
import { ERC20 } from "@openzeppelin/contracts/token/ERC20/ERC20.sol";

// contracts
import { PerpStorage } from "@hmx/storages/PerpStorage.sol";
import { ConfigStorage } from "@hmx/storages/ConfigStorage.sol";
import { VaultStorage } from "@hmx/storages/VaultStorage.sol";
import { Calculator } from "@hmx/contracts/Calculator.sol";
import { FeeCalculator } from "@hmx/contracts/FeeCalculator.sol";
import { OracleMiddleware } from "@hmx/oracle/OracleMiddleware.sol";

// interfaces
import { ITradeService } from "./interfaces/ITradeService.sol";

// @todo - refactor, deduplicate code
contract TradeService is ReentrancyGuard, ITradeService {
  uint32 internal constant BPS = 1e4;
  uint64 internal constant RATE_PRECISION = 1e18;

  /**
   * Structs
   */
  struct IncreasePositionVars {
    PerpStorage.Position position;
    address subAccount;
    bytes32 positionId;
    bool isLong;
    bool isNewPosition;
    bool currentPositionIsLong;
    uint256 priceE30;
    int32 exponent;
  }
  struct DecreasePositionVars {
    PerpStorage.Position position;
    address subAccount;
    bytes32 positionId;
    uint256 absPositionSizeE30;
    uint256 avgEntryPriceE30;
    uint256 priceE30;
    int256 currentPositionSizeE30;
    bool isLongPosition;
<<<<<<< HEAD
    // for SLOAD
    Calculator calculator;
    PerpStorage perpStorage;
    ConfigStorage configStorage;
  }

  struct SettleLossVars {
    uint256 price;
    uint256 collateral;
    uint256 collateralUsd;
    uint256 collateralToRemove;
    uint256 decimals;
    bytes32 tokenAssetId;
=======
    uint256 positionSizeE30ToDecrease;
    address tpToken;
    uint256 limitPriceE30;
>>>>>>> 50aa3a79
  }

  /**
   * Modifiers
   */
  modifier onlyWhitelistedExecutor() {
    ConfigStorage(configStorage).validateServiceExecutor(address(this), msg.sender);
    _;
  }

  /**
   * Events
   */
  // @todo - modify event parameters
  event LogDecreasePosition(bytes32 indexed _positionId, uint256 _decreasedSize);

  event LogCollectTradingFee(address account, uint8 assetClass, uint256 feeUsd);

  event LogCollectBorrowingFee(address account, uint8 assetClass, uint256 feeUsd);

  event LogCollectFundingFee(address account, uint8 assetClass, int256 feeUsd);

  event LogForceClosePosition(
    address indexed _account,
    uint8 _subAccountId,
    uint256 _marketIndex,
    address _tpToken,
    uint256 _closedPositionSize,
    bool isProfit,
    uint256 _delta
  );

  event LogDeleverage(
    address indexed _account,
    uint8 _subAccountId,
    uint256 _marketIndex,
    address _tpToken,
    uint256 _closedPositionSize
  );

  /**
   * States
   */
  address public perpStorage;
  address public vaultStorage;
  address public configStorage;
  Calculator public calculator; // cache this from configStorage

  constructor(address _perpStorage, address _vaultStorage, address _configStorage) {
    // Sanity check
    PerpStorage(_perpStorage).getGlobalState();
    VaultStorage(_vaultStorage).plpLiquidityDebtUSDE30();
    ConfigStorage(_configStorage).getLiquidityConfig();

    perpStorage = _perpStorage;
    vaultStorage = _vaultStorage;
    configStorage = _configStorage;
    calculator = Calculator(ConfigStorage(_configStorage).calculator());
  }

  function reloadConfig() external {
    // TODO: access control, sanity check, natspec
    // TODO: discuss about this pattern

    calculator = Calculator(ConfigStorage(configStorage).calculator());
  }

  /// @notice This function increases a trader's position for a specific market by a given size delta.
  ///         The primary account and sub-account IDs are used to identify the trader's account.
  ///         The market index is used to identify the specific market.
  /// @param _primaryAccount The address of the primary account associated with the trader.
  /// @param _subAccountId The ID of the sub-account associated with the trader.
  /// @param _marketIndex The index of the market for which the position is being increased.
  /// @param _sizeDelta The change in size of the position. Positive values meaning LONG position, while negative values mean SHORT position.
  /// @param _limitPriceE30 limit price for execute order
  function increasePosition(
    address _primaryAccount,
    uint8 _subAccountId,
    uint256 _marketIndex,
    int256 _sizeDelta,
    uint256 _limitPriceE30
  ) external nonReentrant onlyWhitelistedExecutor {
    // SLOAD
    ConfigStorage _configStorage = ConfigStorage(configStorage);
    Calculator _calculator = calculator;
    PerpStorage _perpStorage = PerpStorage(perpStorage);

    // validate service should be called from handler ONLY
    _configStorage.validateServiceExecutor(address(this), msg.sender);

    IncreasePositionVars memory _vars;

    // get the sub-account from the primary account and sub-account ID
    _vars.subAccount = _getSubAccount(_primaryAccount, _subAccountId);

    // get the position for the given sub-account and market index
    _vars.positionId = _getPositionId(_vars.subAccount, _marketIndex);
    _vars.position = _perpStorage.getPositionById(_vars.positionId);

    // get the market configuration for the given market index
    ConfigStorage.MarketConfig memory _marketConfig = _configStorage.getMarketConfigByIndex(_marketIndex);

    // check size delta
    if (_sizeDelta == 0) revert ITradeService_BadSizeDelta();

    // check allow increase position
    if (!_marketConfig.allowIncreasePosition) revert ITradeService_NotAllowIncrease();

    // determine whether the new size delta is for a long position
    _vars.isLong = _sizeDelta > 0;

    _vars.isNewPosition = _vars.position.positionSizeE30 == 0;

    // Pre validation
    // Verify that the number of positions has exceeds
    {
      if (
        _vars.isNewPosition &&
        _configStorage.getTradingConfig().maxPosition < _perpStorage.getNumberOfSubAccountPosition(_vars.subAccount) + 1
      ) revert ITradeService_BadNumberOfPosition();
    }

    _vars.currentPositionIsLong = _vars.position.positionSizeE30 > 0;
    // Verify that the current position has the same exposure direction
    if (!_vars.isNewPosition && _vars.currentPositionIsLong != _vars.isLong) revert ITradeService_BadExposure();

    // Update borrowing rate
    updateBorrowingRate(_marketConfig.assetClass, _limitPriceE30, _marketConfig.assetId);

    // Update funding rate
    updateFundingRate(_marketIndex, _limitPriceE30);

    // get the global market for the given market index
    PerpStorage.GlobalMarket memory _globalMarket = _perpStorage.getGlobalMarketByIndex(_marketIndex);
    {
      uint256 _lastPriceUpdated;
      uint8 _marketStatus;

      // Get Price market.
      (_vars.priceE30, _vars.exponent, _lastPriceUpdated, _marketStatus) = OracleMiddleware(_configStorage.oracle())
        .getLatestAdaptivePriceWithMarketStatus(
          _marketConfig.assetId,
          _vars.isLong, // if current position is SHORT position, then we use max price
          (int(_globalMarket.longOpenInterest) - int(_globalMarket.shortOpenInterest)),
          _sizeDelta,
          _marketConfig.fundingRate.maxSkewScaleUSD
        );

      _vars.priceE30 = _overwritePrice(_vars.priceE30, _limitPriceE30);

      // Market active represent the market is still listed on our protocol
      if (!_marketConfig.active) revert ITradeService_MarketIsDelisted();

      // if market status is not 2, means that the market is closed or market status has been defined yet
      if (_marketStatus != 2) revert ITradeService_MarketIsClosed();
    }

    // market validation
    // check sub account equity is under MMR
    _subAccountHealthCheck(_vars.subAccount, _limitPriceE30, _marketConfig.assetId);

    // get the absolute value of the new size delta
    uint256 _absSizeDelta = abs(_sizeDelta);

    // if the position size is zero, set the average price to the current price (new position)
    if (_vars.isNewPosition) {
      _vars.position.avgEntryPriceE30 = _vars.priceE30;
      _vars.position.primaryAccount = _primaryAccount;
      _vars.position.subAccountId = _subAccountId;
      _vars.position.marketIndex = _marketIndex;
    }

    // if the position size is not zero and the new size delta is not zero, calculate the new average price (adjust position)
    if (!_vars.isNewPosition) {
      _vars.position.avgEntryPriceE30 = _getPositionNextAveragePrice(
        abs(_vars.position.positionSizeE30),
        _vars.isLong,
        _absSizeDelta,
        _vars.priceE30,
        _vars.position.avgEntryPriceE30
      );
    }

    // MarginFee = Trading Fee + Borrowing Fee
    collectMarginFee(
      _vars.subAccount,
      _absSizeDelta,
      _marketConfig.assetClass,
      _vars.position.reserveValueE30,
      _vars.position.entryBorrowingRate,
      _marketConfig.increasePositionFeeRateBPS
    );

    settleMarginFee(_vars.subAccount);

    // Collect funding fee
    collectFundingFee(
      _vars.subAccount,
      _marketConfig.assetClass,
      _marketIndex,
      _vars.position.positionSizeE30,
      _vars.position.entryFundingRate
    );

    settleFundingFee(_vars.subAccount, _limitPriceE30, _marketConfig.assetId);

    // update the position size by adding the new size delta
    _vars.position.positionSizeE30 += _sizeDelta;

    {
      PerpStorage.GlobalAssetClass memory _globalAssetClass = _perpStorage.getGlobalAssetClassByIndex(
        _marketConfig.assetClass
      );

      _vars.position.entryBorrowingRate = _globalAssetClass.sumBorrowingRate;
      _vars.position.entryFundingRate = _globalMarket.currentFundingRate;
    }

    // if the position size is zero after the update, revert the transaction with an error
    if (_vars.position.positionSizeE30 == 0) revert ITradeService_BadPositionSize();

    {
      // calculate the initial margin required for the new position
      uint256 _imr = (_absSizeDelta * _marketConfig.initialMarginFractionBPS) / BPS;

      // get the amount of free collateral available for the sub-account
      uint256 subAccountFreeCollateral = _calculator.getFreeCollateral(
        _vars.subAccount,
        _vars.priceE30,
        _marketConfig.assetId
      );
      // if the free collateral is less than the initial margin required, revert the transaction with an error
      if (subAccountFreeCollateral < _imr) revert ITradeService_InsufficientFreeCollateral();

      // calculate the maximum amount of reserve required for the new position
      uint256 _maxReserve = (_imr * _marketConfig.maxProfitRateBPS) / BPS;
      // increase the reserved amount by the maximum reserve required for the new position
      _increaseReserved(_marketConfig.assetClass, _maxReserve, _limitPriceE30, _marketConfig.assetId);
      _vars.position.reserveValueE30 += _maxReserve;
    }

    {
      // calculate the change in open interest for the new position
      uint256 _changedOpenInterest = (_absSizeDelta * (10 ** uint32(-_vars.exponent))) / _vars.priceE30;

      _vars.position.openInterest += _changedOpenInterest;
      _vars.position.lastIncreaseTimestamp = block.timestamp;

      // update global market state
      if (_vars.isLong) {
        uint256 _nextAvgPrice = _globalMarket.longPositionSize == 0
          ? _vars.priceE30
          : _calculator.calculateLongAveragePrice(_globalMarket, _vars.priceE30, _sizeDelta, 0);

        _perpStorage.updateGlobalLongMarketById(
          _marketIndex,
          _globalMarket.longPositionSize + _absSizeDelta,
          _nextAvgPrice,
          _globalMarket.longOpenInterest + _changedOpenInterest
        );
      } else {
        // to increase SHORT position sizeDelta should be negative
        uint256 _nextAvgPrice = _globalMarket.shortPositionSize == 0
          ? _vars.priceE30
          : _calculator.calculateShortAveragePrice(_globalMarket, _vars.priceE30, _sizeDelta, 0);

        _perpStorage.updateGlobalShortMarketById(
          _marketIndex,
          _globalMarket.shortPositionSize + _absSizeDelta,
          _nextAvgPrice,
          _globalMarket.shortOpenInterest + _changedOpenInterest
        );
      }
    }

    // save the updated position to the storage
    _perpStorage.savePosition(_vars.subAccount, _vars.positionId, _vars.position);
  }

  // @todo - rewrite description
  /// @notice decrease trader position
  /// @param _account - address
  /// @param _subAccountId - address
  /// @param _marketIndex - market index
  /// @param _positionSizeE30ToDecrease - position size to decrease
  /// @param _tpToken - take profit token
  /// @param _limitPriceE30  price from LimitTrade in e30 unit
  function decreasePosition(
    address _account,
    uint8 _subAccountId,
    uint256 _marketIndex,
    uint256 _positionSizeE30ToDecrease,
    address _tpToken,
    uint256 _limitPriceE30
  ) external nonReentrant onlyWhitelistedExecutor {
    // init vars
    DecreasePositionVars memory _vars;
    // SLOAD
    _vars.configStorage = ConfigStorage(configStorage);
    _vars.perpStorage = PerpStorage(perpStorage);
    _vars.calculator = calculator;

    // validate service should be called from handler ONLY
    _vars.configStorage.validateServiceExecutor(address(this), msg.sender);

    // prepare
    ConfigStorage.MarketConfig memory _marketConfig = _vars.configStorage.getMarketConfigByIndex(_marketIndex);

    _vars.subAccount = _getSubAccount(_account, _subAccountId);
    _vars.positionId = _getPositionId(_vars.subAccount, _marketIndex);
    _vars.position = _vars.perpStorage.getPositionById(_vars.positionId);

    // Pre validation
    // if position size is 0 means this position is already closed
    _vars.currentPositionSizeE30 = _vars.position.positionSizeE30;
    if (_vars.currentPositionSizeE30 == 0) revert ITradeService_PositionAlreadyClosed();

    _vars.isLongPosition = _vars.currentPositionSizeE30 > 0;

    // convert position size to be uint256
    _vars.absPositionSizeE30 = uint256(
      _vars.isLongPosition ? _vars.currentPositionSizeE30 : -_vars.currentPositionSizeE30
    );
    _vars.positionSizeE30ToDecrease = _positionSizeE30ToDecrease;
    _vars.tpToken = _tpToken;
    _vars.limitPriceE30 = _limitPriceE30;

    // position size to decrease is greater then position size, should be revert
    if (_positionSizeE30ToDecrease > _vars.absPositionSizeE30) revert ITradeService_DecreaseTooHighPositionSize();

    PerpStorage.GlobalMarket memory _globalMarket = _vars.perpStorage.getGlobalMarketByIndex(_marketIndex);
    {
      uint256 _lastPriceUpdated;
      uint8 _marketStatus;

      (_vars.priceE30, , _lastPriceUpdated, _marketStatus) = OracleMiddleware(_vars.configStorage.oracle())
        .getLatestAdaptivePriceWithMarketStatus(
          _marketConfig.assetId,
          !_vars.isLongPosition, // if current position is SHORT position, then we use max price
          (int(_globalMarket.longOpenInterest) - int(_globalMarket.shortOpenInterest)),
          _vars.isLongPosition ? -int(_positionSizeE30ToDecrease) : int(_positionSizeE30ToDecrease),
          _marketConfig.fundingRate.maxSkewScaleUSD
        );

      _vars.priceE30 = _overwritePrice(_vars.priceE30, _limitPriceE30);

      // Market active represent the market is still listed on our protocol
      if (!_marketConfig.active) revert ITradeService_MarketIsDelisted();

      // if market status is not 2, means that the market is closed or market status has been defined yet
      if (_marketStatus != 2) revert ITradeService_MarketIsClosed();

      // check sub account equity is under MMR
      _subAccountHealthCheck(_vars.subAccount, _limitPriceE30, _marketConfig.assetId);
    }

    // update position, market, and global market state
    _decreasePosition(_marketConfig, _marketIndex, _vars);
  }

  // @todo - access control
  /// @notice force close trader position with maximum profit could take
  /// @param _account position owner
  /// @param _subAccountId sub-account id
  /// @param _marketIndex position market index
  /// @param _tpToken take profit token
  function forceClosePosition(
    address _account,
    uint8 _subAccountId,
    uint256 _marketIndex,
    address _tpToken
  ) external nonReentrant onlyWhitelistedExecutor returns (bool _isMaxProfit, bool _isProfit, uint256 _delta) {
    // init vars
    DecreasePositionVars memory _vars;

    // SLOAD
    _vars.configStorage = ConfigStorage(configStorage);
    _vars.calculator = calculator;
    _vars.perpStorage = PerpStorage(perpStorage);

    ConfigStorage.MarketConfig memory _marketConfig = _vars.configStorage.getMarketConfigByIndex(_marketIndex);

    _vars.subAccount = _getSubAccount(_account, _subAccountId);
    _vars.positionId = _getPositionId(_vars.subAccount, _marketIndex);
    _vars.position = _vars.perpStorage.getPositionById(_vars.positionId);

    // Pre validation
    // if position size is 0 means this position is already closed
    _vars.currentPositionSizeE30 = _vars.position.positionSizeE30;
    if (_vars.currentPositionSizeE30 == 0) revert ITradeService_PositionAlreadyClosed();

    _vars.isLongPosition = _vars.currentPositionSizeE30 > 0;

    // convert position size to be uint256
    _vars.absPositionSizeE30 = uint256(
      _vars.isLongPosition ? _vars.currentPositionSizeE30 : -_vars.currentPositionSizeE30
    );

<<<<<<< HEAD
    PerpStorage.GlobalMarket memory _globalMarket = _vars.perpStorage.getGlobalMarketByIndex(_marketIndex);
=======
    _vars.positionSizeE30ToDecrease = _vars.absPositionSizeE30;
    _vars.tpToken = _tpToken;

    PerpStorage.GlobalMarket memory _globalMarket = PerpStorage(perpStorage).getGlobalMarketByIndex(_marketIndex);
>>>>>>> 50aa3a79

    {
      uint8 _marketStatus;

      (_vars.priceE30, , , _marketStatus) = OracleMiddleware(_vars.configStorage.oracle())
        .getLatestAdaptivePriceWithMarketStatus(
          _marketConfig.assetId,
          !_vars.isLongPosition, // if current position is SHORT position, then we use max price
          (int(_globalMarket.longOpenInterest) - int(_globalMarket.shortOpenInterest)),
          -_vars.currentPositionSizeE30,
          _marketConfig.fundingRate.maxSkewScaleUSD
        );

      // if market status is not 2, means that the market is closed or market status has been defined yet
      if (_marketConfig.active && _marketStatus != 2) revert ITradeService_MarketIsClosed();
      // check sub account equity is under MMR
      /// @dev no need to derived price on this
      _subAccountHealthCheck(_vars.subAccount, 0, 0);
    }

    // update position, market, and global market state
    /// @dev no need to derived price on this
    (_isMaxProfit, _isProfit, _delta) = _decreasePosition(_marketConfig, _marketIndex, _vars);

    emit LogForceClosePosition(
      _account,
      _subAccountId,
      _marketIndex,
      _tpToken,
      _vars.absPositionSizeE30,
      _isProfit,
      _delta
    );
  }

  /// @notice Validates if a market is delisted.
  /// @param _marketIndex The index of the market to be checked.
  function validateMarketDelisted(uint256 _marketIndex) external view {
    // Check if the market is currently active in the config storage
    if (ConfigStorage(configStorage).getMarketConfigByIndex(_marketIndex).active) {
      // If it's active, revert with a custom error message defined in the ITradeService_MarketHealthy error definition
      revert ITradeService_MarketHealthy();
    }
  }

  /// @notice This function validates if deleverage is safe and healthy in Pool liquidity provider.
  function validateDeleverage() external view {
    Calculator _calculator = Calculator(ConfigStorage(configStorage).calculator());
    uint256 _aum = _calculator.getAUME30(false, 0, 0);
    uint256 _tvl = _calculator.getPLPValueE30(false, 0, 0);

    // check plp safety buffer
    if ((_tvl - _aum) * BPS <= (BPS - ConfigStorage(configStorage).getLiquidityConfig().plpSafetyBufferBPS) * _tvl)
      revert ITradeService_PlpHealthy();
  }

  /// @notice Validates if close position with max profit.
  /// @param _isMaxProfit close position with max profit.
  function validateMaxProfit(bool _isMaxProfit) external pure {
    if (!_isMaxProfit) revert ITradeService_ReservedValueStillEnough();
  }

  /// @notice decrease trader position
  /// @param _marketConfig - target market config
  /// @param _globalMarketIndex - global market index
  /// @param _vars - decrease criteria
  /// @return _isMaxProfit - positiion is close with max profit
  function _decreasePosition(
    ConfigStorage.MarketConfig memory _marketConfig,
    uint256 _globalMarketIndex,
    DecreasePositionVars memory _vars
  ) internal returns (bool _isMaxProfit, bool isProfit, uint256 delta) {
    // Update borrowing rate
    updateBorrowingRate(_marketConfig.assetClass, _vars.limitPriceE30, _marketConfig.assetId);

    // Update funding rate
    updateFundingRate(_globalMarketIndex, _vars.limitPriceE30);

    collectMarginFee(
      _vars.subAccount,
      _vars.positionSizeE30ToDecrease,
      _marketConfig.assetClass,
      _vars.position.reserveValueE30,
      _vars.position.entryBorrowingRate,
      _marketConfig.decreasePositionFeeRateBPS
    );

    settleMarginFee(_vars.subAccount);

    // Collect funding fee
    collectFundingFee(
      _vars.subAccount,
      _marketConfig.assetClass,
      _globalMarketIndex,
      _vars.position.positionSizeE30,
      _vars.position.entryFundingRate
    );

    settleFundingFee(_vars.subAccount, _vars.limitPriceE30, _marketConfig.assetId);

    uint256 _newAbsPositionSizeE30 = _vars.absPositionSizeE30 - _vars.positionSizeE30ToDecrease;

    // check position is too tiny
    // @todo - now validate this at 1 USD, design where to keep this config
    //       due to we has problem stack too deep in MarketConfig now
    if (_newAbsPositionSizeE30 > 0 && _newAbsPositionSizeE30 < 1e30) revert ITradeService_TooTinyPosition();

    /**
     * calculate realized profit & loss
     */
    int256 _realizedPnl;
    {
      _vars.avgEntryPriceE30 = _vars.position.avgEntryPriceE30;
      (isProfit, delta) = getDelta(
        _vars.absPositionSizeE30,
        _vars.isLongPosition,
        _vars.priceE30,
        _vars.avgEntryPriceE30
      );
      // if trader has profit more than our reserved value then trader's profit maximum is reserved value
      if (delta >= _vars.position.reserveValueE30) {
        delta = _vars.position.reserveValueE30;
        _isMaxProfit = true;
      }
      if (isProfit) {
        _realizedPnl = int256((delta * _vars.positionSizeE30ToDecrease) / _vars.absPositionSizeE30);
      } else {
        _realizedPnl = -int256((delta * _vars.positionSizeE30ToDecrease) / _vars.absPositionSizeE30);
      }
    }

    /**
     *  update perp storage
     */
    {
      uint256 _openInterestDelta = (_vars.position.openInterest * _vars.positionSizeE30ToDecrease) /
        _vars.absPositionSizeE30;

      {
        PerpStorage.GlobalMarket memory _globalMarket = _vars.perpStorage.getGlobalMarketByIndex(_globalMarketIndex);

        if (_vars.isLongPosition) {
          uint256 _nextAvgPrice = _vars.calculator.calculateLongAveragePrice(
            _globalMarket,
            _vars.priceE30,
            -int256(_vars.positionSizeE30ToDecrease),
            _realizedPnl
          );
          _vars.perpStorage.updateGlobalLongMarketById(
            _globalMarketIndex,
            _globalMarket.longPositionSize - _vars.positionSizeE30ToDecrease,
            _nextAvgPrice,
            _globalMarket.longOpenInterest - _openInterestDelta
          );
        } else {
          uint256 _nextAvgPrice = _vars.calculator.calculateShortAveragePrice(
            _globalMarket,
            _vars.priceE30,
            int256(_vars.positionSizeE30ToDecrease),
            _realizedPnl
          );
          _vars.perpStorage.updateGlobalShortMarketById(
            _globalMarketIndex,
            _globalMarket.shortPositionSize - _vars.positionSizeE30ToDecrease,
            _nextAvgPrice,
            _globalMarket.shortOpenInterest - _openInterestDelta
          );
        }

        PerpStorage.GlobalState memory _globalState = _vars.perpStorage.getGlobalState();
        PerpStorage.GlobalAssetClass memory _globalAssetClass = _vars.perpStorage.getGlobalAssetClassByIndex(
          _marketConfig.assetClass
        );

        // update global storage
        // to calculate new global reserve = current global reserve - reserve delta (position reserve * (position size delta / current position size))
<<<<<<< HEAD
        {
          _globalState.reserveValueE30 -=
            (_vars.position.reserveValueE30 * _positionSizeE30ToDecrease) /
            _vars.absPositionSizeE30;
          _globalAssetClass.reserveValueE30 -=
            (_vars.position.reserveValueE30 * _positionSizeE30ToDecrease) /
            _vars.absPositionSizeE30;
          _vars.perpStorage.updateGlobalState(_globalState);
          _vars.perpStorage.updateGlobalAssetClass(_marketConfig.assetClass, _globalAssetClass);
        }
=======
        _globalState.reserveValueE30 -=
          (_vars.position.reserveValueE30 * _vars.positionSizeE30ToDecrease) /
          _vars.absPositionSizeE30;
        _globalAssetClass.reserveValueE30 -=
          (_vars.position.reserveValueE30 * _vars.positionSizeE30ToDecrease) /
          _vars.absPositionSizeE30;
        PerpStorage(perpStorage).updateGlobalState(_globalState);
        PerpStorage(perpStorage).updateGlobalAssetClass(_marketConfig.assetClass, _globalAssetClass);

>>>>>>> 50aa3a79
        // update position info
        {
          _vars.position.entryBorrowingRate = _globalAssetClass.sumBorrowingRate;
          _vars.position.entryFundingRate = _globalMarket.currentFundingRate;
          _vars.position.positionSizeE30 = _vars.isLongPosition
            ? int256(_newAbsPositionSizeE30)
            : -int256(_newAbsPositionSizeE30);
          _vars.position.reserveValueE30 =
            ((_newAbsPositionSizeE30 * _marketConfig.initialMarginFractionBPS * _marketConfig.maxProfitRateBPS) / BPS) /
            BPS;
        }
        {
          // @todo - is close position then we should delete positions[x]
          bool isClosePosition = _newAbsPositionSizeE30 == 0;
          _vars.position.avgEntryPriceE30 = isClosePosition ? 0 : _vars.avgEntryPriceE30;
        }

        _vars.position.openInterest = _vars.position.openInterest - _openInterestDelta;
        _vars.position.realizedPnl += _realizedPnl;
        _vars.perpStorage.savePosition(_vars.subAccount, _vars.positionId, _vars.position);
      }
    }
    // =======================================
    // | ------ settle profit & loss ------- |
    // =======================================
    {
      if (_realizedPnl != 0) {
        if (_realizedPnl > 0) {
          // profit, trader should receive take profit token = Profit in USD
          _settleProfit(
            _vars.subAccount,
            _vars.tpToken,
            uint256(_realizedPnl),
            _vars.limitPriceE30,
            _marketConfig.assetId
          );
        } else {
          // loss
          _settleLoss(_vars.subAccount, uint256(-_realizedPnl), _vars.limitPriceE30, _marketConfig.assetId);
        }
      }
    }

    // =========================================
    // | --------- post validation ----------- |
    // =========================================

    // check sub account equity is under MMR
    _subAccountHealthCheck(_vars.subAccount, _vars.limitPriceE30, _marketConfig.assetId);

    emit LogDecreasePosition(_vars.positionId, _vars.positionSizeE30ToDecrease);
  }

  /// @notice settle profit
  /// @param _subAccount - Sub-account of trader
  /// @param _tpToken - token that trader want to take profit as collateral
  /// @param _realizedProfitE30 - trader profit in USD
  /// @param _limitPriceE30 - Price to be overwritten to a specified asset
  /// @param _limitAssetId - Asset to be overwritten by _limitPriceE30
  function _settleProfit(
    address _subAccount,
    address _tpToken,
    uint256 _realizedProfitE30,
    uint256 _limitPriceE30,
    bytes32 _limitAssetId
  ) internal {
    // SLOAD
    ConfigStorage _configStorage = ConfigStorage(configStorage);
    VaultStorage _vaultStorage = VaultStorage(vaultStorage);

    uint256 _tpTokenPrice;
    bytes32 _tpAssetId = _configStorage.tokenAssetIds(_tpToken);

    if (_tpAssetId == _limitAssetId && _limitPriceE30 != 0) {
      _tpTokenPrice = _limitPriceE30;
    } else {
      (_tpTokenPrice, ) = OracleMiddleware(_configStorage.oracle()).getLatestPrice(_tpAssetId, false);
    }

    uint256 _decimals = _configStorage.getAssetTokenDecimal(_tpToken);

    // calculate token trader should received
    uint256 _tpTokenOut = (_realizedProfitE30 * (10 ** _decimals)) / _tpTokenPrice;

    uint256 _settlementFeeRate = calculator.getSettlementFeeRate(
      _tpToken,
      _realizedProfitE30,
      _limitPriceE30,
      _limitAssetId
    );
    uint256 _settlementFee = (_tpTokenOut * _settlementFeeRate) / 1e18;

    _vaultStorage.removePLPLiquidity(_tpToken, _tpTokenOut);
    _vaultStorage.addFee(_tpToken, _settlementFee);
    _vaultStorage.increaseTraderBalance(_subAccount, _tpToken, _tpTokenOut - _settlementFee);

    // @todo - emit LogSettleProfit(trader, collateralToken, addedAmount, settlementFee)
  }

  /// @notice settle loss
  /// @param _subAccount - Sub-account of trader
  /// @param _debtUsd - Loss in USD
  /// @param _limitPriceE30 - Price to be overwritten to a specified asset
  /// @param _limitAssetId - Asset to be overwritten by _limitPriceE30
  function _settleLoss(address _subAccount, uint256 _debtUsd, uint256 _limitPriceE30, bytes32 _limitAssetId) internal {
    // SLOAD
    ConfigStorage _configStorage = ConfigStorage(configStorage);
    VaultStorage _vaultStorage = VaultStorage(vaultStorage);
    OracleMiddleware _oracleMiddleware = OracleMiddleware(_configStorage.oracle());
    address[] memory _plpTokens = _configStorage.getPlpTokens();

    uint256 _len = _plpTokens.length;

    SettleLossVars memory _vars;

    // Loop through all the plp tokens for the sub-account
    for (uint256 _i; _i < _len; ) {
      address _token = _plpTokens[_i];

      _vars.decimals = _configStorage.getAssetTokenDecimal(_token);

      // Sub-account plp collateral
      _vars.collateral = _vaultStorage.traderBalances(_subAccount, _token);

      // continue settle when sub-account has collateral, else go to check next token
      if (_vars.collateral != 0) {
        _vars.tokenAssetId = _configStorage.tokenAssetIds(_token);

        // Retrieve the latest price and confident threshold of the plp underlying token
        if (_vars.tokenAssetId == _limitAssetId && _limitPriceE30 != 0) {
          _vars.price = _limitPriceE30;
        } else {
          (_vars.price, ) = _oracleMiddleware.getLatestPrice(_vars.tokenAssetId, false);
        }

        _vars.collateralUsd = (_vars.collateral * _vars.price) / (10 ** _vars.decimals);

        if (_vars.collateralUsd >= _debtUsd) {
          // When this collateral token can cover all the debt, use this token to pay it all
          _vars.collateralToRemove = (_debtUsd * (10 ** _vars.decimals)) / _vars.price;

          _vaultStorage.addPLPLiquidity(_token, _vars.collateralToRemove);
          _vaultStorage.decreaseTraderBalance(_subAccount, _token, _vars.collateralToRemove);
          // @todo - emit LogSettleLoss(trader, collateralToken, deductedAmount)
          // In this case, all debt are paid. We can break the loop right away.
          break;
        } else {
          // When this collateral token cannot cover all the debt, use this token to pay debt as much as possible
          _vars.collateralToRemove = (_vars.collateralUsd * (10 ** _vars.decimals)) / _vars.price;

          _vaultStorage.addPLPLiquidity(_token, _vars.collateralToRemove);
          _vaultStorage.decreaseTraderBalance(_subAccount, _token, _vars.collateralToRemove);
          // @todo - emit LogSettleLoss(trader, collateralToken, deductedAmount)
          // update debtUsd
          unchecked {
            _debtUsd = _debtUsd - _vars.collateralUsd;
          }
        }
        unchecked {
          ++_i;
        }
      }
    }
  }

  // @todo - remove usage from test
  // @todo - move to calculator ??
  // @todo - pass current price here
  /// @notice Calculates the delta between average price and mark price, based on the size of position and whether the position is profitable.
  /// @param _size The size of the position.
  /// @param _isLong position direction
  /// @param _markPrice current market price
  /// @param _averagePrice The average price of the position.
  /// @return isProfit A boolean value indicating whether the position is profitable or not.
  /// @return delta The Profit between the average price and the fixed price, adjusted for the size of the order.
  function getDelta(
    uint256 _size,
    bool _isLong,
    uint256 _markPrice,
    uint256 _averagePrice
  ) public pure returns (bool, uint256) {
    // Check for invalid input: averagePrice cannot be zero.
    if (_averagePrice == 0) revert ITradeService_InvalidAveragePrice();

    // Calculate the difference between the average price and the fixed price.
    uint256 priceDelta;
    unchecked {
      priceDelta = _averagePrice > _markPrice ? _averagePrice - _markPrice : _markPrice - _averagePrice;
    }

    // Calculate the delta, adjusted for the size of the order.
    uint256 delta = (_size * priceDelta) / _averagePrice;

    // Determine if the position is profitable or not based on the averagePrice and the mark price.
    bool isProfit;
    if (_isLong) {
      isProfit = _markPrice > _averagePrice;
    } else {
      isProfit = _markPrice < _averagePrice;
    }

    // Return the values of isProfit and delta.
    return (isProfit, delta);
  }

  /**
   * Internal functions
   */

  // @todo - add description
  function _getSubAccount(address _primary, uint8 _subAccountId) internal pure returns (address) {
    if (_subAccountId > 255) revert();
    return address(uint160(_primary) ^ uint160(_subAccountId));
  }

  // @todo - add description
  function _getPositionId(address _account, uint256 _marketIndex) internal pure returns (bytes32) {
    return keccak256(abi.encodePacked(_account, _marketIndex));
  }

  /// @notice Calculates the next average price of a position, given the current position details and the next price.
  /// @param _size The current size of the position.
  /// @param _isLong Whether the position is long or short.
  /// @param _sizeDelta The size difference between the current position and the next position.
  /// @param _markPrice current market price
  /// @param _averagePrice The current average price of the position.
  /// @return The next average price of the position.
  function _getPositionNextAveragePrice(
    uint256 _size,
    bool _isLong,
    uint256 _sizeDelta,
    uint256 _markPrice,
    uint256 _averagePrice
  ) internal pure returns (uint256) {
    // Get the delta and isProfit value from the getDelta function
    (bool isProfit, uint256 delta) = getDelta(_size, _isLong, _markPrice, _averagePrice);
    // Calculate the next size and divisor
    uint256 nextSize = _size + _sizeDelta;
    uint256 divisor;
    if (_isLong) {
      divisor = isProfit ? nextSize + delta : nextSize - delta;
    } else {
      divisor = isProfit ? nextSize - delta : nextSize + delta;
    }

    // Calculate the next average price of the position
    return (_markPrice * nextSize) / divisor;
  }

  /// @notice This function increases the reserve value
  /// @param _assetClassIndex The index of asset class.
  /// @param _reservedValue The amount by which to increase the reserve value.
  /// @param _limitPriceE30 Price to be overwritten to a specified asset
  /// @param _limitAssetId Asset to be overwritten by _limitPriceE30
  function _increaseReserved(
    uint8 _assetClassIndex,
    uint256 _reservedValue,
    uint256 _limitPriceE30,
    bytes32 _limitAssetId
  ) internal {
    // SLOAD
    PerpStorage _perpStorage = PerpStorage(perpStorage);

    // Get the total TVL
    uint256 tvl = Calculator(calculator).getPLPValueE30(true, _limitPriceE30, _limitAssetId);

    // Retrieve the global state
    PerpStorage.GlobalState memory _globalState = _perpStorage.getGlobalState();

    // Retrieve the global asset class
    PerpStorage.GlobalAssetClass memory _globalAssetClass = _perpStorage.getGlobalAssetClassByIndex(_assetClassIndex);

    // get the liquidity configuration
    ConfigStorage.LiquidityConfig memory _liquidityConfig = ConfigStorage(configStorage).getLiquidityConfig();

    // Increase the reserve value by adding the reservedValue
    _globalState.reserveValueE30 += _reservedValue;
    _globalAssetClass.reserveValueE30 += _reservedValue;

    // Check if the new reserve value exceeds the % of AUM, and revert if it does
    if ((tvl * _liquidityConfig.maxPLPUtilizationBPS) < _globalState.reserveValueE30 * BPS) {
      revert ITradeService_InsufficientLiquidity();
    }

    // Update the new reserve value in the PerpStorage contract
    _perpStorage.updateGlobalState(_globalState);
    _perpStorage.updateGlobalAssetClass(_assetClassIndex, _globalAssetClass);
  }

  /// @notice health check for sub account that equity > margin maintenance required
  /// @param _subAccount target sub account for health check
  /// @param _limitPriceE30 Price to be overwritten to a specified asset
  /// @param _limitAssetId Asset to be overwritten by _limitPriceE30
  function _subAccountHealthCheck(address _subAccount, uint256 _limitPriceE30, bytes32 _limitAssetId) internal view {
    // check sub account is healthy
    int256 _subAccountEquity = calculator.getEquity(_subAccount, _limitPriceE30, _limitAssetId);
    // maintenance margin requirement (MMR) = position size * maintenance margin fraction
    // note: maintenanceMarginFractionBPS is 1e4
    uint256 _mmr = calculator.getMMR(_subAccount);

    // if sub account equity < MMR, then trader couldn't decrease position
    if (_subAccountEquity < 0 || uint256(_subAccountEquity) < _mmr) revert ITradeService_SubAccountEquityIsUnderMMR();
  }

  /// @notice This function updates the borrowing rate for the given asset class index.
  /// @param _assetClassIndex The index of the asset class.
  /// @param _limitPriceE30 Price to be overwritten to a specified asset
  /// @param _limitAssetId Asset to be overwritten by _limitPriceE30
  function updateBorrowingRate(uint8 _assetClassIndex, uint256 _limitPriceE30, bytes32 _limitAssetId) public {
    PerpStorage _perpStorage = PerpStorage(perpStorage);

    // Get the funding interval, asset class config, and global asset class for the given asset class index.
    PerpStorage.GlobalAssetClass memory _globalAssetClass = _perpStorage.getGlobalAssetClassByIndex(_assetClassIndex);
    uint256 _fundingInterval = ConfigStorage(configStorage).getTradingConfig().fundingInterval;
    uint256 _lastBorrowingTime = _globalAssetClass.lastBorrowingTime;

    // If last borrowing time is 0, set it to the nearest funding interval time and return.
    if (_lastBorrowingTime == 0) {
      _globalAssetClass.lastBorrowingTime = (block.timestamp / _fundingInterval) * _fundingInterval;
      _perpStorage.updateGlobalAssetClass(_assetClassIndex, _globalAssetClass);
      return;
    }

    // If block.timestamp is not passed the next funding interval, skip updating
    if (_lastBorrowingTime + _fundingInterval <= block.timestamp) {
      // update borrowing rate
      uint256 borrowingRate = calculator.getNextBorrowingRate(_assetClassIndex, _limitPriceE30, _limitAssetId);
      _globalAssetClass.sumBorrowingRate += borrowingRate;
      _globalAssetClass.lastBorrowingTime = (block.timestamp / _fundingInterval) * _fundingInterval;
    }
    _perpStorage.updateGlobalAssetClass(_assetClassIndex, _globalAssetClass);
  }

  /// @notice This function updates the funding rate for the given market index.
  /// @param _marketIndex The index of the market.
  /// @param _limitPriceE30 Price from limitOrder, zeros means no marketOrderPrice
  function updateFundingRate(uint256 _marketIndex, uint256 _limitPriceE30) internal {
    PerpStorage _perpStorage = PerpStorage(perpStorage);

    // Get the funding interval, asset class config, and global asset class for the given asset class index.
    PerpStorage.GlobalMarket memory _globalMarket = _perpStorage.getGlobalMarketByIndex(_marketIndex);

    uint256 _fundingInterval = ConfigStorage(configStorage).getTradingConfig().fundingInterval;
    uint256 _lastFundingTime = _globalMarket.lastFundingTime;

    // If last funding time is 0, set it to the nearest funding interval time and return.
    if (_lastFundingTime == 0) {
      _globalMarket.lastFundingTime = (block.timestamp / _fundingInterval) * _fundingInterval;
      _perpStorage.updateGlobalMarket(_marketIndex, _globalMarket);
      return;
    }

    // If block.timestamp is not passed the next funding interval, skip updating
    if (_lastFundingTime + _fundingInterval <= block.timestamp) {
      // update funding rate
      (int256 newFundingRate, int256 nextFundingRateLong, int256 nextFundingRateShort) = calculator.getNextFundingRate(
        _marketIndex,
        _limitPriceE30
      );

      _globalMarket.currentFundingRate = newFundingRate;
      _globalMarket.accumFundingLong += nextFundingRateLong;
      _globalMarket.accumFundingShort += nextFundingRateShort;
      _globalMarket.lastFundingTime = (block.timestamp / _fundingInterval) * _fundingInterval;

      _perpStorage.updateGlobalMarket(_marketIndex, _globalMarket);
    }
  }

  /// @notice Calculates the trading fee for a given position
  /// @param _absSizeDelta Position size
  /// @param _positionFeeRateBPS Position Fee
  /// @return tradingFee The calculated trading fee for the position.
  function getTradingFee(
    uint256 _absSizeDelta,
    uint256 _positionFeeRateBPS
  ) internal pure returns (uint256 tradingFee) {
    if (_absSizeDelta == 0) return 0;
    return (_absSizeDelta * _positionFeeRateBPS) / BPS;
  }

  /// @notice This function collects margin fee from position
  /// @param _subAccount The sub-account from which to collect the fee.
  /// @param _absSizeDelta Position size to be increased or decreased in absolute value
  /// @param _assetClassIndex The index of the asset class for which to calculate the borrowing fee.
  /// @param _reservedValue The reserved value of the asset class.
  /// @param _entryBorrowingRate The entry borrowing rate of the asset class.
  function collectMarginFee(
    address _subAccount,
    uint256 _absSizeDelta,
    uint8 _assetClassIndex,
    uint256 _reservedValue,
    uint256 _entryBorrowingRate,
    uint32 _positionFeeBPS
  ) internal {
    PerpStorage _perpStorage = PerpStorage(perpStorage);

    // Get the debt fee of the sub-account
    int256 feeUsd = _perpStorage.getSubAccountFee(_subAccount);

    // Calculate trading Fee USD
    uint256 tradingFeeUsd = (_absSizeDelta * _positionFeeBPS) / BPS;
    feeUsd += int(tradingFeeUsd);

    emit LogCollectTradingFee(_subAccount, _assetClassIndex, tradingFeeUsd);

    // Calculate the borrowing fee
    uint256 borrowingFee = calculator.getBorrowingFee(_assetClassIndex, _reservedValue, _entryBorrowingRate);
    feeUsd += int(borrowingFee);

    emit LogCollectBorrowingFee(_subAccount, _assetClassIndex, borrowingFee);

    // Update the sub-account's debt fee balance
    _perpStorage.updateSubAccountFee(_subAccount, feeUsd);
  }

  /// @notice This function collects funding fee from position.
  /// @param _subAccount The sub-account from which to collect the fee.
  /// @param _assetClassIndex Index of the asset class associated with the market.
  /// @param _marketIndex Index of the market to collect funding fee from.
  /// @param _positionSizeE30 Size of position in units of 10^-30 of the underlying asset.
  /// @param _entryFundingRate The borrowing rate at the time the position was opened.
  function collectFundingFee(
    address _subAccount,
    uint8 _assetClassIndex,
    uint256 _marketIndex,
    int256 _positionSizeE30,
    int256 _entryFundingRate
  ) internal {
    PerpStorage _perpStorage = PerpStorage(perpStorage);

    // Get the debt fee of the sub-account
    int256 feeUsd = _perpStorage.getSubAccountFee(_subAccount);

    // Calculate the borrowing fee
    bool isLong = _positionSizeE30 > 0;

    int256 fundingFee = calculator.getFundingFee(_marketIndex, isLong, _positionSizeE30, _entryFundingRate);
    feeUsd += fundingFee;

    emit LogCollectFundingFee(_subAccount, _assetClassIndex, fundingFee);

    // Update the sub-account's debt fee balance
    _perpStorage.updateSubAccountFee(_subAccount, feeUsd);
  }

  /// @notice This function settle margin fee from trader's sub-account
  /// @param _subAccount The sub-account from which to collect the fee.
  function settleMarginFee(address _subAccount) internal {
    FeeCalculator.SettleMarginFeeVar memory acmVars;
    VaultStorage _vaultStorage = VaultStorage(vaultStorage);
    PerpStorage _perpStorage = PerpStorage(perpStorage);
    ConfigStorage _configStorage = ConfigStorage(configStorage);
    OracleMiddleware _oracle = OracleMiddleware(_configStorage.oracle());

    // Retrieve the debt fee amount for the sub-account
    acmVars.feeUsd = _perpStorage.getSubAccountFee(_subAccount);

    // If there's no fee that trader need to pay more, return early
    if (acmVars.feeUsd <= 0) return;
    acmVars.absFeeUsd = acmVars.feeUsd > 0 ? uint256(acmVars.feeUsd) : uint256(-acmVars.feeUsd);

    ConfigStorage.TradingConfig memory _tradingConfig = _configStorage.getTradingConfig();
    acmVars.plpUnderlyingTokens = _configStorage.getPlpTokens();

    // Loop through all the plp underlying tokens for the sub-account to pay trading fees
    for (uint256 i = 0; i < acmVars.plpUnderlyingTokens.length; ) {
      FeeCalculator.SettleMarginFeeLoopVar memory tmpVars; // This will be re-assigned every times when start looping
      tmpVars.underlyingToken = acmVars.plpUnderlyingTokens[i];

      tmpVars.underlyingTokenDecimal = _configStorage.getAssetTokenDecimal(tmpVars.underlyingToken);

      tmpVars.traderBalance = _vaultStorage.traderBalances(_subAccount, tmpVars.underlyingToken);

      // If the sub-account has a balance of this underlying token (collateral token amount)
      if (tmpVars.traderBalance > 0) {
        // Retrieve the latest price and confident threshold of the plp underlying token
        (tmpVars.price, ) = _oracle.getLatestPrice(_configStorage.tokenAssetIds(tmpVars.underlyingToken), false);

        tmpVars.feeTokenAmount = (acmVars.absFeeUsd * (10 ** tmpVars.underlyingTokenDecimal)) / tmpVars.price;

        if (tmpVars.traderBalance > tmpVars.feeTokenAmount) {
          tmpVars.repayFeeTokenAmount = tmpVars.feeTokenAmount;
          tmpVars.traderBalance -= tmpVars.feeTokenAmount;
          acmVars.absFeeUsd = 0;
        } else {
          tmpVars.traderBalanceValue = (tmpVars.traderBalance * tmpVars.price) / (10 ** tmpVars.underlyingTokenDecimal);
          tmpVars.repayFeeTokenAmount = tmpVars.traderBalance;
          tmpVars.traderBalance = 0;
          acmVars.absFeeUsd -= tmpVars.traderBalanceValue;
        }

        // Calculate the developer fee amount in the plp underlying token
        tmpVars.devFeeTokenAmount = (tmpVars.repayFeeTokenAmount * _tradingConfig.devFeeRateBPS) / BPS;
        // Deducts for dev fee
        tmpVars.repayFeeTokenAmount -= tmpVars.devFeeTokenAmount;

        _collectMarginFee(
          _subAccount,
          tmpVars.underlyingToken,
          tmpVars.repayFeeTokenAmount,
          tmpVars.devFeeTokenAmount,
          tmpVars.traderBalance
        );
      }

      // If no remaining trading fee to pay then stop looping
      if (acmVars.absFeeUsd == 0) break;

      unchecked {
        ++i;
      }
    }

    _perpStorage.updateSubAccountFee(_subAccount, int(acmVars.absFeeUsd));
  }

  /// @notice Settles the fees for a given sub-account.
  /// @param _subAccount The address of the sub-account to settle fees for.
  /// @param _limitPriceE30 Price to be overwritten to a specified asset
  /// @param _limitAssetId Asset to be overwritten by _limitPriceE30
  function settleFundingFee(address _subAccount, uint256 _limitPriceE30, bytes32 _limitAssetId) internal {
    FeeCalculator.SettleFundingFeeVar memory acmVars;
    VaultStorage _vaultStorage = VaultStorage(vaultStorage);
    PerpStorage _perpStorage = PerpStorage(perpStorage);
    ConfigStorage _configStorage = ConfigStorage(configStorage);
    FeeCalculator _feeCalculator = FeeCalculator(_configStorage.feeCalculator());

    // Retrieve the debt fee amount for the sub-account
    acmVars.feeUsd = _perpStorage.getSubAccountFee(_subAccount);

    // If there's no fee to settle, return early
    if (acmVars.feeUsd == 0) return;

    bool isPayFee = acmVars.feeUsd > 0; // feeUSD > 0 means trader pays fee, feeUSD < 0 means trader gets fee
    acmVars.absFeeUsd = acmVars.feeUsd > 0 ? uint256(acmVars.feeUsd) : uint256(-acmVars.feeUsd);

    OracleMiddleware oracle = OracleMiddleware(_configStorage.oracle());
    acmVars.plpUnderlyingTokens = _configStorage.getPlpTokens();
    acmVars.plpLiquidityDebtUSDE30 = _vaultStorage.plpLiquidityDebtUSDE30(); // Global funding debts that borrowing from PLP

    // Loop through all the plp underlying tokens for the sub-account to receive or pay margin fees
    for (uint256 i = 0; i < acmVars.plpUnderlyingTokens.length; ) {
      FeeCalculator.SettleFundingFeeLoopVar memory tmpVars;
      tmpVars.underlyingToken = acmVars.plpUnderlyingTokens[i];

      tmpVars.underlyingTokenDecimal = _configStorage.getAssetTokenDecimal(tmpVars.underlyingToken);

      // Retrieve the balance of each plp underlying token for the sub-account (token collateral amount)
      tmpVars.traderBalance = _vaultStorage.traderBalances(_subAccount, tmpVars.underlyingToken);
      tmpVars.fundingFee = _vaultStorage.fundingFee(tmpVars.underlyingToken); // Global token amount of funding fee collected from traders

      // Retrieve the latest price and confident threshold of the plp underlying token
      // @todo refactor this?
      bytes32 _underlyingAssetId = _configStorage.tokenAssetIds(tmpVars.underlyingToken);
      if (_limitPriceE30 != 0 && _underlyingAssetId == _limitAssetId) {
        tmpVars.price = _limitPriceE30;
      } else {
        (tmpVars.price, ) = oracle.getLatestPrice(_underlyingAssetId, false);
      }

      // feeUSD > 0 or isPayFee == true, means trader pay fee
      if (isPayFee) {
        // If the sub-account has a balance of this underlying token (collateral token amount)
        if (tmpVars.traderBalance != 0) {
          // If this plp underlying token contains borrowing debt from PLP then trader must repays debt to PLP first
          if (acmVars.plpLiquidityDebtUSDE30 > 0)
            acmVars.absFeeUsd = _feeCalculator.repayFundingFeeDebtToPLP(
              _subAccount,
              acmVars.absFeeUsd,
              acmVars.plpLiquidityDebtUSDE30,
              tmpVars
            );
          // If there are any remaining absFeeUsd, the trader must continue repaying the debt until the full amount is paid off
          if (tmpVars.traderBalance != 0 && acmVars.absFeeUsd > 0)
            acmVars.absFeeUsd = _feeCalculator.payFundingFee(_subAccount, acmVars.absFeeUsd, tmpVars);
        }
      }
      // feeUSD < 0 or isPayFee == false, means trader receive fee
      else {
        if (tmpVars.fundingFee != 0) {
          acmVars.absFeeUsd = _feeCalculator.receiveFundingFee(_subAccount, acmVars.absFeeUsd, tmpVars);
        }
      }

      // If no remaining margin fee to receive or repay then stop looping
      if (acmVars.absFeeUsd == 0) break;

      {
        unchecked {
          ++i;
        }
      }
    }

    // If a trader is supposed to receive a fee but the amount of tokens received from funding fees is not sufficient to cover the fee,
    // then the protocol must provide the option to borrow in USD and record the resulting debt on the plpLiquidityDebtUSDE30 log
    if (!isPayFee && acmVars.absFeeUsd > 0) {
      acmVars.absFeeUsd = _feeCalculator.borrowFundingFeeFromPLP(
        _subAccount,
        address(oracle),
        acmVars.plpUnderlyingTokens,
        acmVars.absFeeUsd
      );
    }

    // Update the fee amount for the sub-account in the PerpStorage contract
    _perpStorage.updateSubAccountFee(_subAccount, int(acmVars.absFeeUsd));
  }

  /// @notice This function does accounting when collecting trading fee from trader's sub-account.
  /// @param subAccount The sub-account from which to collect the fee.
  /// @param underlyingToken The underlying token for which the fee is collected.
  /// @param tradingFeeAmount The amount of trading fee to be collected, after deducting dev fee.
  /// @param devFeeTokenAmount The amount of dev fee deducted from the trading fee.
  /// @param traderBalance The updated balance of the trader's underlying token.
  function _collectMarginFee(
    address subAccount,
    address underlyingToken,
    uint256 tradingFeeAmount,
    uint256 devFeeTokenAmount,
    uint256 traderBalance
  ) internal {
    // Deduct dev fee from the trading fee and add it to the dev fee pool.
    VaultStorage(vaultStorage).addDevFee(underlyingToken, devFeeTokenAmount);
    // Add the remaining trading fee to the protocol's fee pool.
    VaultStorage(vaultStorage).addFee(underlyingToken, tradingFeeAmount);
    // Update the trader's balance of the underlying token.
    VaultStorage(vaultStorage).setTraderBalance(subAccount, underlyingToken, traderBalance);
  }

  /**
   * Maths
   */
  function abs(int256 x) private pure returns (uint256) {
    return uint256(x >= 0 ? x : -x);
  }

  function _overwritePrice(uint256 _price, uint256 _priceOverwrite) internal pure returns (uint256) {
    return _priceOverwrite != 0 ? _priceOverwrite : _price;
  }

  function _updateDecreasePositionInfo() internal {}
}<|MERGE_RESOLUTION|>--- conflicted
+++ resolved
@@ -42,7 +42,9 @@
     uint256 priceE30;
     int256 currentPositionSizeE30;
     bool isLongPosition;
-<<<<<<< HEAD
+    uint256 positionSizeE30ToDecrease;
+    address tpToken;
+    uint256 limitPriceE30;
     // for SLOAD
     Calculator calculator;
     PerpStorage perpStorage;
@@ -56,11 +58,6 @@
     uint256 collateralToRemove;
     uint256 decimals;
     bytes32 tokenAssetId;
-=======
-    uint256 positionSizeE30ToDecrease;
-    address tpToken;
-    uint256 limitPriceE30;
->>>>>>> 50aa3a79
   }
 
   /**
@@ -458,15 +455,10 @@
     _vars.absPositionSizeE30 = uint256(
       _vars.isLongPosition ? _vars.currentPositionSizeE30 : -_vars.currentPositionSizeE30
     );
-
-<<<<<<< HEAD
-    PerpStorage.GlobalMarket memory _globalMarket = _vars.perpStorage.getGlobalMarketByIndex(_marketIndex);
-=======
     _vars.positionSizeE30ToDecrease = _vars.absPositionSizeE30;
     _vars.tpToken = _tpToken;
 
-    PerpStorage.GlobalMarket memory _globalMarket = PerpStorage(perpStorage).getGlobalMarketByIndex(_marketIndex);
->>>>>>> 50aa3a79
+    PerpStorage.GlobalMarket memory _globalMarket = _vars.perpStorage.getGlobalMarketByIndex(_marketIndex);
 
     {
       uint8 _marketStatus;
@@ -643,28 +635,15 @@
 
         // update global storage
         // to calculate new global reserve = current global reserve - reserve delta (position reserve * (position size delta / current position size))
-<<<<<<< HEAD
-        {
-          _globalState.reserveValueE30 -=
-            (_vars.position.reserveValueE30 * _positionSizeE30ToDecrease) /
-            _vars.absPositionSizeE30;
-          _globalAssetClass.reserveValueE30 -=
-            (_vars.position.reserveValueE30 * _positionSizeE30ToDecrease) /
-            _vars.absPositionSizeE30;
-          _vars.perpStorage.updateGlobalState(_globalState);
-          _vars.perpStorage.updateGlobalAssetClass(_marketConfig.assetClass, _globalAssetClass);
-        }
-=======
         _globalState.reserveValueE30 -=
           (_vars.position.reserveValueE30 * _vars.positionSizeE30ToDecrease) /
           _vars.absPositionSizeE30;
         _globalAssetClass.reserveValueE30 -=
           (_vars.position.reserveValueE30 * _vars.positionSizeE30ToDecrease) /
           _vars.absPositionSizeE30;
-        PerpStorage(perpStorage).updateGlobalState(_globalState);
-        PerpStorage(perpStorage).updateGlobalAssetClass(_marketConfig.assetClass, _globalAssetClass);
-
->>>>>>> 50aa3a79
+        _vars.perpStorage.updateGlobalState(_globalState);
+        _vars.perpStorage.updateGlobalAssetClass(_marketConfig.assetClass, _globalAssetClass);
+
         // update position info
         {
           _vars.position.entryBorrowingRate = _globalAssetClass.sumBorrowingRate;
