--- conflicted
+++ resolved
@@ -94,14 +94,14 @@
     // validate service should be called from handler ONLY
     IConfigStorage(configStorage).validateServiceExecutor(address(this), msg.sender);
 
-    IncreasePositionVars memory vars;
+    IncreasePositionVars memory _vars;
 
     // get the sub-account from the primary account and sub-account ID
-    vars.subAccount = _getSubAccount(_primaryAccount, _subAccountId);
+    _vars.subAccount = _getSubAccount(_primaryAccount, _subAccountId);
 
     // get the position for the given sub-account and market index
-    vars.positionId = _getPositionId(vars.subAccount, _marketIndex);
-    vars.position = IPerpStorage(perpStorage).getPositionById(vars.positionId);
+    _vars.positionId = _getPositionId(_vars.subAccount, _marketIndex);
+    _vars.position = IPerpStorage(perpStorage).getPositionById(_vars.positionId);
 
     // get the market configuration for the given market index
     IConfigStorage.MarketConfig memory _marketConfig = IConfigStorage(configStorage).getMarketConfigByIndex(
@@ -115,26 +115,23 @@
     if (!_marketConfig.allowIncreasePosition) revert ITradeService_NotAllowIncrease();
 
     // determine whether the new size delta is for a long position
-    vars.isLong = _sizeDelta > 0;
-
-    vars.isNewPosition = vars.position.positionSizeE30 == 0;
+    _vars.isLong = _sizeDelta > 0;
+
+    _vars.isNewPosition = _vars.position.positionSizeE30 == 0;
 
     // Pre validation
     // Verify that the number of positions has exceeds
     {
       if (
-        vars.isNewPosition &&
+        _vars.isNewPosition &&
         IConfigStorage(configStorage).getTradingConfig().maxPosition <
-        IPerpStorage(perpStorage).getNumberOfSubAccountPosition(vars.subAccount) + 1
+        IPerpStorage(perpStorage).getNumberOfSubAccountPosition(_vars.subAccount) + 1
       ) revert ITradeService_BadNumberOfPosition();
     }
 
-    vars.currentPositionIsLong = vars.position.positionSizeE30 > 0;
+    _vars.currentPositionIsLong = _vars.position.positionSizeE30 > 0;
     // Verify that the current position has the same exposure direction
-    if (!vars.isNewPosition && vars.currentPositionIsLong != vars.isLong) revert ITradeService_BadExposure();
-
-    // Update borrowing rate
-    updateBorrowingRate(_marketConfig.assetClass, _limitPriceE30, _marketConfig.assetId);
+    if (!_vars.isNewPosition && _vars.currentPositionIsLong != _vars.isLong) revert ITradeService_BadExposure();
 
     // get the global market for the given market index
     IPerpStorage.GlobalMarket memory _globalMarket = IPerpStorage(perpStorage).getGlobalMarketByIndex(_marketIndex);
@@ -143,11 +140,11 @@
       uint8 _marketStatus;
 
       // Get Price market.
-      (vars.priceE30, _lastPriceUpdated, _marketStatus) = IOracleMiddleware(IConfigStorage(configStorage).oracle())
+      (_vars.priceE30, _lastPriceUpdated, _marketStatus) = IOracleMiddleware(IConfigStorage(configStorage).oracle())
         .getLatestAdaptivePriceWithMarketStatus(
           _marketConfig.assetId,
           _marketConfig.exponent,
-          vars.isLong, // if current position is SHORT position, then we use max price
+          _vars.isLong, // if current position is SHORT position, then we use max price
           _marketConfig.priceConfidentThreshold,
           30, // @todo - move trust price age to config, the probleam now is stack too deep at MarketConfig struct
           (int(_globalMarket.longOpenInterest) - int(_globalMarket.shortOpenInterest)),
@@ -155,7 +152,7 @@
           _marketConfig.fundingRate.maxSkewScaleUSD
         );
 
-      vars.priceE30 = _overwritePrice(vars.priceE30, _limitPriceE30);
+      _vars.priceE30 = _overwritePrice(_vars.priceE30, _limitPriceE30);
 
       // Market active represent the market is still listed on our protocol
       if (!_marketConfig.active) revert ITradeService_MarketIsDelisted();
@@ -164,66 +161,62 @@
       if (_marketStatus != 2) revert ITradeService_MarketIsClosed();
     }
 
-    // Update funding rate
-    updateFundingRate(_marketIndex, _limitPriceE30);
-
     // market validation
     // check sub account equity is under MMR
-    _subAccountHealthCheck(vars.subAccount, _limitPriceE30, _marketConfig.assetId);
+    _subAccountHealthCheck(_vars.subAccount, _limitPriceE30, _marketConfig.assetId);
 
     // get the absolute value of the new size delta
     uint256 _absSizeDelta = abs(_sizeDelta);
 
     // if the position size is zero, set the average price to the current price (new position)
-    if (vars.isNewPosition) {
-      vars.position.avgEntryPriceE30 = vars.priceE30;
-      vars.position.primaryAccount = _primaryAccount;
-      vars.position.subAccountId = _subAccountId;
-      vars.position.marketIndex = _marketIndex;
+    if (_vars.isNewPosition) {
+      _vars.position.avgEntryPriceE30 = _vars.priceE30;
+      _vars.position.primaryAccount = _primaryAccount;
+      _vars.position.subAccountId = _subAccountId;
+      _vars.position.marketIndex = _marketIndex;
     }
 
     // if the position size is not zero and the new size delta is not zero, calculate the new average price (adjust position)
-    if (!vars.isNewPosition) {
-      vars.position.avgEntryPriceE30 = _getPositionNextAveragePrice(
-        abs(vars.position.positionSizeE30),
-        vars.isLong,
+    if (!_vars.isNewPosition) {
+      _vars.position.avgEntryPriceE30 = _getPositionNextAveragePrice(
+        abs(_vars.position.positionSizeE30),
+        _vars.isLong,
         _absSizeDelta,
-        vars.priceE30,
-        vars.position.avgEntryPriceE30
+        _vars.priceE30,
+        _vars.position.avgEntryPriceE30
       );
     }
 
     // @todo - Collect trading fee, borrowing fee, update borrowing rate, collect funding fee, and update funding rate.
     collectFee(
-      vars.subAccount,
+      _vars.subAccount,
       _marketConfig.assetClass,
-      vars.position.reserveValueE30,
-      vars.position.entryBorrowingRate,
-      vars.position.marketIndex,
-      vars.position.positionSizeE30,
-      vars.position.entryFundingRate
-    );
-
-    settleFee(vars.subAccount, _limitPriceE30, _marketConfig.assetId);
+      _vars.position.reserveValueE30,
+      _vars.position.entryBorrowingRate,
+      _vars.position.marketIndex,
+      _vars.position.positionSizeE30,
+      _vars.position.entryFundingRate
+    );
+
+    settleFee(_vars.subAccount, _limitPriceE30, _marketConfig.assetId);
 
     // update the position size by adding the new size delta
-    vars.position.positionSizeE30 += _sizeDelta;
+    _vars.position.positionSizeE30 += _sizeDelta;
 
     {
       IPerpStorage.GlobalAssetClass memory _globalAssetClass = IPerpStorage(perpStorage).getGlobalAssetClassByIndex(
         _marketConfig.assetClass
       );
-<<<<<<< HEAD
-=======
-      _globalMarket = IPerpStorage(perpStorage).getGlobalMarketByIndex(_position.marketIndex);
->>>>>>> ae49dd79
-
-      vars.position.entryBorrowingRate = _globalAssetClass.sumBorrowingRate;
-      vars.position.entryFundingRate = _globalMarket.currentFundingRate;
+      IPerpStorage.GlobalMarket memory _globalMarket = IPerpStorage(perpStorage).getGlobalMarketByIndex(
+        _vars.position.marketIndex
+      );
+
+      _vars.position.entryBorrowingRate = _globalAssetClass.sumBorrowingRate;
+      _vars.position.entryFundingRate = _globalMarket.currentFundingRate;
     }
 
     // if the position size is zero after the update, revert the transaction with an error
-    if (vars.position.positionSizeE30 == 0) revert ITradeService_BadPositionSize();
+    if (_vars.position.positionSizeE30 == 0) revert ITradeService_BadPositionSize();
 
     {
       // calculate the initial margin required for the new position
@@ -231,8 +224,8 @@
 
       // get the amount of free collateral available for the sub-account
       uint256 subAccountFreeCollateral = ICalculator(IConfigStorage(configStorage).calculator()).getFreeCollateral(
-        vars.subAccount,
-        vars.priceE30,
+        _vars.subAccount,
+        _vars.priceE30,
         _marketConfig.assetId
       );
       // if the free collateral is less than the initial margin required, revert the transaction with an error
@@ -242,26 +235,20 @@
       uint256 _maxReserve = (_imr * _marketConfig.maxProfitRate) / RATE_PRECISION;
       // increase the reserved amount by the maximum reserve required for the new position
       increaseReserved(_marketConfig.assetClass, _maxReserve, _limitPriceE30, _marketConfig.assetId);
-      vars.position.reserveValueE30 += _maxReserve;
+      _vars.position.reserveValueE30 += _maxReserve;
     }
 
     {
       // calculate the change in open interest for the new position
-<<<<<<< HEAD
-      uint256 _changedOpenInterest = (_absSizeDelta * 1e18) / vars.priceE30; // @todo - use decimal asset
-      vars.position.openInterest += _changedOpenInterest;
-      vars.position.lastIncreaseTimestamp = block.timestamp;
-=======
-      uint256 _changedOpenInterest = (_absSizeDelta * (10 ** _marketConfig.exponent)) / vars.priceE30;
-      _position.openInterest += _changedOpenInterest;
-      _position.lastIncreaseTimestamp = block.timestamp;
->>>>>>> ae49dd79
+      uint256 _changedOpenInterest = (_absSizeDelta * 1e18) / _vars.priceE30; // @todo - use decimal asset
+      _vars.position.openInterest += _changedOpenInterest;
+      _vars.position.lastIncreaseTimestamp = block.timestamp;
 
       // update global market state
-      if (vars.isLong) {
+      if (_vars.isLong) {
         uint256 _nextAvgPrice = _globalMarket.longPositionSize == 0
-          ? vars.priceE30
-          : _calculateLongAveragePrice(_globalMarket, vars.priceE30, _sizeDelta, 0);
+          ? _vars.priceE30
+          : _calculateLongAveragePrice(_globalMarket, _vars.priceE30, _sizeDelta, 0);
 
         IPerpStorage(perpStorage).updateGlobalLongMarketById(
           _marketIndex,
@@ -272,8 +259,8 @@
       } else {
         // to increase SHORT position sizeDelta should be negative
         uint256 _nextAvgPrice = _globalMarket.shortPositionSize == 0
-          ? vars.priceE30
-          : _calculateShortAveragePrice(_globalMarket, vars.priceE30, _sizeDelta, 0);
+          ? _vars.priceE30
+          : _calculateShortAveragePrice(_globalMarket, _vars.priceE30, _sizeDelta, 0);
 
         IPerpStorage(perpStorage).updateGlobalShortMarketById(
           _marketIndex,
@@ -285,7 +272,7 @@
     }
 
     // save the updated position to the storage
-    IPerpStorage(perpStorage).savePosition(vars.subAccount, vars.positionId, vars.position);
+    IPerpStorage(perpStorage).savePosition(_vars.subAccount, _vars.positionId, _vars.position);
   }
 
   // @todo - rewrite description
@@ -305,43 +292,22 @@
     address _tpToken,
     uint256 _limitPriceE30
   ) external {
-<<<<<<< HEAD
-    // validate service should be called from handler ONLY
-    IConfigStorage(configStorage).validateServiceExecutor(address(this), msg.sender);
-=======
-    if (_account != msg.sender) revert ITradeService_NotPositionOwner();
-
->>>>>>> ae49dd79
     // init vars
-    DecreasePositionVars memory _vars;
-
-<<<<<<< HEAD
+    DecreasePositionVars memory vars;
+
+    // prepare
+    IConfigStorage.MarketConfig memory _marketConfig = IConfigStorage(configStorage).getMarketConfigByIndex(
+      _marketIndex
+    );
+
     vars.subAccount = _getSubAccount(_account, _subAccountId);
     vars.positionId = _getPositionId(vars.subAccount, _marketIndex);
-    vars.position = IPerpStorage(perpStorage).getPositionById(vars.positionId);
-
-    // =========================================
-    // | ---------- pre validation ----------- |
-    // =========================================
-=======
-    IConfigStorage.MarketConfig memory _marketConfig = IConfigStorage(configStorage).getMarketConfigByIndex(
-      _marketIndex
-    );
-
-    _vars.subAccount = _getSubAccount(_account, _subAccountId);
-    _vars.positionId = _getPositionId(_vars.subAccount, _marketIndex);
-    IPerpStorage.Position memory _position = IPerpStorage(perpStorage).getPositionById(_vars.positionId);
->>>>>>> ae49dd79
+    IPerpStorage.Position memory _position = IPerpStorage(perpStorage).getPositionById(vars.positionId);
 
     // Pre validation
     // if position size is 0 means this position is already closed
-<<<<<<< HEAD
-    vars.currentPositionSizeE30 = vars.position.positionSizeE30;
+    vars.currentPositionSizeE30 = _position.positionSizeE30;
     if (vars.currentPositionSizeE30 == 0) revert ITradeService_PositionAlreadyClosed();
-=======
-    _vars.currentPositionSizeE30 = _position.positionSizeE30;
-    if (_vars.currentPositionSizeE30 == 0) revert ITradeService_PositionAlreadyClosed();
->>>>>>> ae49dd79
 
     _vars.isLongPosition = _vars.currentPositionSizeE30 > 0;
 
@@ -353,89 +319,11 @@
     // position size to decrease is greater then position size, should be revert
     if (_positionSizeE30ToDecrease > _vars.absPositionSizeE30) revert ITradeService_DecreaseTooHighPositionSize();
 
-<<<<<<< HEAD
     // Update borrowing rate
-    IConfigStorage.MarketConfig memory _marketConfig = IConfigStorage(configStorage).getMarketConfigByIndex(
-      _marketIndex
-    );
-    updateBorrowingRate(_marketConfig.assetClass, _limitPriceE30, _marketConfig.assetId);
+    updateBorrowingRate(_marketConfig.assetClass);
 
     // Update funding rate
-    updateFundingRate(_marketIndex, _limitPriceE30);
-=======
-    IPerpStorage.GlobalMarket memory _globalMarket = IPerpStorage(perpStorage).getGlobalMarketByIndex(_marketIndex);
-
-    {
-      uint256 _lastPriceUpdated;
-      uint8 _marketStatus;
-
-      (_vars.priceE30, _lastPriceUpdated, _marketStatus) = IOracleMiddleware(IConfigStorage(configStorage).oracle())
-        .getLatestAdaptivePriceWithMarketStatus(
-          _marketConfig.assetId,
-          _marketConfig.exponent,
-          !_vars.isLongPosition, // if current position is SHORT position, then we use max price
-          _marketConfig.priceConfidentThreshold,
-          30, // @todo - move trust price age to config, the probleam now is stack too deep at MarketConfig struct
-          (int(_globalMarket.longOpenInterest) - int(_globalMarket.shortOpenInterest)),
-          _vars.isLongPosition ? -int(_positionSizeE30ToDecrease) : int(_positionSizeE30ToDecrease),
-          _marketConfig.fundingRate.maxSkewScaleUSD
-        );
-
-      // Market active represent the market is still listed on our protocol
-      if (!_marketConfig.active) revert ITradeService_MarketIsDelisted();
-
-      // if market status is not 2, means that the market is closed or market status has been defined yet
-      if (_marketStatus != 2) revert ITradeService_MarketIsClosed();
-
-      // check sub account equity is under MMR
-      _subAccountHealthCheck(_vars.subAccount);
-    }
-
-    // update position, market, and global market state
-    _decreasePosition(_marketConfig, _marketIndex, _position, _vars, _positionSizeE30ToDecrease, _tpToken);
-
-    // Post validation
-    // check sub account equity is under MMR
-    _subAccountHealthCheck(_vars.subAccount);
-
-    emit LogDecreasePosition(_vars.positionId, _positionSizeE30ToDecrease);
-  }
-
-  // @todo - access control
-  /// @notice force close trader position with maximum profit could take
-  /// @param _account position owner
-  /// @param _subAccountId sub-account id
-  /// @param _marketIndex position market index
-  /// @param _tpToken take profit token
-  function forceClosePosition(
-    address _account,
-    uint256 _subAccountId,
-    uint256 _marketIndex,
-    address _tpToken
-  ) external {
-    // init vars
-    DecreasePositionVars memory _vars;
-
-    IConfigStorage.MarketConfig memory _marketConfig = IConfigStorage(configStorage).getMarketConfigByIndex(
-      _marketIndex
-    );
-
-    _vars.subAccount = _getSubAccount(_account, _subAccountId);
-    _vars.positionId = _getPositionId(_vars.subAccount, _marketIndex);
-    IPerpStorage.Position memory _position = IPerpStorage(perpStorage).getPositionById(_vars.positionId);
-
-    // Pre validation
-    // if position size is 0 means this position is already closed
-    _vars.currentPositionSizeE30 = _position.positionSizeE30;
-    if (_vars.currentPositionSizeE30 == 0) revert ITradeService_PositionAlreadyClosed();
-
-    _vars.isLongPosition = _vars.currentPositionSizeE30 > 0;
-
-    // convert position size to be uint256
-    _vars.absPositionSizeE30 = uint256(
-      _vars.isLongPosition ? _vars.currentPositionSizeE30 : -_vars.currentPositionSizeE30
-    );
->>>>>>> ae49dd79
+    updateFundingRate(_marketIndex);
 
     IPerpStorage.GlobalMarket memory _globalMarket = IPerpStorage(perpStorage).getGlobalMarketByIndex(_marketIndex);
 
@@ -463,11 +351,7 @@
       if (_marketStatus != 2) revert ITradeService_MarketIsClosed();
 
       // check sub account equity is under MMR
-<<<<<<< HEAD
-      _subAccountHealthCheck(vars.subAccount, vars.priceE30, _marketConfig.assetId);
-=======
-      _subAccountHealthCheck(_vars.subAccount);
->>>>>>> ae49dd79
+      _subAccountHealthCheck(vars.subAccount);
     }
 
     // get pnl to check this position is reach to condition to auto take profit or not
@@ -527,11 +411,7 @@
       vars.position.positionSizeE30,
       vars.position.entryFundingRate
     );
-<<<<<<< HEAD
-    settleFee(vars.subAccount, _limitPriceE30, _marketConfig.assetId);
-=======
-    settleFee(_vars.subAccount);
->>>>>>> ae49dd79
+    settleFee(vars.subAccount);
 
     uint256 _newAbsPositionSizeE30 = _vars.absPositionSizeE30 - _positionSizeE30ToDecrease;
 
@@ -545,11 +425,7 @@
      */
     int256 _realizedPnl;
     {
-<<<<<<< HEAD
-      vars.avgEntryPriceE30 = vars.position.avgEntryPriceE30;
-=======
-      _vars.avgEntryPriceE30 = _position.avgEntryPriceE30;
->>>>>>> ae49dd79
+      vars.avgEntryPriceE30 = _position.avgEntryPriceE30;
       (bool isProfit, uint256 pnl) = getDelta(
         _vars.absPositionSizeE30,
         _vars.isLongPosition,
@@ -571,20 +447,12 @@
      *  update perp storage
      */
     {
-<<<<<<< HEAD
-      uint256 _openInterestDelta = (vars.position.openInterest * _positionSizeE30ToDecrease) / vars.absPositionSizeE30;
-=======
-      uint256 _openInterestDelta = (_position.openInterest * _positionSizeE30ToDecrease) / _vars.absPositionSizeE30;
-
-      IPerpStorage.GlobalMarket memory _globalMarket = IPerpStorage(perpStorage).getGlobalMarketByIndex(
-        _globalMarketIndex
-      );
+      uint256 _openInterestDelta = (_position.openInterest * _positionSizeE30ToDecrease) / vars.absPositionSizeE30;
 
       // @todo - is close position then we should delete positions[x]
       bool isClosePosition = _newAbsPositionSizeE30 == 0;
->>>>>>> ae49dd79
-
-      if (_vars.isLongPosition) {
+
+      if (vars.isLongPosition) {
         uint256 _nextAvgPrice = _calculateLongAveragePrice(
           _globalMarket,
           _vars.priceE30,
@@ -622,51 +490,27 @@
       // update global storage
       // to calculate new global reserve = current global reserve - reserve delta (position reserve * (position size delta / current position size))
       _globalState.reserveValueE30 -=
-<<<<<<< HEAD
-        (vars.position.reserveValueE30 * _positionSizeE30ToDecrease) /
+        (_position.reserveValueE30 * _positionSizeE30ToDecrease) /
         vars.absPositionSizeE30;
       _globalAssetClass.reserveValueE30 -=
-        (vars.position.reserveValueE30 * _positionSizeE30ToDecrease) /
+        (_position.reserveValueE30 * _positionSizeE30ToDecrease) /
         vars.absPositionSizeE30;
-=======
-        (_position.reserveValueE30 * _positionSizeE30ToDecrease) /
-        _vars.absPositionSizeE30;
-      _globalAssetClass.reserveValueE30 -=
-        (_position.reserveValueE30 * _positionSizeE30ToDecrease) /
-        _vars.absPositionSizeE30;
->>>>>>> ae49dd79
       IPerpStorage(perpStorage).updateGlobalState(_globalState);
       IPerpStorage(perpStorage).updateGlobalAssetClass(_marketConfig.assetClass, _globalAssetClass);
 
       // update position info
-<<<<<<< HEAD
-      vars.position.entryBorrowingRate = _globalAssetClass.sumBorrowingRate;
-      vars.position.entryFundingRate = _globalMarket.currentFundingRate;
-      vars.position.positionSizeE30 = vars.isLongPosition
-        ? int256(_newAbsPositionSizeE30)
-        : -int256(_newAbsPositionSizeE30);
-      vars.position.reserveValueE30 =
-        (((_newAbsPositionSizeE30 * _marketConfig.initialMarginFraction) / 1e18) * _marketConfig.maxProfitRate) /
-        1e18;
-      vars.position.avgEntryPriceE30 = isClosePosition ? 0 : vars.avgEntryPriceE30;
-      vars.position.openInterest = vars.position.openInterest - _openInterestDelta;
-      vars.position.realizedPnl += _realizedPnl;
-      IPerpStorage(perpStorage).savePosition(vars.subAccount, vars.positionId, vars.position);
-=======
       _position.entryBorrowingRate = _globalAssetClass.sumBorrowingRate;
       _position.entryFundingRate = _globalMarket.currentFundingRate;
-      _position.positionSizeE30 = _vars.isLongPosition
+      _position.positionSizeE30 = vars.isLongPosition
         ? int256(_newAbsPositionSizeE30)
         : -int256(_newAbsPositionSizeE30);
       _position.reserveValueE30 =
-        (_newAbsPositionSizeE30 * _marketConfig.initialMarginFraction * _marketConfig.maxProfitRate) /
-        RATE_PRECISION /
-        RATE_PRECISION;
-      _position.avgEntryPriceE30 = isClosePosition ? 0 : _vars.avgEntryPriceE30;
+        (((_newAbsPositionSizeE30 * _marketConfig.initialMarginFraction) / 1e18) * _marketConfig.maxProfitRate) /
+        1e18;
+      _position.avgEntryPriceE30 = isClosePosition ? 0 : vars.avgEntryPriceE30;
       _position.openInterest = _position.openInterest - _openInterestDelta;
       _position.realizedPnl += _realizedPnl;
-      IPerpStorage(perpStorage).savePosition(_vars.subAccount, _vars.positionId, _position);
->>>>>>> ae49dd79
+      IPerpStorage(perpStorage).savePosition(vars.subAccount, vars.positionId, _position);
     }
 
     // =======================================
@@ -676,11 +520,10 @@
       if (_realizedPnl != 0) {
         if (_realizedPnl > 0) {
           // profit, trader should receive take profit token = Profit in USD
-<<<<<<< HEAD
-          _settleProfit(vars.subAccount, _tpToken, uint256(_realizedPnl), _limitPriceE30, _marketConfig.assetId);
+          _settleProfit(vars.subAccount, _tpToken, uint256(_realizedPnl));
         } else {
           // loss
-          _settleLoss(vars.subAccount, uint256(-_realizedPnl), _limitPriceE30, _marketConfig.assetId);
+          _settleLoss(vars.subAccount, uint256(-_realizedPnl));
         }
       }
     }
@@ -690,47 +533,21 @@
     // =========================================
 
     // check sub account equity is under MMR
-    _subAccountHealthCheck(vars.subAccount, vars.priceE30, _marketConfig.assetId);
+    _subAccountHealthCheck(vars.subAccount);
 
     emit LogDecreasePosition(vars.positionId, _positionSizeE30ToDecrease);
-=======
-          _settleProfit(_vars.subAccount, _tpToken, uint256(_realizedPnl));
-        } else {
-          // loss
-          _settleLoss(_vars.subAccount, uint256(-_realizedPnl));
-        }
-      }
-    }
->>>>>>> ae49dd79
   }
 
   /// @notice settle profit
   /// @param _token - token that trader want to take profit as collateral
   /// @param _realizedProfitE30 - trader profit in USD
-  function _settleProfit(
-    address _subAccount,
-    address _token,
-    uint256 _realizedProfitE30,
-    uint256 _price,
-    bytes32 _assetId
-  ) internal {
-    uint256 _tpTokenPrice;
-
-    if (
-      _price != 0 &&
-      IOracleMiddleware(IConfigStorage(configStorage).oracle()).isSameAssetIdOnPyth(_token.toBytes32(), _assetId)
-    ) {
-      _tpTokenPrice = _price;
-    } else {
-      (_tpTokenPrice, ) = IOracleMiddleware(IConfigStorage(configStorage).oracle()).getLatestPrice(
-        _token.toBytes32(),
-        false,
-        IConfigStorage(configStorage).getMarketConfigByToken(_token).priceConfidentThreshold,
-        30 // trust price age (seconds) todo: from market config
-      );
-    }
-
-    uint256 _decimals = IConfigStorage(configStorage).getPlpTokenConfigs(_token).decimals;
+  function _settleProfit(address _subAccount, address _token, uint256 _realizedProfitE30) internal {
+    (uint256 _tpTokenPrice, ) = IOracleMiddleware(IConfigStorage(configStorage).oracle()).getLatestPrice(
+      _token.toBytes32(),
+      false,
+      IConfigStorage(configStorage).getMarketConfigByToken(_token).priceConfidentThreshold,
+      30 // trust price age (seconds) todo: from market config
+    );
 
     // calculate token trader should received
     uint256 _tpTokenOut = (_realizedProfitE30 * (10 ** _decimals)) / _tpTokenPrice;
