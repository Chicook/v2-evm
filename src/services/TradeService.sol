--- conflicted
+++ resolved
@@ -978,311 +978,6 @@
     if (_subAccountEquity < 0 || uint256(_subAccountEquity) < _mmr) revert ITradeService_SubAccountEquityIsUnderMMR();
   }
 
-<<<<<<< HEAD
-=======
-  /// @notice This function updates the borrowing rate for the given asset class index.
-  /// @param _assetClassIndex The index of the asset class.
-  /// @param _limitPriceE30 Price to be overwritten to a specified asset
-  /// @param _limitAssetId Asset to be overwritten by _limitPriceE30
-  function updateBorrowingRate(uint8 _assetClassIndex, uint256 _limitPriceE30, bytes32 _limitAssetId) internal {
-    PerpStorage _perpStorage = PerpStorage(perpStorage);
-
-    // Get the funding interval, asset class config, and global asset class for the given asset class index.
-    PerpStorage.GlobalAssetClass memory _globalAssetClass = _perpStorage.getGlobalAssetClassByIndex(_assetClassIndex);
-    uint256 _fundingInterval = ConfigStorage(configStorage).getTradingConfig().fundingInterval;
-    uint256 _lastBorrowingTime = _globalAssetClass.lastBorrowingTime;
-
-    // If last borrowing time is 0, set it to the nearest funding interval time and return.
-    if (_lastBorrowingTime == 0) {
-      _globalAssetClass.lastBorrowingTime = (block.timestamp / _fundingInterval) * _fundingInterval;
-      _perpStorage.updateGlobalAssetClass(_assetClassIndex, _globalAssetClass);
-      return;
-    }
-
-    // If block.timestamp is not passed the next funding interval, skip updating
-    if (_lastBorrowingTime + _fundingInterval <= block.timestamp) {
-      // update borrowing rate
-      uint256 borrowingRate = calculator.getNextBorrowingRate(_assetClassIndex, _limitPriceE30, _limitAssetId);
-      _globalAssetClass.sumBorrowingRate += borrowingRate;
-      _globalAssetClass.lastBorrowingTime = (block.timestamp / _fundingInterval) * _fundingInterval;
-    }
-    _perpStorage.updateGlobalAssetClass(_assetClassIndex, _globalAssetClass);
-  }
-
-  /// @notice This function updates the funding rate for the given market index.
-  /// @param _marketIndex The index of the market.
-  /// @param _limitPriceE30 Price from limitOrder, zeros means no marketOrderPrice
-  function updateFundingRate(uint256 _marketIndex, uint256 _limitPriceE30) internal {
-    PerpStorage _perpStorage = PerpStorage(perpStorage);
-
-    // Get the funding interval, asset class config, and global asset class for the given asset class index.
-    PerpStorage.GlobalMarket memory _globalMarket = _perpStorage.getGlobalMarketByIndex(_marketIndex);
-
-    uint256 _fundingInterval = ConfigStorage(configStorage).getTradingConfig().fundingInterval;
-    uint256 _lastFundingTime = _globalMarket.lastFundingTime;
-
-    // If last funding time is 0, set it to the nearest funding interval time and return.
-    if (_lastFundingTime == 0) {
-      _globalMarket.lastFundingTime = (block.timestamp / _fundingInterval) * _fundingInterval;
-      _perpStorage.updateGlobalMarket(_marketIndex, _globalMarket);
-      return;
-    }
-
-    // If block.timestamp is not passed the next funding interval, skip updating
-    if (_lastFundingTime + _fundingInterval <= block.timestamp) {
-      // update funding rate
-      (int256 newFundingRate, int256 nextFundingFeeLong, int256 nextFundingFeeShort) = calculator.getNextFundingRate(
-        _marketIndex,
-        _limitPriceE30
-      );
-
-      _globalMarket.currentFundingRate = newFundingRate;
-      _globalMarket.accumFundingLong = nextFundingFeeLong;
-      _globalMarket.accumFundingShort = nextFundingFeeShort;
-      _globalMarket.lastFundingTime = block.timestamp;
-
-      _perpStorage.updateGlobalMarket(_marketIndex, _globalMarket);
-    }
-  }
-
-  /// @notice This function collects margin fee from position
-  /// @param _subAccount The sub-account from which to collect the fee.
-  /// @param _absSizeDelta Position size to be increased or decreased in absolute value
-  /// @param _assetClassIndex The index of the asset class for which to calculate the borrowing fee.
-  /// @param _reservedValue The reserved value of the asset class.
-  /// @param _entryBorrowingRate The entry borrowing rate of the asset class.
-  function collectMarginFee(
-    address _subAccount,
-    uint256 _absSizeDelta,
-    uint8 _assetClassIndex,
-    uint256 _reservedValue,
-    uint256 _entryBorrowingRate,
-    uint32 _positionFeeBPS
-  ) internal {
-    PerpStorage _perpStorage = PerpStorage(perpStorage);
-
-    // Get the debt fee of the sub-account
-    int256 feeUsd = _perpStorage.getSubAccountFee(_subAccount);
-
-    // Calculate trading Fee USD
-    uint256 tradingFeeUsd = (_absSizeDelta * _positionFeeBPS) / BPS;
-    feeUsd += int(tradingFeeUsd);
-
-    emit LogCollectTradingFee(_subAccount, _assetClassIndex, tradingFeeUsd);
-
-    // Calculate the borrowing fee
-    uint256 borrowingFee = calculator.getBorrowingFee(_assetClassIndex, _reservedValue, _entryBorrowingRate);
-    feeUsd += int(borrowingFee);
-
-    emit LogCollectBorrowingFee(_subAccount, _assetClassIndex, borrowingFee);
-
-    // Update the sub-account's debt fee balance
-    _perpStorage.updateSubAccountFee(_subAccount, feeUsd);
-  }
-
-  /// @notice This function collects funding fee from position.
-  /// @param _subAccount The sub-account from which to collect the fee.
-  /// @param _assetClassIndex Index of the asset class associated with the market.
-  /// @param _marketIndex Index of the market to collect funding fee from.
-  /// @param _positionSizeE30 Size of position in units of 10^-30 of the underlying asset.
-  /// @param _entryFundingRate The borrowing rate at the time the position was opened.
-  function collectFundingFee(
-    address _subAccount,
-    uint8 _assetClassIndex,
-    uint256 _marketIndex,
-    int256 _positionSizeE30,
-    int256 _entryFundingRate
-  ) internal {
-    PerpStorage _perpStorage = PerpStorage(perpStorage);
-
-    // Get the debt fee of the sub-account
-    int256 feeUsd = _perpStorage.getSubAccountFee(_subAccount);
-
-    // Calculate the borrowing fee
-    bool isLong = _positionSizeE30 > 0;
-
-    int256 fundingFee = calculator.getFundingFee(_marketIndex, isLong, _positionSizeE30, _entryFundingRate);
-
-    feeUsd += fundingFee;
-
-    emit LogCollectFundingFee(_subAccount, _assetClassIndex, fundingFee);
-
-    // Update the sub-account's debt fee balance
-    _perpStorage.updateSubAccountFee(_subAccount, feeUsd);
-  }
-
-  /// @notice This function settle margin fee from trader's sub-account
-  /// @param _subAccount The sub-account from which to collect the fee.
-  function settleMarginFee(address _subAccount) internal {
-    FeeCalculator.SettleMarginFeeVar memory acmVars;
-    VaultStorage _vaultStorage = VaultStorage(vaultStorage);
-    PerpStorage _perpStorage = PerpStorage(perpStorage);
-    ConfigStorage _configStorage = ConfigStorage(configStorage);
-    OracleMiddleware _oracle = OracleMiddleware(_configStorage.oracle());
-
-    // Retrieve the debt fee amount for the sub-account
-    acmVars.feeUsd = _perpStorage.getSubAccountFee(_subAccount);
-
-    // If there's no fee that trader need to pay more, return early
-    if (acmVars.feeUsd <= 0) return;
-    acmVars.absFeeUsd = acmVars.feeUsd > 0 ? uint256(acmVars.feeUsd) : uint256(-acmVars.feeUsd);
-
-    ConfigStorage.TradingConfig memory _tradingConfig = _configStorage.getTradingConfig();
-    acmVars.plpUnderlyingTokens = _configStorage.getPlpTokens();
-
-    // Loop through all the plp underlying tokens for the sub-account to pay trading fees
-    for (uint256 i = 0; i < acmVars.plpUnderlyingTokens.length; ) {
-      FeeCalculator.SettleMarginFeeLoopVar memory tmpVars; // This will be re-assigned every times when start looping
-      tmpVars.underlyingToken = acmVars.plpUnderlyingTokens[i];
-      tmpVars.underlyingTokenDecimal = _configStorage.getAssetTokenDecimal(tmpVars.underlyingToken);
-      tmpVars.traderBalance = _vaultStorage.traderBalances(_subAccount, tmpVars.underlyingToken);
-
-      // If the sub-account has a balance of this underlying token (collateral token amount)
-      if (tmpVars.traderBalance > 0) {
-        // Retrieve the latest price and confident threshold of the plp underlying token
-        (tmpVars.price, ) = _oracle.getLatestPrice(_configStorage.tokenAssetIds(tmpVars.underlyingToken), false);
-
-        tmpVars.feeTokenAmount = (acmVars.absFeeUsd * (10 ** tmpVars.underlyingTokenDecimal)) / tmpVars.price;
-
-        if (tmpVars.traderBalance > tmpVars.feeTokenAmount) {
-          tmpVars.repayFeeTokenAmount = tmpVars.feeTokenAmount;
-          tmpVars.traderBalance -= tmpVars.feeTokenAmount;
-          acmVars.absFeeUsd = 0;
-        } else {
-          tmpVars.traderBalanceValue = (tmpVars.traderBalance * tmpVars.price) / (10 ** tmpVars.underlyingTokenDecimal);
-          tmpVars.repayFeeTokenAmount = tmpVars.traderBalance;
-          tmpVars.traderBalance = 0;
-          acmVars.absFeeUsd -= tmpVars.traderBalanceValue;
-        }
-
-        // Calculate the developer fee amount in the plp underlying token
-        tmpVars.devFeeTokenAmount = (tmpVars.repayFeeTokenAmount * _tradingConfig.devFeeRateBPS) / BPS;
-        // Deducts for dev fee
-        tmpVars.repayFeeTokenAmount -= tmpVars.devFeeTokenAmount;
-
-        {
-          // Deduct dev fee from the trading fee and add it to the dev fee pool.
-          _vaultStorage.addDevFee(tmpVars.underlyingToken, tmpVars.devFeeTokenAmount);
-          // Add the remaining trading fee to the protocol's fee pool.
-          _vaultStorage.addFee(tmpVars.underlyingToken, tmpVars.repayFeeTokenAmount);
-          // Update the trader's balance of the underlying token.
-          _vaultStorage.setTraderBalance(_subAccount, tmpVars.underlyingToken, tmpVars.traderBalance);
-        }
-      }
-
-      // If no remaining trading fee to pay then stop looping
-      if (acmVars.absFeeUsd == 0) break;
-
-      unchecked {
-        ++i;
-      }
-    }
-
-    _perpStorage.updateSubAccountFee(_subAccount, int(acmVars.absFeeUsd));
-  }
-
-  /// @notice Settles the fees for a given sub-account.
-  /// @param _subAccount The address of the sub-account to settle fees for.
-  /// @param _limitPriceE30 Price to be overwritten to a specified asset
-  /// @param _limitAssetId Asset to be overwritten by _limitPriceE30
-  function settleFundingFee(address _subAccount, uint256 _limitPriceE30, bytes32 _limitAssetId) internal {
-    FeeCalculator.SettleFundingFeeVar memory acmVars;
-    VaultStorage _vaultStorage = VaultStorage(vaultStorage);
-    PerpStorage _perpStorage = PerpStorage(perpStorage);
-    ConfigStorage _configStorage = ConfigStorage(configStorage);
-    FeeCalculator _feeCalculator = FeeCalculator(_configStorage.feeCalculator());
-
-    // Retrieve the debt fee amount for the sub-account
-    acmVars.feeUsd = _perpStorage.getSubAccountFee(_subAccount);
-
-    // If there's no fee to settle, return early
-    if (acmVars.feeUsd == 0) return;
-
-    bool isPayFee = acmVars.feeUsd > 0; // feeUSD > 0 means trader pays fee, feeUSD < 0 means trader gets fee
-    acmVars.absFeeUsd = acmVars.feeUsd > 0 ? uint256(acmVars.feeUsd) : uint256(-acmVars.feeUsd);
-
-    OracleMiddleware oracle = OracleMiddleware(_configStorage.oracle());
-    acmVars.plpUnderlyingTokens = _configStorage.getPlpTokens();
-    acmVars.plpLiquidityDebtUSDE30 = _vaultStorage.plpLiquidityDebtUSDE30(); // Global funding debts that borrowing from PLP
-
-    // Loop through all the plp underlying tokens for the sub-account to receive or pay margin fees
-    for (uint256 i = 0; i < acmVars.plpUnderlyingTokens.length; ) {
-      FeeCalculator.SettleFundingFeeLoopVar memory tmpVars;
-      tmpVars.underlyingToken = acmVars.plpUnderlyingTokens[i];
-
-      tmpVars.underlyingTokenDecimal = _configStorage.getAssetTokenDecimal(tmpVars.underlyingToken);
-
-      // Retrieve the balance of each plp underlying token for the sub-account (token collateral amount)
-      tmpVars.traderBalance = _vaultStorage.traderBalances(_subAccount, tmpVars.underlyingToken);
-
-      tmpVars.fundingFee = _vaultStorage.fundingFee(tmpVars.underlyingToken); // Global token amount of funding fee collected from traders
-
-      // Retrieve the latest price and confident threshold of the plp underlying token
-      // @todo refactor this?
-      bytes32 _underlyingAssetId = _configStorage.tokenAssetIds(tmpVars.underlyingToken);
-
-      // feeUSD > 0 or isPayFee == true, means trader pay fee
-      if (isPayFee) {
-        // If the sub-account has a balance of this underlying token (collateral token amount)
-        if (tmpVars.traderBalance != 0) {
-          if (_limitPriceE30 != 0 && _underlyingAssetId == _limitAssetId) {
-            tmpVars.price = _limitPriceE30;
-          } else {
-            (tmpVars.price, ) = oracle.getLatestPrice(_underlyingAssetId, false);
-          }
-
-          // If this plp underlying token contains borrowing debt from PLP then trader must repays debt to PLP first
-          if (acmVars.plpLiquidityDebtUSDE30 > 0)
-            acmVars.absFeeUsd = _feeCalculator.repayFundingFeeDebtToPLP(
-              _subAccount,
-              acmVars.absFeeUsd,
-              acmVars.plpLiquidityDebtUSDE30,
-              tmpVars
-            );
-          // If there are any remaining absFeeUsd, the trader must continue repaying the debt until the full amount is paid off
-          if (tmpVars.traderBalance != 0 && acmVars.absFeeUsd > 0)
-            acmVars.absFeeUsd = _feeCalculator.payFundingFee(_subAccount, acmVars.absFeeUsd, tmpVars);
-        }
-      }
-      // feeUSD < 0 or isPayFee == false, means trader receive fee
-      else {
-        if (tmpVars.fundingFee != 0) {
-          if (_limitPriceE30 != 0 && _underlyingAssetId == _limitAssetId) {
-            tmpVars.price = _limitPriceE30;
-          } else {
-            (tmpVars.price, ) = oracle.getLatestPrice(_underlyingAssetId, false);
-          }
-
-          acmVars.absFeeUsd = _feeCalculator.receiveFundingFee(_subAccount, acmVars.absFeeUsd, tmpVars);
-        }
-      }
-
-      // If no remaining margin fee to receive or repay then stop looping
-      if (acmVars.absFeeUsd == 0) break;
-
-      {
-        unchecked {
-          ++i;
-        }
-      }
-    }
-
-    // If a trader is supposed to receive a fee but the amount of tokens received from funding fees is not sufficient to cover the fee,
-    // then the protocol must provide the option to borrow in USD and record the resulting debt on the plpLiquidityDebtUSDE30 log
-    if (!isPayFee && acmVars.absFeeUsd > 0) {
-      acmVars.absFeeUsd = _feeCalculator.borrowFundingFeeFromPLP(
-        _subAccount,
-        address(oracle),
-        acmVars.plpUnderlyingTokens,
-        acmVars.absFeeUsd
-      );
-    }
-
-    // Update the fee amount for the sub-account in the PerpStorage contract
-    _perpStorage.updateSubAccountFee(_subAccount, int(acmVars.absFeeUsd));
-  }
-
->>>>>>> 1e68f870
   /**
    * Maths
    */
