--- conflicted
+++ resolved
@@ -557,16 +557,10 @@
         ? int256(_newAbsPositionSizeE30)
         : -int256(_newAbsPositionSizeE30);
       _position.reserveValueE30 =
-<<<<<<< HEAD
         (_newAbsPositionSizeE30 * _marketConfig.initialMarginFraction * _marketConfig.maxProfitRate) /
         RATE_PRECISION /
         RATE_PRECISION;
-      _position.avgEntryPriceE30 = isClosePosition ? 0 : vars.avgEntryPriceE30;
-=======
-        (((_newAbsPositionSizeE30 * _marketConfig.initialMarginFraction) / 1e18) * _marketConfig.maxProfitRate) /
-        1e18;
       _position.avgEntryPriceE30 = isClosePosition ? 0 : _vars.avgEntryPriceE30;
->>>>>>> 2d591204
       _position.openInterest = _position.openInterest - _openInterestDelta;
       _position.realizedPnl += _realizedPnl;
       IPerpStorage(perpStorage).savePosition(_vars.subAccount, _vars.positionId, _position);
