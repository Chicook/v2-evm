--- conflicted
+++ resolved
@@ -172,14 +172,10 @@
     for (uint256 i = 0; i < _configStorage.getMarketConfigsLength(); ) {
       PerpStorage.Market memory _market = _perpStorage.getMarketByIndex(i);
 
-<<<<<<< HEAD
       if (_globalMarket.accumFundingLong < 0) _vars.fundingFeeBookValue += uint256(-_globalMarket.accumFundingLong);
 
       if (_globalMarket.accumFundingShort < 0) _vars.fundingFeeBookValue += uint256(-_globalMarket.accumFundingShort);
-=======
-      _vars.totalAccumFundingLong += _market.accumFundingLong;
-      _vars.totalAccumFundingShort += _market.accumFundingShort;
->>>>>>> 3083a5c5
+
 
       unchecked {
         ++i;
