--- conflicted
+++ resolved
@@ -270,12 +270,7 @@
     // Get trader's sub-account address
     VaultStorage _vaultStorage = VaultStorage(vaultStorage);
     ConfigStorage _configStorage = ConfigStorage(configStorage);
-<<<<<<< HEAD
-    Calculator _calculator = Calculator(calculator);
-    _amountOut = ConvertedGlpStrategy(convertedSglpStrategy).execute(_tokenOut, _amountIn);
-=======
     _amountOut = ConvertedGlpStrategy(convertedSglpStrategy).execute(_tokenOut, _amountIn, _minAmountOut);
->>>>>>> 12f56466
 
     // Adjusting trader balance
     address _subAccount = HMXLib.getSubAccount(_primaryAccount, _subAccountId);
