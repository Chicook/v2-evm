// SPDX-License-Identifier: MIT
pragma solidity 0.8.18;

//base
import { ReentrancyGuard } from "@openzeppelin/contracts/security/ReentrancyGuard.sol";
import { Owned } from "../base/Owned.sol";

// contracts
import { ConfigStorage } from "@storages/ConfigStorage.sol";
import { VaultStorage } from "@storages/VaultStorage.sol";
import { Calculator } from "@commons/Calculator.sol";

// Interfaces
import { ICrossMarginService } from "./interfaces/ICrossMarginService.sol";

contract CrossMarginService is Owned, ReentrancyGuard, ICrossMarginService {
  /**
   * Events
   */
  event LogSetConfigStorage(address indexed oldConfigStorage, address newConfigStorage);
  event LogSetVaultStorage(address indexed oldVaultStorage, address newVaultStorage);
  event LogSetCalculator(address indexed oldCalculator, address newCalculator);
  event LogDepositCollateral(address indexed primaryAccount, address indexed subAccount, address token, uint256 amount);
  event LogWithdrawCollateral(
    address indexed primaryAccount,
    address indexed subAccount,
    address token,
    uint256 amount
  );

  /**
   * States
   */
  address public configStorage;
  address public vaultStorage;
  address public calculator;

  constructor(address _configStorage, address _vaultStorage, address _calculator) {
    if (_configStorage == address(0) || _vaultStorage == address(0) || _calculator == address(0))
      revert ICrossMarginService_InvalidAddress();

    configStorage = _configStorage;
    vaultStorage = _vaultStorage;
    calculator = _calculator;

    // Sanity check
<<<<<<< HEAD
    ConfigStorage(_configStorage).calculator();
    VaultStorage(_vaultStorage).plpTotalLiquidityUSDE30();
    Calculator(_calculator).oracle();
=======
    IConfigStorage(_configStorage).calculator();
    IVaultStorage(_vaultStorage).devFees(address(0));
    ICalculator(_calculator).oracle();
>>>>>>> e561ec57
  }

  /**
   * Modifiers
   */
  // NOTE: Validate only whitelisted contract be able to call this function
  modifier onlyWhitelistedExecutor() {
    ConfigStorage(configStorage).validateServiceExecutor(address(this), msg.sender);
    _;
  }

  // NOTE: Validate only accepted collateral token to be deposited
  modifier onlyAcceptedToken(address _token) {
    ConfigStorage(configStorage).validateAcceptedCollateral(_token);
    _;
  }

  /**
   * Core functions
   */
  /// @notice Calculate new trader balance after deposit collateral token.
  /// @dev This uses to calculate new trader balance when they deposit token as collateral.
  /// @param _primaryAccount Trader's primary address from trader's wallet.
  /// @param _subAccountId Trader's Sub-Account Id.
  /// @param _token Token that's deposited as collateral.
  /// @param _amount Token depositing amount.
  function depositCollateral(
    address _primaryAccount,
    uint256 _subAccountId,
    address _token,
    uint256 _amount
  ) external nonReentrant onlyWhitelistedExecutor onlyAcceptedToken(_token) {
    address _vaultStorage = vaultStorage;

    // Get trader's sub-account address
    address _subAccount = _getSubAccount(_primaryAccount, _subAccountId);

    // Get current collateral token balance of trader's account
    // and sum with new token depositing amount
    uint256 _oldBalance = VaultStorage(_vaultStorage).traderBalances(_subAccount, _token);

    uint256 _newBalance = _oldBalance + _amount;

    // Set new collateral token balance
    VaultStorage(_vaultStorage).setTraderBalance(_subAccount, _token, _newBalance);

    // Update token balance
    uint256 deltaBalance = VaultStorage(_vaultStorage).pullToken(_token);
    if (deltaBalance < _amount) revert ICrossMarginService_InvalidDepositBalance();

    // If trader's account never contain this token before then register new token to the account
    if (_oldBalance == 0 && _newBalance != 0) {
      VaultStorage(_vaultStorage).addTraderToken(_subAccount, _token);
    }

    emit LogDepositCollateral(_primaryAccount, _subAccount, _token, _amount);
  }

  /// @notice Calculate new trader balance after withdraw collateral token.
  /// @dev This uses to calculate new trader balance when they withdrawing token as collateral.
  /// @param _primaryAccount Trader's primary address from trader's wallet.
  /// @param _subAccountId Trader's Sub-Account Id.
  /// @param _token Token that's withdrawn as collateral.
  /// @param _amount Token withdrawing amount.
  function withdrawCollateral(
    address _primaryAccount,
    uint256 _subAccountId,
    address _token,
    uint256 _amount
  ) external nonReentrant onlyWhitelistedExecutor onlyAcceptedToken(_token) {
    address _vaultStorage = vaultStorage;

    // Get trader's sub-account address
    address _subAccount = _getSubAccount(_primaryAccount, _subAccountId);

    // Get current collateral token balance of trader's account
    // and deduct with new token withdrawing amount
    uint256 _oldBalance = VaultStorage(_vaultStorage).traderBalances(_subAccount, _token);
    if (_amount > _oldBalance) revert ICrossMarginService_InsufficientBalance();

    uint256 _newBalance = _oldBalance - _amount;

    // Set new collateral token balance
    VaultStorage(_vaultStorage).setTraderBalance(_subAccount, _token, _newBalance);

    // Calculate validation for if new Equity is below IMR or not
    int256 equity = Calculator(calculator).getEquity(_subAccount, 0, 0);
    if (equity < 0 || uint256(equity) < Calculator(calculator).getIMR(_subAccount))
      revert ICrossMarginService_WithdrawBalanceBelowIMR();

    // If trader withdraws all token out, then remove token on traderTokens list
    if (_oldBalance != 0 && _newBalance == 0) {
      VaultStorage(_vaultStorage).removeTraderToken(_subAccount, _token);
    }

    // Transfer withdrawing token from VaultStorage to trader's wallet
    VaultStorage(_vaultStorage).pushToken(_token, _primaryAccount, _amount);

    emit LogWithdrawCollateral(_primaryAccount, _subAccount, _token, _amount);
  }

  /**
   * Setter
   */
  /// @notice Set new ConfigStorage contract address.
  /// @param _configStorage New ConfigStorage contract address.
  function setConfigStorage(address _configStorage) external onlyOwner {
    if (_configStorage == address(0)) revert ICrossMarginService_InvalidAddress();
    emit LogSetConfigStorage(configStorage, _configStorage);
    configStorage = _configStorage;

    // Sanity check
    ConfigStorage(_configStorage).calculator();
  }

  /// @notice Set new VaultStorage contract address.
  /// @param _vaultStorage New VaultStorage contract address.
  function setVaultStorage(address _vaultStorage) external onlyOwner {
    if (_vaultStorage == address(0)) revert ICrossMarginService_InvalidAddress();

    emit LogSetVaultStorage(vaultStorage, _vaultStorage);
    vaultStorage = _vaultStorage;

    // Sanity check
<<<<<<< HEAD
    VaultStorage(_vaultStorage).plpTotalLiquidityUSDE30();
=======
    IVaultStorage(_vaultStorage).devFees(address(0));
>>>>>>> e561ec57
  }

  /// @notice Set new Calculator contract address.
  /// @param _calculator New Calculator contract address.
  function setCalculator(address _calculator) external onlyOwner {
    if (_calculator == address(0)) revert ICrossMarginService_InvalidAddress();

    emit LogSetCalculator(calculator, _calculator);
    calculator = _calculator;

    // Sanity check
    Calculator(_calculator).oracle();
  }

  /// @notice Calculate subAccount address on trader.
  /// @dev This uses to create subAccount address combined between Primary account and SubAccount ID.
  /// @param _primary Trader's primary wallet account.
  /// @param _subAccountId Trader's sub account ID.
  /// @return _subAccount Trader's sub account address used for trading.
  function _getSubAccount(address _primary, uint256 _subAccountId) internal pure returns (address _subAccount) {
    if (_subAccountId > 255) revert();
    return address(uint160(_primary) ^ uint160(_subAccountId));
  }
}<|MERGE_RESOLUTION|>--- conflicted
+++ resolved
@@ -44,15 +44,9 @@
     calculator = _calculator;
 
     // Sanity check
-<<<<<<< HEAD
-    ConfigStorage(_configStorage).calculator();
-    VaultStorage(_vaultStorage).plpTotalLiquidityUSDE30();
-    Calculator(_calculator).oracle();
-=======
     IConfigStorage(_configStorage).calculator();
     IVaultStorage(_vaultStorage).devFees(address(0));
     ICalculator(_calculator).oracle();
->>>>>>> e561ec57
   }
 
   /**
@@ -177,11 +171,7 @@
     vaultStorage = _vaultStorage;
 
     // Sanity check
-<<<<<<< HEAD
-    VaultStorage(_vaultStorage).plpTotalLiquidityUSDE30();
-=======
     IVaultStorage(_vaultStorage).devFees(address(0));
->>>>>>> e561ec57
   }
 
   /// @notice Set new Calculator contract address.
