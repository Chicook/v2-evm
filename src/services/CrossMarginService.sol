// SPDX-License-Identifier: MIT
pragma solidity 0.8.18;

//base
import { OwnableUpgradeable } from "@openzeppelin-upgradeable/contracts/access/OwnableUpgradeable.sol";
import { ReentrancyGuardUpgradeable } from "@openzeppelin-upgradeable/contracts/security/ReentrancyGuardUpgradeable.sol";

// contracts
import { PerpStorage } from "@hmx/storages/PerpStorage.sol";
import { ConfigStorage } from "@hmx/storages/ConfigStorage.sol";
import { IConfigStorage } from "@hmx/storages/interfaces/IConfigStorage.sol";
import { VaultStorage } from "@hmx/storages/VaultStorage.sol";
import { Calculator } from "@hmx/contracts/Calculator.sol";
import { OracleMiddleware } from "@hmx/oracles/OracleMiddleware.sol";
import { ConvertedGlpStrategy } from "@hmx/strategies/ConvertedGlpStrategy.sol";

// Interfaces
import { ICrossMarginService } from "./interfaces/ICrossMarginService.sol";

/**
 * @title CrossMarginService
 * @dev A cross-margin trading service that allows traders to deposit and withdraw collateral tokens.
 */
contract CrossMarginService is OwnableUpgradeable, ReentrancyGuardUpgradeable, ICrossMarginService {
  /**
   * Events
   */
  event LogSetConfigStorage(address indexed oldConfigStorage, address newConfigStorage);
  event LogSetVaultStorage(address indexed oldVaultStorage, address newVaultStorage);
  event LogSetPerpStorage(address indexed oldPerpStorage, address newPerpStorage);
  event LogSetCalculator(address indexed oldCalculator, address newCalculator);
  event LogDepositCollateral(address indexed primaryAccount, address indexed subAccount, address token, uint256 amount);
  event LogWithdrawCollateral(
    address indexed primaryAccount,
    address indexed subAccount,
    address token,
    uint256 amount,
    address receiver
  );
  event LogWithdrawFundingFeeSurplus(uint256 surplusValue);

  /**
   * Structs
   */
  struct WithdrawFundingFeeSurplusVars {
    int256 totalAccumFundingLong;
    int256 totalAccumFundingShort;
    uint256 fundingFeeBookValue;
    bytes32 tokenAssetId;
    uint8 tokenDecimal;
    uint256 tokenPrice;
    uint256 fundingFeeAmount;
    uint256 totalFundingFeeReserveValueE30;
    uint256 fundingFeeSurplusValue;
  }

  /**
   * States
   */
  address public configStorage;
  address public vaultStorage;
  address public calculator;
  address public perpStorage;

<<<<<<< HEAD
  /// @dev Initializes the CrossMarginService contract.
  /// @param _configStorage The address of the ConfigStorage contract.
  /// @param _vaultStorage The address of the VaultStorage contract.
  /// @param _perpStorage The address of the PerpStorage contract.
  /// @param _calculator The address of the Calculator contract.
=======
  address public convertedSglpStrategy;

>>>>>>> 765bf03c
  function initialize(
    address _configStorage,
    address _vaultStorage,
    address _perpStorage,
    address _calculator,
    address _convertedSglpStrategy
  ) external initializer {
    OwnableUpgradeable.__Ownable_init();
    ReentrancyGuardUpgradeable.__ReentrancyGuard_init();

    if (
      _configStorage == address(0) ||
      _vaultStorage == address(0) ||
      _calculator == address(0) ||
      _convertedSglpStrategy == address(0)
    ) revert ICrossMarginService_InvalidAddress();

    configStorage = _configStorage;
    vaultStorage = _vaultStorage;
    perpStorage = _perpStorage;
    calculator = _calculator;

    convertedSglpStrategy = _convertedSglpStrategy;

    // Sanity check
    ConfigStorage(_configStorage).calculator();
    VaultStorage(_vaultStorage).devFees(address(0));
    PerpStorage(_perpStorage).getGlobalState();
    Calculator(_calculator).oracle();
    ConvertedGlpStrategy(convertedSglpStrategy).sglp();
  }

  /**
   * Modifiers
   */

  /// @dev Modifier to allow only whitelisted executor to call a function.
  modifier onlyWhitelistedExecutor() {
    ConfigStorage(configStorage).validateServiceExecutor(address(this), msg.sender);
    _;
  }

  /// @dev Modifier to allow only accepted collateral token to be deposited or withdrawn.
  /// @param _token The address of the collateral token.
  modifier onlyAcceptedToken(address _token) {
    ConfigStorage(configStorage).validateAcceptedCollateral(_token);
    _;
  }

  /**
   * Core Functions
   */

  /// @notice Calculate new trader balance after deposit collateral token.
  /// @dev This uses to calculate new trader balance when they deposit token as collateral.
  /// @param _primaryAccount Trader's primary address from trader's wallet.
  /// @param _subAccountId Trader's Sub-Account Id.
  /// @param _token Token that's deposited as collateral.
  /// @param _amount Token depositing amount.
  function depositCollateral(
    address _primaryAccount,
    uint8 _subAccountId,
    address _token,
    uint256 _amount
  ) external nonReentrant onlyWhitelistedExecutor onlyAcceptedToken(_token) {
    // SLOAD
    VaultStorage _vaultStorage = VaultStorage(vaultStorage);

    // Get trader's sub-account address
    address _subAccount = _getSubAccount(_primaryAccount, _subAccountId);

    // Increase collateral token balance
    _vaultStorage.increaseTraderBalance(_subAccount, _token, _amount);

    // Update token balance
    uint256 deltaBalance = _vaultStorage.pullToken(_token);
    if (deltaBalance < _amount) revert ICrossMarginService_InvalidDepositBalance();

    emit LogDepositCollateral(_primaryAccount, _subAccount, _token, _amount);
  }

  /// @notice Calculate new trader balance after withdraw collateral token.
  /// @dev This uses to calculate new trader balance when they withdrawing token as collateral.
  /// @param _primaryAccount Trader's primary address from trader's wallet.
  /// @param _subAccountId Trader's Sub-Account Id.
  /// @param _token Token that's withdrawn as collateral.
  /// @param _amount Token withdrawing amount.
  function withdrawCollateral(
    address _primaryAccount,
    uint8 _subAccountId,
    address _token,
    uint256 _amount,
    address _receiver
  ) external nonReentrant onlyWhitelistedExecutor onlyAcceptedToken(_token) {
    // SLOAD
    Calculator _calculator = Calculator(calculator);

    VaultStorage _vaultStorage = VaultStorage(vaultStorage);

    // Get trader's sub-account address
    address _subAccount = _getSubAccount(_primaryAccount, _subAccountId);

    // Get current collateral token balance of trader's account
    // and deduct with new token withdrawing amount
    uint256 _oldBalance = _vaultStorage.traderBalances(_subAccount, _token);
    if (_amount > _oldBalance) revert ICrossMarginService_InsufficientBalance();

    // Decrease collateral token balance
    _vaultStorage.decreaseTraderBalance(_subAccount, _token, _amount);

    // Calculate validation for if new Equity is below IMR or not
    int256 equity = _calculator.getEquity(_subAccount, 0, 0);
    if (equity < 0 || uint256(equity) < _calculator.getIMR(_subAccount))
      revert ICrossMarginService_WithdrawBalanceBelowIMR();

    // Transfer withdrawing token from VaultStorage to destination wallet
    _vaultStorage.pushToken(_token, _receiver, _amount);

    emit LogWithdrawCollateral(_primaryAccount, _subAccount, _token, _amount, _receiver);
  }

  /// @notice Check funding fee surplus and transfer to PLP
  /// @dev Check if value on funding fee reserve have exceed balance for paying to traders
  ///      - If yes means exceed value are the surplus for platform and can be booked to PLP
  function withdrawFundingFeeSurplus(address _stableToken) external nonReentrant onlyWhitelistedExecutor {
    // SLOAD
    ConfigStorage _configStorage = ConfigStorage(configStorage);
    PerpStorage _perpStorage = PerpStorage(perpStorage);
    VaultStorage _vaultStorage = VaultStorage(vaultStorage);
    OracleMiddleware _oracle = OracleMiddleware(_configStorage.oracle());

    WithdrawFundingFeeSurplusVars memory _vars;

    // Get funding Fee LONG & SHORT on each market to find positive values
    // positive value mean how much protocol book funding fee value that will be paid to trader
    // Loop through all markets to sum funding fee on LONG and SHORT sides
    for (uint256 i = 0; i < _configStorage.getMarketConfigsLength(); ) {
      PerpStorage.Market memory _market = _perpStorage.getMarketByIndex(i);

      if (_market.accumFundingLong < 0) _vars.fundingFeeBookValue += uint256(-_market.accumFundingLong);
      if (_market.accumFundingShort < 0) _vars.fundingFeeBookValue += uint256(-_market.accumFundingShort);

      unchecked {
        ++i;
      }
    }

    // Calculate value of current Funding fee reserve
    _vars.tokenAssetId = _configStorage.tokenAssetIds(_stableToken);
    _vars.tokenDecimal = _configStorage.getAssetTokenDecimal(_stableToken);
    (_vars.tokenPrice, ) = _oracle.getLatestPrice(_vars.tokenAssetId, false);
    _vars.fundingFeeAmount = _vaultStorage.fundingFeeReserve(_stableToken);
    _vars.totalFundingFeeReserveValueE30 = (_vars.fundingFeeAmount * _vars.tokenPrice) / (10 ** _vars.tokenDecimal);

    // If fundingFeeBookValue > totalFundingFeeReserveValueE30 means protocol has exceed balance of fee reserved for paying to traders
    // Funding fee surplus = totalFundingFeeReserveValueE30 - fundingFeeBookValue
    if (_vars.fundingFeeBookValue > _vars.totalFundingFeeReserveValueE30 || (_vars.totalFundingFeeReserveValueE30 == 0))
      revert ICrossMarginHandler_NoFundingFeeSurplus();

    _vars.fundingFeeSurplusValue = _vars.totalFundingFeeReserveValueE30 - _vars.fundingFeeBookValue;
    // Transfer surplus amount to PLP
    {
      (uint256 _repayAmount, uint256 _repayValue) = _getRepayAmount(
        _configStorage,
        _oracle,
        _vars.fundingFeeAmount,
        _vars.fundingFeeSurplusValue,
        _stableToken
      );

      _vaultStorage.withdrawSurplusFromFundingFeeReserveToPLP(_stableToken, _repayAmount);
      _vars.fundingFeeSurplusValue -= _repayValue;
    }
    // If fee cannot be covered, revert.
    if (_vars.fundingFeeSurplusValue > 0) revert ICrossMarginHandler_FundingFeeSurplusCannotBeCovered();

    emit LogWithdrawFundingFeeSurplus(_vars.fundingFeeSurplusValue);
  }

  function convertSGlpCollateral(
    address _primaryAccount,
    uint8 _subAccountId,
    address _tokenOut,
    uint256 _amountIn
  ) external nonReentrant onlyWhitelistedExecutor returns (uint256 _amountOut) {
    // Get trader's sub-account address
    VaultStorage _vaultStorage = VaultStorage(vaultStorage);
    ConfigStorage _configStorage = ConfigStorage(configStorage);
    _amountOut = ConvertedGlpStrategy(convertedSglpStrategy).execute(_tokenOut, _amountIn);

    // Adjusting trader balance
    address _subAccount = _getSubAccount(_primaryAccount, _subAccountId);
    _vaultStorage.decreaseTraderBalance(_subAccount, _configStorage.sglp(), _amountIn);
    _vaultStorage.increaseTraderBalance(_subAccount, _tokenOut, _amountOut);

    return _amountOut;
  }

  /**
   * Setters
   */
  /// @notice Set new ConfigStorage contract address.
  /// @param _configStorage New ConfigStorage contract address.
  function setConfigStorage(address _configStorage) external nonReentrant onlyOwner {
    if (_configStorage == address(0)) revert ICrossMarginService_InvalidAddress();
    emit LogSetConfigStorage(configStorage, _configStorage);
    configStorage = _configStorage;

    // Sanity check
    ConfigStorage(_configStorage).calculator();
  }

  /// @notice Set new VaultStorage contract address.
  /// @param _vaultStorage New VaultStorage contract address.
  function setVaultStorage(address _vaultStorage) external nonReentrant onlyOwner {
    if (_vaultStorage == address(0)) revert ICrossMarginService_InvalidAddress();

    emit LogSetVaultStorage(vaultStorage, _vaultStorage);
    vaultStorage = _vaultStorage;

    // Sanity check
    VaultStorage(_vaultStorage).devFees(address(0));
  }

  /// @notice Set new PerpStorage contract address.
  /// @param _perpStorage New PerpStorage contract address.
  function setPerpStorage(address _perpStorage) external nonReentrant onlyOwner {
    if (_perpStorage == address(0)) revert ICrossMarginService_InvalidAddress();

    emit LogSetPerpStorage(perpStorage, _perpStorage);
    perpStorage = _perpStorage;

    // Sanity check
    PerpStorage(_perpStorage).getGlobalState();
  }

  /// @notice Set new Calculator contract address.
  /// @param _calculator New Calculator contract address.
  function setCalculator(address _calculator) external nonReentrant onlyOwner {
    if (_calculator == address(0)) revert ICrossMarginService_InvalidAddress();

    emit LogSetCalculator(calculator, _calculator);
    calculator = _calculator;

    // Sanity check
    Calculator(_calculator).oracle();
  }

  /**
   * Private Functions
   */

  /// @notice Calculate subAccount address on trader.
  /// @dev This uses to create subAccount address combined between Primary account and SubAccount ID.
  /// @param _primary Trader's primary wallet account.
  /// @param _subAccountId Trader's sub account ID.
  /// @return _subAccount Trader's sub account address used for trading.
  function _getSubAccount(address _primary, uint8 _subAccountId) private pure returns (address _subAccount) {
    if (_subAccountId > 255) revert();
    return address(uint160(_primary) ^ uint160(_subAccountId));
  }

  function _getRepayAmount(
    ConfigStorage _configStorage,
    OracleMiddleware _oracle,
    uint256 _reserveBalance,
    uint256 _feeSurplusValueE30,
    address _token
  ) private view returns (uint256 _repayAmount, uint256 _repayValueE30) {
    bytes32 tokenAssetId = _configStorage.tokenAssetIds(_token);
    (uint256 tokenPrice, ) = _oracle.getLatestPrice(tokenAssetId, false);

    uint8 tokenDecimal = _configStorage.getAssetTokenDecimal(_token);
    uint256 feeSurplusAmount = (_feeSurplusValueE30 * (10 ** tokenDecimal)) / tokenPrice;

    if (_reserveBalance > feeSurplusAmount) {
      // _reserveBalance can cover the rest of the surplus fee
      return (feeSurplusAmount, _feeSurplusValueE30);
    } else {
      // _reserveBalance cannot cover the rest of the surplus fee, just take the amount the fee reserve have
      uint256 _reserveBalanceValue = (_reserveBalance * tokenPrice) / (10 ** tokenDecimal);
      return (_reserveBalance, _reserveBalanceValue);
    }
  }

  /// @custom:oz-upgrades-unsafe-allow constructor
  constructor() {
    _disableInitializers();
  }
}<|MERGE_RESOLUTION|>--- conflicted
+++ resolved
@@ -61,17 +61,13 @@
   address public vaultStorage;
   address public calculator;
   address public perpStorage;
-
-<<<<<<< HEAD
+  address public convertedSglpStrategy;
+
   /// @dev Initializes the CrossMarginService contract.
   /// @param _configStorage The address of the ConfigStorage contract.
   /// @param _vaultStorage The address of the VaultStorage contract.
   /// @param _perpStorage The address of the PerpStorage contract.
   /// @param _calculator The address of the Calculator contract.
-=======
-  address public convertedSglpStrategy;
-
->>>>>>> 765bf03c
   function initialize(
     address _configStorage,
     address _vaultStorage,
