--- conflicted
+++ resolved
@@ -58,35 +58,24 @@
   address public calculator;
   address public perpStorage;
 
-<<<<<<< HEAD
   address public unstakeGlpStrategy;
 
-  constructor(
+  function initialize(
     address _configStorage,
     address _vaultStorage,
     address _perpStorage,
     address _calculator,
     address _unstakeGlpStrategy
-  ) {
+  ) external initializer {
+    OwnableUpgradeable.__Ownable_init();
+    ReentrancyGuardUpgradeable.__ReentrancyGuard_init();
+
     if (
       _configStorage == address(0) ||
       _vaultStorage == address(0) ||
       _calculator == address(0) ||
       _unstakeGlpStrategy == address(0)
     ) revert ICrossMarginService_InvalidAddress();
-=======
-  function initialize(
-    address _configStorage,
-    address _vaultStorage,
-    address _perpStorage,
-    address _calculator
-  ) external initializer {
-    OwnableUpgradeable.__Ownable_init();
-    ReentrancyGuardUpgradeable.__ReentrancyGuard_init();
-
-    if (_configStorage == address(0) || _vaultStorage == address(0) || _calculator == address(0))
-      revert ICrossMarginService_InvalidAddress();
->>>>>>> bb8f4f81
 
     configStorage = _configStorage;
     vaultStorage = _vaultStorage;
