// SPDX-License-Identifier: MIT
pragma solidity 0.8.18;

// base
import { ReentrancyGuard } from "@openzeppelin/contracts/security/ReentrancyGuard.sol";
import { ERC20 } from "@openzeppelin/contracts/token/ERC20/ERC20.sol";
import { SafeERC20 } from "@openzeppelin/contracts/token/ERC20/utils/SafeERC20.sol";

// contracts
import { ConfigStorage } from "@hmx/storages/ConfigStorage.sol";
import { VaultStorage } from "@hmx/storages/VaultStorage.sol";
import { PerpStorage } from "@hmx/storages/PerpStorage.sol";
import { Calculator } from "@hmx/contracts/Calculator.sol";
import { PLPv2 } from "@hmx/contracts/PLPv2.sol";
import { OracleMiddleware } from "@hmx/oracle/OracleMiddleware.sol";

import { console } from "forge-std/console.sol";
// interfaces
import { ILiquidityService } from "./interfaces/ILiquidityService.sol";

contract LiquidityService is ReentrancyGuard, ILiquidityService {
  address public configStorage;
  address public vaultStorage;
  address public perpStorage;

  uint256 internal constant PRICE_PRECISION = 10 ** 30;
  uint32 internal constant BPS = 1e4;
  uint8 internal constant USD_DECIMALS = 30;

  event AddLiquidity(
    address account,
    address token,
    uint256 amount,
    uint256 aum,
    uint256 supply,
    uint256 usdDebt,
    uint256 mintAmount
  );
  event RemoveLiquidity(
    address account,
    address tokenOut,
    uint256 liquidity,
    uint256 aum,
    uint256 supply,
    uint256 usdDebt,
    uint256 amountOut
  );

  event CollectSwapFee(address user, address token, uint256 feeUsd, uint256 fee);
  event CollectAddLiquidityFee(address user, address token, uint256 feeUsd, uint256 fee);
  event CollectRemoveLiquidityFee(address user, address token, uint256 feeUsd, uint256 fee);

  constructor(address _perpStorage, address _vaultStorage, address _configStorage) {
    perpStorage = _perpStorage;
    vaultStorage = _vaultStorage;
    configStorage = _configStorage;
  }

  /**
   * MODIFIER
   */

  modifier onlyWhitelistedExecutor() {
    ConfigStorage(configStorage).validateServiceExecutor(address(this), msg.sender);
    _;
  }

  modifier onlyAcceptedToken(address _token) {
    ConfigStorage(configStorage).validateAcceptedLiquidityToken(_token);
    _;
  }

  function addLiquidity(
    address _lpProvider,
    address _token,
    uint256 _amount,
    uint256 _minAmount
  ) external nonReentrant onlyWhitelistedExecutor onlyAcceptedToken(_token) returns (uint256) {
    // 1. _validate
    ConfigStorage(configStorage).validateServiceExecutor(address(this), msg.sender);
    validatePreAddRemoveLiquidity(_amount);

    if (VaultStorage(vaultStorage).pullToken(_token) != _amount) {
      revert LiquidityService_InvalidInputAmount();
    }

    Calculator _calculator = Calculator(ConfigStorage(configStorage).calculator());

    // 2. getMinPrice for using to join Pool
    (uint256 _price, ) = OracleMiddleware(_calculator.oracle()).getLatestPrice(
      ConfigStorage(configStorage).tokenAssetIds(_token),
      false
    );

    // 3. get aum and lpSupply before deduction fee
<<<<<<< HEAD
    uint256 _aumE30 = _calculator.getAUME30(true, 0, 0);
=======
    uint256 _aum = _calculator.getAUM(true);
>>>>>>> e34340d1
    uint256 _lpSupply = ERC20(ConfigStorage(configStorage).plp()).totalSupply();

    (uint256 _tokenValueUSDAfterFee, uint256 mintAmount) = _joinPool(
      _token,
      _amount,
      _price,
      _lpProvider,
      _minAmount,
      _aumE30,
      _lpSupply
    );

    //7 Transfer Token from LiquidityHandler to VaultStorage and Mint PLP to user
    PLPv2(ConfigStorage(configStorage).plp()).mint(_lpProvider, mintAmount);

    emit AddLiquidity(_lpProvider, _token, _amount, _aumE30, _lpSupply, _tokenValueUSDAfterFee, mintAmount);
    return mintAmount;
  }

  function removeLiquidity(
    address _lpProvider,
    address _tokenOut,
    uint256 _amount,
    uint256 _minAmount
  ) external nonReentrant onlyWhitelistedExecutor onlyAcceptedToken(_tokenOut) returns (uint256) {
    // 1. _validate
    ConfigStorage(configStorage).validateServiceExecutor(address(this), msg.sender);
    validatePreAddRemoveLiquidity(_amount);

    Calculator _calculator = Calculator(ConfigStorage(configStorage).calculator());

<<<<<<< HEAD
    uint256 _aum = _calculator.getAUME30(false, 0, 0);
=======
    uint256 _aum = _calculator.getAUM(false);
>>>>>>> e34340d1
    uint256 _lpSupply = ERC20(ConfigStorage(configStorage).plp()).totalSupply();

    // lp value to remove
    uint256 _lpUsdValueE30 = _lpSupply != 0 ? (_amount * _aum) / _lpSupply : 0;
    uint256 _amountOut = _exitPool(_tokenOut, _lpUsdValueE30, _lpProvider, _minAmount);

    // handler receive PLP of user then burn it from handler
    PLPv2(ConfigStorage(configStorage).plp()).burn(msg.sender, _amount);
    VaultStorage(vaultStorage).pushToken(_tokenOut, msg.sender, _amountOut);

    _validatePLPHealthCheck(_tokenOut);

    emit RemoveLiquidity(_lpProvider, _tokenOut, _amount, _aum, _lpSupply, _lpUsdValueE30, _amountOut);

    return _amountOut;
  }

  function _joinPool(
    address _token,
    uint256 _amount,
    uint256 _price,
    address _lpProvider,
    uint256 _minAmount,
    uint256 _aumE30,
    uint256 _lpSupply
  ) internal returns (uint256 _tokenValueUSDAfterFee, uint256 mintAmount) {
    Calculator _calculator = Calculator(ConfigStorage(configStorage).calculator());
    uint256 amountAfterFee = _collectFee(
      CollectFeeRequest(
        _token,
        _lpProvider,
        _price,
        _amount,
        _getAddLiquidityFeeBPS(_token, _amount, _price),
        LiquidityAction.ADD_LIQUIDITY
      )
    );

    // 4. Calculate mintAmount
    _tokenValueUSDAfterFee = _calculator.convertTokenDecimals(
      ConfigStorage(configStorage).getAssetTokenDecimal(_token),
      USD_DECIMALS,
      (amountAfterFee * _price) / PRICE_PRECISION
    );

    mintAmount = _calculator.getMintAmount(_aumE30, _lpSupply, _tokenValueUSDAfterFee);

    // 5. Check slippage: revert on error
    if (mintAmount < _minAmount) revert LiquidityService_InsufficientLiquidityMint();

    //6 accounting PLP (plpLiquidityUSD,total, plpLiquidity)
    VaultStorage(vaultStorage).addPLPLiquidity(_token, amountAfterFee);

    _validatePLPHealthCheck(_token);

    return (_tokenValueUSDAfterFee, mintAmount);
  }

  function _exitPool(
    address _tokenOut,
    uint256 _lpUsdValueE30,
    address _lpProvider,
    uint256 _minAmount
  ) internal returns (uint256) {
    Calculator _calculator = Calculator(ConfigStorage(configStorage).calculator());
    (uint256 _maxPrice, ) = OracleMiddleware(_calculator.oracle()).getLatestPrice(
      ConfigStorage(configStorage).tokenAssetIds(_tokenOut),
      false
    );

    uint256 _amountOut = _calculator.convertTokenDecimals(
      30,
      ConfigStorage(configStorage).getAssetTokenDecimal(_tokenOut),
      (_lpUsdValueE30 * PRICE_PRECISION) / _maxPrice
    );

    if (_amountOut == 0) revert LiquidityService_BadAmountOut();

    uint32 _feeBps = Calculator(ConfigStorage(configStorage).calculator()).getRemoveLiquidityFeeBPS(
      _tokenOut,
      _lpUsdValueE30,
      ConfigStorage(configStorage)
    );

    VaultStorage(vaultStorage).removePLPLiquidity(_tokenOut, _amountOut);

    _amountOut = _collectFee(
      CollectFeeRequest(_tokenOut, _lpProvider, _maxPrice, _amountOut, _feeBps, LiquidityAction.REMOVE_LIQUIDITY)
    );

    if (_minAmount > _amountOut) {
      revert LiquidityService_Slippage();
    }

    return _amountOut;
  }

  function _getAddLiquidityFeeBPS(address _token, uint256 _amount, uint256 _price) internal view returns (uint32) {
    uint256 tokenUSDValueE30 = Calculator(ConfigStorage(configStorage).calculator()).convertTokenDecimals(
      ConfigStorage(configStorage).getAssetTokenDecimal(_token),
      USD_DECIMALS,
      (_amount * _price) / PRICE_PRECISION // tokenValueInDecimal = amount * priceE30 / 1e30
    );

    if (tokenUSDValueE30 == 0) {
      revert LiquidityService_InsufficientLiquidityMint();
    }

    uint32 _feeBps = Calculator(ConfigStorage(configStorage).calculator()).getAddLiquidityFeeBPS(
      _token,
      tokenUSDValueE30,
      ConfigStorage(configStorage)
    );

    return _feeBps;
  }

  // calculate fee and accounting fee
  function _collectFee(CollectFeeRequest memory _request) internal returns (uint256) {
    uint256 _fee = _request._amount - ((_request._amount * (BPS - _request._feeBPS)) / BPS);

    VaultStorage(vaultStorage).addFee(_request._token, _fee);
    uint256 _decimals = ConfigStorage(configStorage).getAssetTokenDecimal(_request._token);

    if (_request._action == LiquidityAction.SWAP) {
      emit CollectSwapFee(_request._account, _request._token, (_fee * _request._tokenPriceUsd) / 10 ** _decimals, _fee);
    } else if (_request._action == LiquidityAction.ADD_LIQUIDITY) {
      emit CollectAddLiquidityFee(
        _request._account,
        _request._token,
        (_fee * _request._tokenPriceUsd) / 10 ** _decimals,
        _fee
      );
    } else if (_request._action == LiquidityAction.REMOVE_LIQUIDITY) {
      emit CollectRemoveLiquidityFee(
        _request._account,
        _request._token,
        (_fee * _request._tokenPriceUsd) / 10 ** _decimals,
        _fee
      );
    }
    return _request._amount - _fee;
  }

  function _validatePLPHealthCheck(address _token) internal view {
    // liquidityLeft < bufferLiquidity
    if (
      VaultStorage(vaultStorage).plpLiquidity(_token) <
      ConfigStorage(configStorage).getAssetPlpTokenConfigByToken(_token).bufferLiquidity
    ) {
      revert LiquidityService_InsufficientLiquidityBuffer();
    }

    ConfigStorage.LiquidityConfig memory _liquidityConfig = ConfigStorage(configStorage).getLiquidityConfig();
    PerpStorage.GlobalState memory _globalState = PerpStorage(perpStorage).getGlobalState();
    Calculator _calculator = Calculator(ConfigStorage(configStorage).calculator());

    // Validate Max PLP Utilization
    // =====================================
    // reserveValue / PLP TVL > maxPLPUtilization
    // Transform to save precision:
    // reserveValue > maxPLPUtilization * PLPTVL
    uint256 plpTVL = _calculator.getPLPValueE30(false);
    if (_globalState.reserveValueE30 * BPS > _liquidityConfig.maxPLPUtilizationBPS * plpTVL) {
      revert LiquidityService_MaxPLPUtilizationExceeded();
    }

    // Validate PLP Reserved
    if (_globalState.reserveValueE30 > plpTVL) {
      revert LiquidityService_InsufficientPLPReserved();
    }
  }

  /// @notice validatePreAddRemoveLiquidity used in Handler,Service
  /// @param _amount amountIn
  function validatePreAddRemoveLiquidity(uint256 _amount) public view {
    if (!ConfigStorage(configStorage).getLiquidityConfig().enabled) {
      revert LiquidityService_CircuitBreaker();
    }

    if (_amount == 0) {
      revert LiquidityService_BadAmount();
    }
  }
}<|MERGE_RESOLUTION|>--- conflicted
+++ resolved
@@ -93,11 +93,7 @@
     );
 
     // 3. get aum and lpSupply before deduction fee
-<<<<<<< HEAD
-    uint256 _aumE30 = _calculator.getAUME30(true, 0, 0);
-=======
-    uint256 _aum = _calculator.getAUM(true);
->>>>>>> e34340d1
+    uint256 _aumE30 = _calculator.getAUM(true);
     uint256 _lpSupply = ERC20(ConfigStorage(configStorage).plp()).totalSupply();
 
     (uint256 _tokenValueUSDAfterFee, uint256 mintAmount) = _joinPool(
@@ -129,11 +125,7 @@
 
     Calculator _calculator = Calculator(ConfigStorage(configStorage).calculator());
 
-<<<<<<< HEAD
-    uint256 _aum = _calculator.getAUME30(false, 0, 0);
-=======
-    uint256 _aum = _calculator.getAUM(false);
->>>>>>> e34340d1
+    uint256 _aum = _calculator.getAUME30(false);
     uint256 _lpSupply = ERC20(ConfigStorage(configStorage).plp()).totalSupply();
 
     // lp value to remove
