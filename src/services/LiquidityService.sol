// SPDX-License-Identifier: MIT
pragma solidity 0.8.18;

// base
import { ReentrancyGuard } from "@openzeppelin/contracts/security/ReentrancyGuard.sol";
import { ERC20 } from "@openzeppelin/contracts/token/ERC20/ERC20.sol";
import { SafeERC20 } from "@openzeppelin/contracts/token/ERC20/utils/SafeERC20.sol";

// contracts
import { ConfigStorage } from "@hmx/storages/ConfigStorage.sol";
import { VaultStorage } from "@hmx/storages/VaultStorage.sol";
import { PerpStorage } from "@hmx/storages/PerpStorage.sol";
import { Calculator } from "@hmx/contracts/Calculator.sol";
import { PLPv2 } from "@hmx/contracts/PLPv2.sol";
import { OracleMiddleware } from "@hmx/oracle/OracleMiddleware.sol";

import { console } from "forge-std/console.sol";
// interfaces
import { ILiquidityService } from "./interfaces/ILiquidityService.sol";

contract LiquidityService is ReentrancyGuard, ILiquidityService {
  address public configStorage;
  address public vaultStorage;
  address public perpStorage;

  uint256 internal constant PRICE_PRECISION = 10 ** 30;
  uint32 internal constant BPS = 1e4;
  uint8 internal constant USD_DECIMALS = 30;

  event AddLiquidity(
    address account,
    address token,
    uint256 amount,
    uint256 aum,
    uint256 supply,
    uint256 usdDebt,
    uint256 mintAmount
  );
  event RemoveLiquidity(
    address account,
    address tokenOut,
    uint256 liquidity,
    uint256 aum,
    uint256 supply,
    uint256 usdDebt,
    uint256 amountOut
  );

  event CollectSwapFee(address user, address token, uint256 feeUsd, uint256 fee);
  event CollectAddLiquidityFee(address user, address token, uint256 feeUsd, uint256 fee);
  event CollectRemoveLiquidityFee(address user, address token, uint256 feeUsd, uint256 fee);

  constructor(address _perpStorage, address _vaultStorage, address _configStorage) {
    perpStorage = _perpStorage;
    vaultStorage = _vaultStorage;
    configStorage = _configStorage;
  }

  /**
   * MODIFIER
   */

  modifier onlyWhitelistedExecutor() {
    ConfigStorage(configStorage).validateServiceExecutor(address(this), msg.sender);
    _;
  }

  modifier onlyAcceptedToken(address _token) {
    ConfigStorage(configStorage).validateAcceptedLiquidityToken(_token);
    _;
  }

  function addLiquidity(
    address _lpProvider,
    address _token,
    uint256 _amount,
    uint256 _minAmount
  ) external nonReentrant onlyWhitelistedExecutor onlyAcceptedToken(_token) returns (uint256) {
    // 1. _validate
    _validatePreAddRemoveLiquidity(_amount);

    if (VaultStorage(vaultStorage).pullToken(_token) != _amount) {
      revert LiquidityService_InvalidInputAmount();
    }

    Calculator _calculator = Calculator(ConfigStorage(configStorage).calculator());

    // 2. getMinPrice for using to join Pool
    (uint256 _price, ) = OracleMiddleware(_calculator.oracle()).getLatestPrice(
      ConfigStorage(configStorage).tokenAssetIds(_token),
      false
    );

    // 3. get aum and lpSupply before deduction fee
    uint256 _aum = _calculator.getAUM(true, 0, 0);

    uint256 _lpSupply = ERC20(ConfigStorage(configStorage).plp()).totalSupply();

    (uint256 _tokenValueUSDAfterFee, uint256 mintAmount) = _joinPool(
      _token,
      _amount,
      _price,
      _lpProvider,
      _minAmount,
      _aum,
      _lpSupply
    );

    //7 Transfer Token from LiquidityHandler to VaultStorage and Mint PLP to user
    PLPv2(ConfigStorage(configStorage).plp()).mint(_lpProvider, mintAmount);

    emit AddLiquidity(_lpProvider, _token, _amount, _aum, _lpSupply, _tokenValueUSDAfterFee, mintAmount);

    return mintAmount;
  }

  function removeLiquidity(
    address _lpProvider,
    address _tokenOut,
    uint256 _amount,
    uint256 _minAmount
  ) external nonReentrant onlyWhitelistedExecutor onlyAcceptedToken(_tokenOut) returns (uint256) {
    // 1. _validate
    _validatePreAddRemoveLiquidity(_amount);

    Calculator _calculator = Calculator(ConfigStorage(configStorage).calculator());

    uint256 _aum = _calculator.getAUM(false, 0, 0);

    uint256 _lpSupply = ERC20(ConfigStorage(configStorage).plp()).totalSupply();

    // lp value to remove
    uint256 _lpUsdValue = _lpSupply != 0 ? (_amount * _aum) / _lpSupply : 0;
    uint256 _amountOut = _exitPool(_tokenOut, _lpUsdValue, _lpProvider, _minAmount);

    // handler receive PLP of user then burn it from handler
    PLPv2(ConfigStorage(configStorage).plp()).burn(msg.sender, _amount);
    VaultStorage(vaultStorage).pushToken(_tokenOut, msg.sender, _amountOut);

    emit RemoveLiquidity(_lpProvider, _tokenOut, _amount, _aum, _lpSupply, _lpUsdValue, _amountOut);

    return _amountOut;
  }

  function _joinPool(
    address _token,
    uint256 _amount,
    uint256 _price,
    address _lpProvider,
    uint256 _minAmount,
    uint256 _aum,
    uint256 _lpSupply
  ) internal returns (uint256 _tokenValueUSDAfterFee, uint256 mintAmount) {
    Calculator _calculator = Calculator(ConfigStorage(configStorage).calculator());
    uint256 amountAfterFee = _collectFee(
      CollectFeeRequest(
        _token,
        _lpProvider,
        _price,
        _amount,
        _getAddLiquidityFeeBPS(_token, _amount, _price),
        LiquidityAction.ADD_LIQUIDITY
      )
    );

    // 4. Calculate mintAmount
    _tokenValueUSDAfterFee = _calculator.convertTokenDecimals(
      ConfigStorage(configStorage).getAssetTokenDecimal(_token),
      USD_DECIMALS,
      (amountAfterFee * _price) / PRICE_PRECISION
    );

    mintAmount = _calculator.getMintAmount(_aum, _lpSupply, _tokenValueUSDAfterFee);

    // 5. Check slippage: revert on error
    if (mintAmount < _minAmount) revert LiquidityService_InsufficientLiquidityMint();

    //6 accounting PLP (plpLiquidityUSD,total, plpLiquidity)
    VaultStorage(vaultStorage).addPLPLiquidity(_token, amountAfterFee);

    _validatePLPHealthCheck(_token);

    return (_tokenValueUSDAfterFee, mintAmount);
  }

  function _exitPool(
    address _tokenOut,
    uint256 _lpUsdValue, // 1e18
    address _lpProvider,
    uint256 _minAmount
  ) internal returns (uint256) {
    Calculator _calculator = Calculator(ConfigStorage(configStorage).calculator());

    (uint256 _maxPrice, ) = OracleMiddleware(_calculator.oracle()).getLatestPrice(
      ConfigStorage(configStorage).tokenAssetIds(_tokenOut),
      true
    );

    uint256 _amountOut = _calculator.convertTokenDecimals(
      18,
      ConfigStorage(configStorage).getAssetTokenDecimal(_tokenOut),
      (_lpUsdValue * PRICE_PRECISION) / _maxPrice
    );

    if (_amountOut == 0) revert LiquidityService_BadAmountOut();

    VaultStorage(vaultStorage).removePLPLiquidity(_tokenOut, _amountOut);

    uint32 _feeBps = Calculator(ConfigStorage(configStorage).calculator()).getRemoveLiquidityFeeBPS(
      _tokenOut,
      _lpUsdValue,
      ConfigStorage(configStorage)
    );

    _amountOut = _collectFee(
      CollectFeeRequest(_tokenOut, _lpProvider, _maxPrice, _amountOut, _feeBps, LiquidityAction.REMOVE_LIQUIDITY)
    );

    if (_minAmount > _amountOut) {
      revert LiquidityService_Slippage();
    }

    return _amountOut;
  }

  function _getAddLiquidityFeeBPS(address _token, uint256 _amount, uint256 _price) internal view returns (uint32) {
    uint256 tokenUSDValueE30 = Calculator(ConfigStorage(configStorage).calculator()).convertTokenDecimals(
      ConfigStorage(configStorage).getAssetTokenDecimal(_token),
      USD_DECIMALS,
      (_amount * _price) / PRICE_PRECISION // tokenValueInDecimal = amount * priceE30 / 1e30
    );

    if (tokenUSDValueE30 == 0) {
      revert LiquidityService_InsufficientLiquidityMint();
    }

    uint32 _feeBps = Calculator(ConfigStorage(configStorage).calculator()).getAddLiquidityFeeBPS(
      _token,
      tokenUSDValueE30,
      ConfigStorage(configStorage)
    );

    return _feeBps;
  }

  // calculate fee and accounting fee
  function _collectFee(CollectFeeRequest memory _request) internal returns (uint256) {
<<<<<<< HEAD
    uint256 _fee = _request._amount - ((_request._amount * (BPS - 30)) / BPS);
=======
    uint256 _fee = _request._amount - ((_request._amount * (BPS - _request._feeBPS)) / BPS);
>>>>>>> 8cfc8441

    VaultStorage(vaultStorage).addFee(_request._token, _fee);
    uint256 _decimals = ConfigStorage(configStorage).getAssetTokenDecimal(_request._token);

    if (_request._action == LiquidityAction.SWAP) {
      emit CollectSwapFee(_request._account, _request._token, (_fee * _request._tokenPriceUsd) / 10 ** _decimals, _fee);
    } else if (_request._action == LiquidityAction.ADD_LIQUIDITY) {
      emit CollectAddLiquidityFee(
        _request._account,
        _request._token,
        (_fee * _request._tokenPriceUsd) / 10 ** _decimals,
        _fee
      );
    } else if (_request._action == LiquidityAction.REMOVE_LIQUIDITY) {
      emit CollectRemoveLiquidityFee(
        _request._account,
        _request._token,
        (_fee * _request._tokenPriceUsd) / 10 ** _decimals,
        _fee
      );
    }
    return _request._amount - _fee;
  }

  function _validatePLPHealthCheck(address _token) internal view {
    // liquidityLeft < bufferLiquidity
    if (
      VaultStorage(vaultStorage).plpLiquidity(_token) <
      ConfigStorage(configStorage).getAssetPlpTokenConfigByToken(_token).bufferLiquidity
    ) {
      revert LiquidityService_InsufficientLiquidityBuffer();
    }

    ConfigStorage.LiquidityConfig memory _liquidityConfig = ConfigStorage(configStorage).getLiquidityConfig();
    PerpStorage.GlobalState memory _globalState = PerpStorage(perpStorage).getGlobalState();
    Calculator _calculator = Calculator(ConfigStorage(configStorage).calculator());

    // Validate Max PLP Utilization
    // =====================================
    // reserveValue / PLP TVL > maxPLPUtilization
    // Transform to save precision:
    // reserveValue > maxPLPUtilization * PLPTVL
    uint256 plpTVL = _calculator.getPLPValueE30(false, 0, 0);
    if (_globalState.reserveValueE30 * BPS > _liquidityConfig.maxPLPUtilizationBPS * plpTVL) {
      revert LiquidityService_MaxPLPUtilizationExceeded();
    }

    // Validate PLP Reserved
    if (_globalState.reserveValueE30 > plpTVL) {
      revert LiquidityService_InsufficientPLPReserved();
    }
  }

  function _validatePreAddRemoveLiquidity(uint256 _amount) internal view {
    ConfigStorage(configStorage).validateServiceExecutor(address(this), msg.sender);

    if (!ConfigStorage(configStorage).getLiquidityConfig().enabled) {
      revert LiquidityService_CircuitBreaker();
    }

    if (_amount == 0) {
      revert LiquidityService_BadAmount();
    }
  }
}<|MERGE_RESOLUTION|>--- conflicted
+++ resolved
@@ -245,11 +245,7 @@
 
   // calculate fee and accounting fee
   function _collectFee(CollectFeeRequest memory _request) internal returns (uint256) {
-<<<<<<< HEAD
-    uint256 _fee = _request._amount - ((_request._amount * (BPS - 30)) / BPS);
-=======
     uint256 _fee = _request._amount - ((_request._amount * (BPS - _request._feeBPS)) / BPS);
->>>>>>> 8cfc8441
 
     VaultStorage(vaultStorage).addFee(_request._token, _fee);
     uint256 _decimals = ConfigStorage(configStorage).getAssetTokenDecimal(_request._token);
