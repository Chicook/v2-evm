// SPDX-License-Identifier: MIT
pragma solidity 0.8.18;

// base
import { ReentrancyGuard } from "lib/openzeppelin-contracts/contracts/security/ReentrancyGuard.sol";
import { ERC20 } from "lib/openzeppelin-contracts/contracts/token/ERC20/ERC20.sol";
import { SafeERC20 } from "lib/openzeppelin-contracts/contracts/token/ERC20/utils/SafeERC20.sol";

// contracts
import { ConfigStorage } from "@hmx/storages/ConfigStorage.sol";
import { VaultStorage } from "@hmx/storages/VaultStorage.sol";
import { PerpStorage } from "@hmx/storages/PerpStorage.sol";
import { Calculator } from "@hmx/contracts/Calculator.sol";
import { PLPv2 } from "@hmx/contracts/PLPv2.sol";
import { OracleMiddleware } from "@hmx/oracle/OracleMiddleware.sol";

// interfaces
import { ILiquidityService } from "./interfaces/ILiquidityService.sol";

contract LiquidityService is ReentrancyGuard, ILiquidityService {
  /**
   * Events
   */
  event AddLiquidity(
    address account,
    address token,
    uint256 amount,
    uint256 aum,
    uint256 supply,
    uint256 usdDebt,
    uint256 mintAmount
  );
  event RemoveLiquidity(
    address account,
    address tokenOut,
    uint256 liquidity,
    uint256 aum,
    uint256 supply,
    uint256 usdDebt,
    uint256 amountOut
  );

  event CollectSwapFee(address user, address token, uint256 feeUsd, uint256 fee);
  event CollectAddLiquidityFee(address user, address token, uint256 feeUsd, uint256 fee);
  event CollectRemoveLiquidityFee(address user, address token, uint256 feeUsd, uint256 fee);

  /**
   * States
   */
  address public configStorage;
  address public vaultStorage;
  address public perpStorage;

  uint256 internal constant PRICE_PRECISION = 10 ** 30;
  uint32 internal constant BPS = 1e4;
  uint8 internal constant USD_DECIMALS = 30;

  constructor(address _perpStorage, address _vaultStorage, address _configStorage) {
    perpStorage = _perpStorage;
    vaultStorage = _vaultStorage;
    configStorage = _configStorage;

<<<<<<< HEAD
    // Sanity Check
    PerpStorage(_perpStorage).getGlobalState();
    ConfigStorage(_configStorage).calculator();
    VaultStorage(_vaultStorage).devFees(address(0));
=======
    // Sanity check
    PerpStorage(_perpStorage).getGlobalState();
    VaultStorage(_vaultStorage).plpLiquidityDebtUSDE30();
    ConfigStorage(_configStorage).getLiquidityConfig();
>>>>>>> bca94791
  }

  /**
   * Modifiers
   */
  modifier onlyWhitelistedExecutor() {
    ConfigStorage(configStorage).validateServiceExecutor(address(this), msg.sender);
    _;
  }

  modifier onlyAcceptedToken(address _token) {
    ConfigStorage(configStorage).validateAcceptedLiquidityToken(_token);
    _;
  }

  /**
   * Core Functions
   */
  function addLiquidity(
    address _lpProvider,
    address _token,
    uint256 _amount,
    uint256 _minAmount
  ) external nonReentrant onlyWhitelistedExecutor onlyAcceptedToken(_token) returns (uint256) {
    // 1. _validate
    ConfigStorage(configStorage).validateServiceExecutor(address(this), msg.sender);
    _validatePreAddRemoveLiquidity(_amount);

    if (VaultStorage(vaultStorage).pullToken(_token) != _amount) {
      revert LiquidityService_InvalidInputAmount();
    }

    Calculator _calculator = Calculator(ConfigStorage(configStorage).calculator());

    // 2. getMinPrice for using to join Pool
    (uint256 _price, ) = OracleMiddleware(_calculator.oracle()).getLatestPrice(
      ConfigStorage(configStorage).tokenAssetIds(_token),
      false
    );

    // 3. get aum and lpSupply before deduction fee
    uint256 _aumE30 = _calculator.getAUME30(true);
    uint256 _lpSupply = ERC20(ConfigStorage(configStorage).plp()).totalSupply();

    (uint256 _tokenValueUSDAfterFee, uint256 _mintAmount) = _joinPool(
      _token,
      _amount,
      _price,
      _lpProvider,
      _minAmount,
      _aumE30,
      _lpSupply
    );

    //7 Transfer Token from LiquidityHandler to VaultStorage and Mint PLP to user
    PLPv2(ConfigStorage(configStorage).plp()).mint(_lpProvider, _mintAmount);

    emit AddLiquidity(_lpProvider, _token, _amount, _aumE30, _lpSupply, _tokenValueUSDAfterFee, _mintAmount);
    return _mintAmount;
  }

  function removeLiquidity(
    address _lpProvider,
    address _tokenOut,
    uint256 _amount,
    uint256 _minAmount
  ) external nonReentrant onlyWhitelistedExecutor onlyAcceptedToken(_tokenOut) returns (uint256) {
    // 1. _validate
    ConfigStorage(configStorage).validateServiceExecutor(address(this), msg.sender);
    _validatePreAddRemoveLiquidity(_amount);

    Calculator _calculator = Calculator(ConfigStorage(configStorage).calculator());
    uint256 _aumE30 = _calculator.getAUME30(false);
    uint256 _lpSupply = ERC20(ConfigStorage(configStorage).plp()).totalSupply();

    // lp value to remove
    uint256 _lpUsdValueE30 = _lpSupply != 0 ? (_amount * _aumE30) / _lpSupply : 0;
    uint256 _amountOut = _exitPool(_tokenOut, _lpUsdValueE30, _lpProvider, _minAmount);

    // handler receive PLP of user then burn it from handler
    PLPv2(ConfigStorage(configStorage).plp()).burn(msg.sender, _amount);

    VaultStorage(vaultStorage).pushToken(_tokenOut, msg.sender, _amountOut);

    _validatePLPHealthCheck(_tokenOut);

    emit RemoveLiquidity(_lpProvider, _tokenOut, _amount, _aumE30, _lpSupply, _lpUsdValueE30, _amountOut);

    return _amountOut;
  }

  /// @notice validatePreAddRemoveLiquidity used in Handler,Service
  /// @param _amount amountIn
  function validatePreAddRemoveLiquidity(uint256 _amount) external view {
    _validatePreAddRemoveLiquidity(_amount);
  }

  /**
   * Private Functions
   */
  function _joinPool(
    address _token,
    uint256 _amount,
    uint256 _price,
    address _lpProvider,
    uint256 _minAmount,
    uint256 _aumE30,
    uint256 _lpSupply
  ) private returns (uint256 _tokenValueUSDAfterFee, uint256 mintAmount) {
    Calculator _calculator = Calculator(ConfigStorage(configStorage).calculator());

    uint32 _feeBps = _getAddLiquidityFeeBPS(_token, _amount, _price);
    uint256 amountAfterFee = _collectFee(_token, _lpProvider, _price, _amount, _feeBps, LiquidityAction.ADD_LIQUIDITY);

    // 4. Calculate mintAmount
    _tokenValueUSDAfterFee = _calculator.convertTokenDecimals(
      ConfigStorage(configStorage).getAssetTokenDecimal(_token),
      USD_DECIMALS,
      (amountAfterFee * _price) / PRICE_PRECISION
    );

    mintAmount = _calculator.getMintAmount(_aumE30, _lpSupply, _tokenValueUSDAfterFee);

    // 5. Check slippage: revert on error
    if (mintAmount < _minAmount) revert LiquidityService_InsufficientLiquidityMint();

    //6 accounting PLP (plpLiquidityUSD,total, plpLiquidity)
    VaultStorage(vaultStorage).addPLPLiquidity(_token, amountAfterFee);

    return (_tokenValueUSDAfterFee, mintAmount);
  }

  function _exitPool(
    address _tokenOut,
    uint256 _lpUsdValueE30,
    address _lpProvider,
    uint256 _minAmount
  ) private returns (uint256) {
    Calculator _calculator = Calculator(ConfigStorage(configStorage).calculator());
    (uint256 _maxPrice, ) = OracleMiddleware(_calculator.oracle()).getLatestPrice(
      ConfigStorage(configStorage).tokenAssetIds(_tokenOut),
      false
    );

    uint256 _amountOut = _calculator.convertTokenDecimals(
      30,
      ConfigStorage(configStorage).getAssetTokenDecimal(_tokenOut),
      (_lpUsdValueE30 * PRICE_PRECISION) / _maxPrice
    );

    if (_amountOut == 0) revert LiquidityService_BadAmountOut();

    uint32 _feeBps = Calculator(ConfigStorage(configStorage).calculator()).getRemoveLiquidityFeeBPS(
      _tokenOut,
      _lpUsdValueE30,
      ConfigStorage(configStorage)
    );

    VaultStorage(vaultStorage).removePLPLiquidity(_tokenOut, _amountOut);

    _amountOut = _collectFee(_tokenOut, _lpProvider, _maxPrice, _amountOut, _feeBps, LiquidityAction.REMOVE_LIQUIDITY);

    if (_minAmount > _amountOut) {
      revert LiquidityService_Slippage();
    }

    return _amountOut;
  }

  function _getAddLiquidityFeeBPS(address _token, uint256 _amount, uint256 _price) private view returns (uint32) {
    uint256 tokenUSDValueE30 = Calculator(ConfigStorage(configStorage).calculator()).convertTokenDecimals(
      ConfigStorage(configStorage).getAssetTokenDecimal(_token),
      USD_DECIMALS,
      (_amount * _price) / PRICE_PRECISION // tokenValueInDecimal = amount * priceE30 / 1e30
    );

    if (tokenUSDValueE30 == 0) {
      revert LiquidityService_InsufficientLiquidityMint();
    }

    uint32 _feeBps = Calculator(ConfigStorage(configStorage).calculator()).getAddLiquidityFeeBPS(
      _token,
      tokenUSDValueE30,
      ConfigStorage(configStorage)
    );

    return _feeBps;
  }

  // calculate fee and accounting fee
  function _collectFee(
    address _token,
    address _account,
    uint256 _tokenPriceUsd,
    uint256 _amount,
    uint32 _feeBPS,
    LiquidityAction _action
  ) private returns (uint256 _amountAfterFee) {
    uint256 _fee = (_amount * _feeBPS) / BPS;

    VaultStorage(vaultStorage).addFee(_token, _fee);
    uint256 _decimals = ConfigStorage(configStorage).getAssetTokenDecimal(_token);

    if (_action == LiquidityAction.SWAP) {
      emit CollectSwapFee(_account, _token, (_fee * _tokenPriceUsd) / 10 ** _decimals, _fee);
    } else if (_action == LiquidityAction.ADD_LIQUIDITY) {
      emit CollectAddLiquidityFee(_account, _token, (_fee * _tokenPriceUsd) / 10 ** _decimals, _fee);
    } else if (_action == LiquidityAction.REMOVE_LIQUIDITY) {
      emit CollectRemoveLiquidityFee(_account, _token, (_fee * _tokenPriceUsd) / 10 ** _decimals, _fee);
    }
    return _amount - _fee;
  }

  function _validatePLPHealthCheck(address _token) private view {
    // liquidityLeft < bufferLiquidity
    if (
      VaultStorage(vaultStorage).plpLiquidity(_token) <
      ConfigStorage(configStorage).getAssetPlpTokenConfigByToken(_token).bufferLiquidity
    ) {
      revert LiquidityService_InsufficientLiquidityBuffer();
    }

    ConfigStorage.LiquidityConfig memory _liquidityConfig = ConfigStorage(configStorage).getLiquidityConfig();
    PerpStorage.GlobalState memory _globalState = PerpStorage(perpStorage).getGlobalState();
    Calculator _calculator = Calculator(ConfigStorage(configStorage).calculator());

    // Validate Max PLP Utilization
    // =====================================
    // reserveValue / PLP TVL > maxPLPUtilization
    // Transform to save precision:
    // reserveValue > maxPLPUtilization * PLPTVL
    uint256 plpTVL = _calculator.getPLPValueE30(false);

    if (_globalState.reserveValueE30 * BPS > _liquidityConfig.maxPLPUtilizationBPS * plpTVL) {
      revert LiquidityService_MaxPLPUtilizationExceeded();
    }

    // Validate PLP Reserved
    if (_globalState.reserveValueE30 > plpTVL) {
      revert LiquidityService_InsufficientPLPReserved();
    }
  }

  function _validatePreAddRemoveLiquidity(uint256 _amount) private view {
    if (!ConfigStorage(configStorage).getLiquidityConfig().enabled) {
      revert LiquidityService_CircuitBreaker();
    }

    if (_amount == 0) {
      revert LiquidityService_BadAmount();
    }
  }
}<|MERGE_RESOLUTION|>--- conflicted
+++ resolved
@@ -60,17 +60,10 @@
     vaultStorage = _vaultStorage;
     configStorage = _configStorage;
 
-<<<<<<< HEAD
-    // Sanity Check
-    PerpStorage(_perpStorage).getGlobalState();
-    ConfigStorage(_configStorage).calculator();
-    VaultStorage(_vaultStorage).devFees(address(0));
-=======
     // Sanity check
     PerpStorage(_perpStorage).getGlobalState();
     VaultStorage(_vaultStorage).plpLiquidityDebtUSDE30();
     ConfigStorage(_configStorage).getLiquidityConfig();
->>>>>>> bca94791
   }
 
   /**
