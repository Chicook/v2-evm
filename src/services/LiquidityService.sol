// SPDX-License-Identifier: MIT
pragma solidity 0.8.18;

// base
import { ERC20 } from "@openzeppelin/contracts/token/ERC20/ERC20.sol";
import { SafeERC20 } from "@openzeppelin/contracts/token/ERC20/utils/SafeERC20.sol";
import { AddressUtils } from "@hmx/libraries/AddressUtils.sol";

// contracts
import { ConfigStorage } from "@hmx/storages/ConfigStorage.sol";
import { VaultStorage } from "@hmx/storages/VaultStorage.sol";
import { PerpStorage } from "@hmx/storages/PerpStorage.sol";
import { Calculator } from "@hmx/contracts/Calculator.sol";
import { PLPv2 } from "@hmx/contracts/PLPv2.sol";
import { OracleMiddleware } from "@hmx/oracle/OracleMiddleware.sol";

// interfaces
import { ILiquidityService } from "./interfaces/ILiquidityService.sol";

contract LiquidityService is ILiquidityService {
  using AddressUtils for address;

  address public configStorage;
  address public vaultStorage;
  address public perpStorage;

  uint256 internal constant PRICE_PRECISION = 10 ** 30;
  uint32 internal constant BPS = 1e4;
  uint8 internal constant USD_DECIMALS = 30;
  uint64 internal constant RATE_PRECISION = 1e18;

  event AddLiquidity(
    address account,
    address token,
    uint256 amount,
    uint256 aum,
    uint256 supply,
    uint256 usdDebt,
    uint256 mintAmount
  );
  event RemoveLiquidity(
    address account,
    address tokenOut,
    uint256 liquidity,
    uint256 aum,
    uint256 supply,
    uint256 usdDebt,
    uint256 amountOut
  );

  event CollectSwapFee(address user, address token, uint256 feeUsd, uint256 fee);
  event CollectAddLiquidityFee(address user, address token, uint256 feeUsd, uint256 fee);
  event CollectRemoveLiquidityFee(address user, address token, uint256 feeUsd, uint256 fee);

  constructor(address _configStorage, address _vaultStorage, address _perpStorage) {
    configStorage = _configStorage;
    vaultStorage = _vaultStorage;
    perpStorage = _perpStorage;
  }

  /* TODO 
  checklist
  -add whitelisted
  -emit event
  -realizedPNL
  */
  function addLiquidity(
    address _lpProvider,
    address _token,
    uint256 _amount,
    uint256 _minAmount
  ) external returns (uint256) {
    // 1. _validate
    _validatePreAddRemoveLiquidity(_token, _amount);

    if (VaultStorage(vaultStorage).pullToken(_token) != _amount) {
      revert LiquidityService_InvalidInputAmount();
    }

    Calculator _calculator = Calculator(ConfigStorage(configStorage).calculator());

    // 2. getMinPrice for using to join Pool
    (uint256 _price, ) = OracleMiddleware(_calculator.oracle()).getLatestPrice(_token.toBytes32(), false);

    // 3. get aum and lpSupply before deduction fee
    // TODO realize farm pnl to get pendingBorrowingFee
    uint256 _aum = _calculator.getAUM(true, 0, 0);

    uint256 _lpSupply = ERC20(ConfigStorage(configStorage).plp()).totalSupply();

    (uint256 _tokenValueUSDAfterFee, uint256 mintAmount) = _joinPool(
      _token,
      _amount,
      _price,
      _lpProvider,
      _minAmount,
      _aum,
      _lpSupply
    );

    //7 Transfer Token from LiquidityHandler to VaultStorage and Mint PLP to user
    PLPv2(ConfigStorage(configStorage).plp()).mint(_lpProvider, mintAmount);

    emit AddLiquidity(_lpProvider, _token, _amount, _aum, _lpSupply, _tokenValueUSDAfterFee, mintAmount);

    return mintAmount;
  }

  /* TODO 
  checklist
  -add whitelisted
  -emit event
  -realizedPNL
  */

  function removeLiquidity(
    address _lpProvider,
    address _tokenOut,
    uint256 _amount,
    uint256 _minAmount
  ) external returns (uint256) {
    // 1. _validate
    _validatePreAddRemoveLiquidity(_tokenOut, _amount);

    Calculator _calculator = Calculator(ConfigStorage(configStorage).calculator());

    //TODO should realized to get pendingBorrowingFee
    uint256 _aum = _calculator.getAUM(false, 0, 0);
    uint256 _lpSupply = ERC20(ConfigStorage(configStorage).plp()).totalSupply();

    // lp value to remove
    uint256 _lpUsdValue = _lpSupply != 0 ? (_amount * _aum) / _lpSupply : 0;

    uint256 _amountOut = _exitPool(_tokenOut, _lpUsdValue, _amount, _lpProvider, _minAmount);

    // handler receive PLP of user then burn it from handler
    PLPv2(ConfigStorage(configStorage).plp()).burn(msg.sender, _amount);
    VaultStorage(vaultStorage).pushToken(_tokenOut, msg.sender, _amountOut);

    emit RemoveLiquidity(_lpProvider, _tokenOut, _amount, _aum, _lpSupply, _lpUsdValue, _amountOut);

    return _amountOut;
  }

  function _joinPool(
    address _token,
    uint256 _amount,
    uint256 _price,
    address _lpProvider,
    uint256 _minAmount,
    uint256 _aum,
    uint256 _lpSupply
  ) internal returns (uint256 _tokenValueUSDAfterFee, uint256 mintAmount) {
    Calculator _calculator = Calculator(ConfigStorage(configStorage).calculator());
    uint256 amountAfterFee = _collectFee(
      CollectFeeRequest(
        _token,
        _lpProvider,
        _price,
        _amount,
        _getFeeRate(_token, _amount, _price),
        LiquidityAction.ADD_LIQUIDITY
      )
    );

    // 4. Calculate mintAmount
    _tokenValueUSDAfterFee = _calculator.convertTokenDecimals(
      ConfigStorage(configStorage).getAssetTokenDecimal(_token),
      USD_DECIMALS,
      (amountAfterFee * _price) / PRICE_PRECISION
    );

    mintAmount = _calculator.getMintAmount(_aum, _lpSupply, _tokenValueUSDAfterFee);

    // 5. Check slippage: revert on error
    if (mintAmount < _minAmount) revert LiquidityService_InsufficientLiquidityMint();

    //6 accounting PLP (plpLiquidityUSD,total, plpLiquidity)
    VaultStorage(vaultStorage).addPLPLiquidity(_token, amountAfterFee);

    _validatePLPHealthCheck(_token);

    return (_tokenValueUSDAfterFee, mintAmount);
  }

  function _exitPool(
    address _tokenOut,
    uint256 _lpUsdValue,
    uint256 _amount,
    address _lpProvider,
    uint256 _minAmount
  ) internal returns (uint256) {
    Calculator _calculator = Calculator(ConfigStorage(configStorage).calculator());

    (uint256 _maxPrice, ) = OracleMiddleware(_calculator.oracle()).getLatestPrice(_tokenOut.toBytes32(), true);

    uint256 _amountOut = _calculator.convertTokenDecimals(
      30,
      ConfigStorage(configStorage).getAssetTokenDecimal(_tokenOut),
      (_lpUsdValue * PRICE_PRECISION) / _maxPrice
    );

    if (_amountOut == 0) revert LiquidityService_BadAmountOut();

    VaultStorage(vaultStorage).removePLPLiquidity(_tokenOut, _amountOut);

    uint256 _feeRate = Calculator(ConfigStorage(configStorage).calculator()).getRemoveLiquidityFeeRate(
      _tokenOut,
      _lpUsdValue,
      ConfigStorage(configStorage),
      VaultStorage(vaultStorage)
    );

    _amountOut = _collectFee(
      CollectFeeRequest(_tokenOut, _lpProvider, _maxPrice, _amount, _feeRate, LiquidityAction.REMOVE_LIQUIDITY)
    );

    if (_minAmount > _amountOut) {
      revert LiquidityService_Slippage();
    }

    return _amountOut;
  }

  function _getFeeRate(address _token, uint256 _amount, uint256 _price) internal returns (uint256) {
    uint256 tokenUSDValueE30 = Calculator(ConfigStorage(configStorage).calculator()).convertTokenDecimals(
      ConfigStorage(configStorage).getAssetTokenDecimal(_token),
      USD_DECIMALS,
      (_amount * _price) / PRICE_PRECISION // tokenValueInDecimal = amount * priceE30 / 1e30
    );

    if (tokenUSDValueE30 == 0) {
      revert LiquidityService_InsufficientLiquidityMint();
    }

    uint256 _feeRate = Calculator(ConfigStorage(configStorage).calculator()).getAddLiquidityFeeRate(
      _token,
      tokenUSDValueE30,
      ConfigStorage(configStorage),
      VaultStorage(vaultStorage)
    );

    return _feeRate;
  }

  // calculate fee and accounting fee
  function _collectFee(CollectFeeRequest memory _request) internal returns (uint256) {
<<<<<<< HEAD
    uint256 amountAfterFee = (_request._amount * (1e18 - _request._feeRate)) / 1e18;
    uint256 fee = _request._amount - amountAfterFee;
    bytes32 _assetId = ConfigStorage(configStorage).tokenAssetIds(_request._token);

    VaultStorage(vaultStorage).addFee(_request._token, fee);
    uint256 _decimals = ConfigStorage(configStorage).getAssetTokenDecimal(_request._token);
=======
    uint256 _fee = (_request._amount * _request._feeRate) / RATE_PRECISION;

    IVaultStorage(vaultStorage).addFee(_request._token, _fee);
    uint256 _decimals = IConfigStorage(configStorage).getAssetTokenDecimal(_request._token);
>>>>>>> 273acbd5

    if (_request._action == LiquidityAction.SWAP) {
      emit CollectSwapFee(_request._account, _request._token, (_fee * _request._tokenPriceUsd) / 10 ** _decimals, _fee);
    } else if (_request._action == LiquidityAction.ADD_LIQUIDITY) {
      emit CollectAddLiquidityFee(
        _request._account,
        _request._token,
        (_fee * _request._tokenPriceUsd) / 10 ** _decimals,
        _fee
      );
    } else if (_request._action == LiquidityAction.REMOVE_LIQUIDITY) {
      emit CollectRemoveLiquidityFee(
        _request._account,
        _request._token,
        (_fee * _request._tokenPriceUsd) / 10 ** _decimals,
        _fee
      );
    }
    return _request._amount - _fee;
  }

  function _validatePLPHealthCheck(address _token) internal view {
    // liquidityLeft < bufferLiquidity
    if (
      VaultStorage(vaultStorage).plpLiquidity(_token) <
      ConfigStorage(configStorage).getAssetPlpTokenConfigByToken(_token).bufferLiquidity
    ) {
      revert LiquidityService_InsufficientLiquidityBuffer();
    }

    ConfigStorage.LiquidityConfig memory _liquidityConfig = ConfigStorage(configStorage).getLiquidityConfig();
    PerpStorage.GlobalState memory _globalState = PerpStorage(perpStorage).getGlobalState();
    Calculator _calculator = Calculator(ConfigStorage(configStorage).calculator());

    // Validate Max PLP Utilization
    // =====================================
    // reserveValue / PLPTVL > maxPLPUtilization
    // Transform to save precision:
    // reserveValue > maxPLPUtilization * PLPTVL
    uint256 plpTVL = _calculator.getPLPValueE30(false, 0, 0);
    if (_globalState.reserveValueE30 * BPS > _liquidityConfig.maxPLPUtilizationBPS * plpTVL) {
      revert LiquidityService_MaxPLPUtilizationExceeded();
    }

    // Validate PLP Reserved
    if (_globalState.reserveValueE30 > plpTVL) {
      revert LiquidityService_InsufficientPLPReserved();
    }
  }

  function _validatePreAddRemoveLiquidity(address _token, uint256 _amount) internal view {
    ConfigStorage(configStorage).validateServiceExecutor(address(this), msg.sender);

    if (!ConfigStorage(configStorage).getLiquidityConfig().enabled) {
      revert LiquidityService_CircuitBreaker();
    }

    if (!ConfigStorage(configStorage).getAssetPlpTokenConfigByToken(_token).accepted) {
      revert LiquidityService_InvalidToken();
    }

    if (_amount == 0) {
      revert LiquidityService_BadAmount();
    }
  }
}<|MERGE_RESOLUTION|>--- conflicted
+++ resolved
@@ -222,7 +222,7 @@
     return _amountOut;
   }
 
-  function _getFeeRate(address _token, uint256 _amount, uint256 _price) internal returns (uint256) {
+  function _getFeeRate(address _token, uint256 _amount, uint256 _price) internal view returns (uint256) {
     uint256 tokenUSDValueE30 = Calculator(ConfigStorage(configStorage).calculator()).convertTokenDecimals(
       ConfigStorage(configStorage).getAssetTokenDecimal(_token),
       USD_DECIMALS,
@@ -245,19 +245,10 @@
 
   // calculate fee and accounting fee
   function _collectFee(CollectFeeRequest memory _request) internal returns (uint256) {
-<<<<<<< HEAD
-    uint256 amountAfterFee = (_request._amount * (1e18 - _request._feeRate)) / 1e18;
-    uint256 fee = _request._amount - amountAfterFee;
-    bytes32 _assetId = ConfigStorage(configStorage).tokenAssetIds(_request._token);
-
-    VaultStorage(vaultStorage).addFee(_request._token, fee);
+    uint256 _fee = (_request._amount * _request._feeRate) / RATE_PRECISION;
+
+    VaultStorage(vaultStorage).addFee(_request._token, _fee);
     uint256 _decimals = ConfigStorage(configStorage).getAssetTokenDecimal(_request._token);
-=======
-    uint256 _fee = (_request._amount * _request._feeRate) / RATE_PRECISION;
-
-    IVaultStorage(vaultStorage).addFee(_request._token, _fee);
-    uint256 _decimals = IConfigStorage(configStorage).getAssetTokenDecimal(_request._token);
->>>>>>> 273acbd5
 
     if (_request._action == LiquidityAction.SWAP) {
       emit CollectSwapFee(_request._account, _request._token, (_fee * _request._tokenPriceUsd) / 10 ** _decimals, _fee);
