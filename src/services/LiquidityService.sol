// SPDX-License-Identifier: MIT
pragma solidity 0.8.18;

// interfaces
import { ILiquidityService } from "./interfaces/ILiquidityService.sol";
import { IConfigStorage } from "../storages/interfaces/IConfigStorage.sol";
import { IVaultStorage } from "../storages/interfaces/IVaultStorage.sol";
import { ERC20 } from "@openzeppelin/contracts/token/ERC20/ERC20.sol";
import { ICalculator } from "../contracts/interfaces/ICalculator.sol";
import { PLPv2 } from "../contracts/PLPv2.sol";
import { IOracleMiddleware } from "../oracle/interfaces/IOracleMiddleware.sol";
import { AddressUtils } from "../libraries/AddressUtils.sol";

/// @title LiquidityService
contract LiquidityService is ILiquidityService {
  using AddressUtils for address;
  address configStorage;
  address vaultStorage;

  uint256 internal constant PRICE_PRECISION = 10 ** 30;
  uint256 internal constant USD_DECIMALS = 30;

  event AddLiquidity(
    address account,
    address token,
    uint256 amount,
    uint256 aum,
    uint256 supply,
    uint256 usdDebt,
    uint256 mintAmount
  );
  event RemoveLiquidity(
    address account,
    address tokenOut,
    uint256 liquidity,
    uint256 aum,
    uint256 supply,
    uint256 usdDebt,
    uint256 amountOut
  );

  event CollectSwapFee(
    address user,
    address token,
    uint256 feeUsd,
    uint256 fee
  );
  event CollectAddLiquidityFee(
    address user,
    address token,
    uint256 feeUsd,
    uint256 fee
  );
  event CollectRemoveLiquidityFee(
    address user,
    address token,
    uint256 feeUsd,
    uint256 fee
  );

  constructor(address _configStorage, address _vaultStorage) {
    configStorage = _configStorage;
    vaultStorage = _vaultStorage;
  }

  /* TODO 
  checklist
  -add whitelisted
  -emit event
  -realizedPNL
  */
  function addLiquidity(
    address _lpProvider,
    address _token,
    uint256 _amount,
    uint256 _minAmount
  ) external returns (uint256) {
    // 1. _validate
    _validatePreAddRemoveLiquidity(_token, _amount);

    ICalculator _calculator = ICalculator(
      IConfigStorage(configStorage).calculator()
    );

    //TODO price stale
    (uint256 _price, ) = IOracleMiddleware(_calculator.oracle())
      .unsafeGetLatestPrice(
        _token.toBytes32(),
        false,
        IConfigStorage(configStorage)
          .getMarketConfigByToken(_token)
          .priceConfidentThreshold
      );

    // 2. Calculate PLP amount to mint
    // if input incorrect or config accepted is false

    // 3. get aum and lpSupply before deduction fee
    // TODO realize farm pnl to get pendingBorrowingFee
    uint256 _aum = _calculator.getAUM(true);

    uint256 _lpSupply = ERC20(IConfigStorage(configStorage).plp())
      .totalSupply();

    (uint256 tokenValueUSDAfterFee, uint256 mintAmount) = _joinPool(
      _token,
      _amount,
      _price,
      _lpProvider,
      _minAmount,
      _aum,
      _lpSupply
    );

    //7 Transfer Token from LiquidityHandler to VaultStorage and Mint PLP to user
    ERC20(_token).transferFrom(msg.sender, address(vaultStorage), _amount);
    PLPv2(IConfigStorage(configStorage).plp()).mint(_lpProvider, mintAmount);

    emit AddLiquidity(
      _lpProvider,
      _token,
      _amount,
      _aum,
      _lpSupply,
      tokenValueUSDAfterFee,
      mintAmount
    );

    return mintAmount;
  }

  /* TODO 
  checklist
  -add whitelisted
  -emit event
  -realizedPNL
  */

  function removeLiquidity(
    address _lpProvider,
    address _tokenOut,
    uint256 _amount,
    uint256 _minAmount
  ) external returns (uint256) {
    // 1. _validate
    _validatePreAddRemoveLiquidity(_tokenOut, _amount);

    ICalculator _calculator = ICalculator(
      IConfigStorage(configStorage).calculator()
    );

    //TODO should realized to get pendingBorrowingFee
    uint256 _aum = _calculator.getAUM(false);
    uint256 _lpSupply = ERC20(IConfigStorage(configStorage).plp())
      .totalSupply();

    uint256 _lpUsdValue = _lpSupply != 0 ? (_amount * _aum) / _lpSupply : 0;

    uint256 _amountOut = _exitPool(
      _tokenOut,
      _lpUsdValue,
      _amount,
      _lpProvider,
      _minAmount
    );

    // handler receive PLP of user then burn it from handler
    PLPv2(IConfigStorage(configStorage).plp()).burn(msg.sender, _amount);
    IVaultStorage(vaultStorage).transferToken(
      _lpProvider,
      _tokenOut,
      _amountOut
    );

    emit RemoveLiquidity(
      _lpProvider,
      _tokenOut,
      _amount,
      _aum,
      _lpSupply,
      _lpUsdValue,
      _amountOut
    );

    return _amountOut;
  }

  function _joinPool(
    address _token,
    uint256 _amount,
    uint256 _price,
    address _lpProvider,
    uint256 _minAmount,
    uint256 _aum,
    uint256 _lpSupply
  ) internal returns (uint256, uint256) {
    ICalculator _calculator = ICalculator(
      IConfigStorage(configStorage).calculator()
    );

    uint256 _feeRate = _getFeeRate(_token, _amount, _price);
    uint256 amountAfterFee = _collectFee(
      CollectFeeRequest(
        _token,
        _price,
        _amount,
        _feeRate,
        _lpProvider,
        LiquidityAction.ADD_LIQUIDITY
      )
    );

    // 4. Check slippage: revert on error
    if (amountAfterFee < _minAmount)
      revert LiquidityService_InsufficientLiquidityMint();

    // 5. Calculate mintAmount
    uint256 tokenValueUSDAfterFee = _calculator.convertTokenDecimals(
      ERC20(_token).decimals(),
      USD_DECIMALS,
      amountAfterFee
    );

    uint256 mintAmount = _calculator.getMintAmount(
      _aum,
      _lpSupply,
      tokenValueUSDAfterFee
    );

    //6 accounting PLP (plpLiquidityUSD,total, plpLiquidity)
    IVaultStorage(_token).addPLPLiquidity(_token, amountAfterFee);
    IVaultStorage(_token).addPLPLiquidityUSDE30(_token, tokenValueUSDAfterFee);
    IVaultStorage(_token).addPLPTotalLiquidityUSDE30(tokenValueUSDAfterFee);

    _validatePLPHealthCheck(_token);

    return (tokenValueUSDAfterFee, mintAmount);
  }

  function _exitPool(
    address _tokenOut,
    uint256 _lpUsdValue,
    uint256 _amount,
    address _lpProvider,
    uint256 _minAmount
  ) internal returns (uint256) {
    ICalculator _calculator = ICalculator(
      IConfigStorage(configStorage).calculator()
    );

<<<<<<< HEAD
    // 2. Check totalLq < lpValue ()
    uint256 _totalLiquidityE30 = IVaultStorage(_tokenOut)
      .plpTotalLiquidityUSDE30();

    if (_totalLiquidityE30 < _lpUsdValue) {
      IVaultStorage(_tokenOut).addPLPTotalLiquidityUSDE30(
        _lpUsdValue - _totalLiquidityE30
      );
    }

=======
>>>>>>> 2b72dce7
    // TODO price stale
    (uint256 _maxPrice, ) = IOracleMiddleware(_calculator.oracle())
      .unsafeGetLatestPrice(
        _tokenOut.toBytes32(),
        true,
        IConfigStorage(configStorage)
          .getMarketConfigByToken(_tokenOut)
          .priceConfidentThreshold
      );

    uint256 _amountOut = _calculator.convertTokenDecimals(
      30,
      ERC20(_tokenOut).decimals(),
      (_lpUsdValue * PRICE_PRECISION) / _maxPrice
    );

    if (_amountOut == 0) revert LiquidityService_BadAmountOut();

    IVaultStorage(vaultStorage).removePLPLiquidity(_tokenOut, _amountOut);
    IVaultStorage(vaultStorage).removePLPLiquidityUSDE30(
      _tokenOut,
      _lpUsdValue
    );
    IVaultStorage(vaultStorage).removePLPTotalLiquidityUSDE30(_lpUsdValue);

    uint256 _feeRate = ICalculator(IConfigStorage(configStorage).calculator())
      .getRemoveLiquidityFeeRate(
        _tokenOut,
        _lpUsdValue,
        IConfigStorage(configStorage),
        IVaultStorage(vaultStorage)
      );

    _amountOut = _collectFee(
      CollectFeeRequest(
        _tokenOut,
        _maxPrice,
        _amount,
        _feeRate,
        _lpProvider,
        LiquidityAction.REMOVE_LIQUIDITY
      )
    );

    if (_minAmount > _amountOut) {
      revert LiquidityService_Slippage();
    }

    return _amountOut;
  }

  function _getFeeRate(
    address _token,
    uint256 _amount,
    uint256 _price
  ) internal returns (uint256) {
    uint256 tokenUSDValueE30 = ICalculator(
      IConfigStorage(configStorage).calculator()
    ).convertTokenDecimals(
        ERC20(_token).decimals(),
        USD_DECIMALS,
        (_amount * _price) / PRICE_PRECISION // tokenValueInDecimal = amount * priceE30 / 1e30
      );

    if (tokenUSDValueE30 == 0) {
      revert LiquidityService_InsufficientLiquidityMint();
    }

    uint256 _feeRate = ICalculator(IConfigStorage(configStorage).calculator())
      .getAddLiquidityFeeRate(
        _token,
        tokenUSDValueE30,
        IConfigStorage(configStorage),
        IVaultStorage(vaultStorage)
      );

    return _feeRate;
  }

  // calculate fee and accounting fee
  function _collectFee(
    CollectFeeRequest memory _request
  ) internal returns (uint256) {
    uint256 amountAfterFee = (_request._amount * (1e18 - _request._feeRate)) /
      _request._feeRate;
    uint256 fee = _request._amount - amountAfterFee;

    IVaultStorage(vaultStorage).addFee(_request._token, fee);

    if (_request._action == LiquidityAction.SWAP) {
      emit CollectSwapFee(
        _request._account,
        _request._token,
        (fee * _request._tokenPriceUsd) /
          10 ** ERC20(_request._token).decimals(),
        fee
      );
    } else if (_request._action == LiquidityAction.ADD_LIQUIDITY) {
      emit CollectAddLiquidityFee(
        _request._account,
        _request._token,
        (fee * _request._tokenPriceUsd) /
          10 ** ERC20(_request._token).decimals(),
        fee
      );
    } else if (_request._action == LiquidityAction.REMOVE_LIQUIDITY) {
      emit CollectRemoveLiquidityFee(
        _request._account,
        _request._token,
        (fee * _request._tokenPriceUsd) /
          10 ** ERC20(_request._token).decimals(),
        fee
      );
    }
    return amountAfterFee;
  }

  function _validatePLPHealthCheck(address _token) internal view {
    uint256 _liquidityLeft = IVaultStorage(vaultStorage).plpLiquidity(_token) -
      IVaultStorage(vaultStorage).plpReserved(_token);

    // liquidityLeft < bufferLiquidity
    if (
      _liquidityLeft <
      IConfigStorage(configStorage).getPlpTokenConfigs(_token).bufferLiquidity
    ) {
      revert LiquidityService_InsufficientLiquidityBuffer();
    }
  }

  function _validatePreAddRemoveLiquidity(
    address _token,
    uint256 _amount
  ) internal {
    // 1. _validate
    IConfigStorage(configStorage).validateServiceExecutor(
      address(this),
      msg.sender
    );

    if (!IConfigStorage(configStorage).getLiquidityConfig().enabled) {
      revert LiquidityService_CircuitBreaker();
    }

    if (!IConfigStorage(configStorage).getPLPTokenConfig(_token).accepted) {
      revert LiquidityService_InvalidToken();
    }

    if (_amount == 0) {
      revert LiquidityService_BadAmount();
    }
  }
}<|MERGE_RESOLUTION|>--- conflicted
+++ resolved
@@ -248,19 +248,6 @@
       IConfigStorage(configStorage).calculator()
     );
 
-<<<<<<< HEAD
-    // 2. Check totalLq < lpValue ()
-    uint256 _totalLiquidityE30 = IVaultStorage(_tokenOut)
-      .plpTotalLiquidityUSDE30();
-
-    if (_totalLiquidityE30 < _lpUsdValue) {
-      IVaultStorage(_tokenOut).addPLPTotalLiquidityUSDE30(
-        _lpUsdValue - _totalLiquidityE30
-      );
-    }
-
-=======
->>>>>>> 2b72dce7
     // TODO price stale
     (uint256 _maxPrice, ) = IOracleMiddleware(_calculator.oracle())
       .unsafeGetLatestPrice(
