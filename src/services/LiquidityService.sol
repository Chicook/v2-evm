--- conflicted
+++ resolved
@@ -16,17 +16,9 @@
 /// @title LiquidityService
 contract LiquidityService is ILiquidityService {
   using AddressUtils for address;
-<<<<<<< HEAD
   address public configStorage;
   address public vaultStorage;
   address public perpStorage;
-=======
-  using SafeERC20 for ERC20;
-
-  address configStorage;
-  address vaultStorage;
-  address perpStorage;
->>>>>>> a96005ec
 
   uint256 internal constant PRICE_PRECISION = 10 ** 30;
   uint256 internal constant USD_DECIMALS = 30;
@@ -105,10 +97,6 @@
     );
 
     //7 Transfer Token from LiquidityHandler to VaultStorage and Mint PLP to user
-<<<<<<< HEAD
-=======
-    ERC20(_token).safeTransferFrom(msg.sender, address(vaultStorage), _amount);
->>>>>>> a96005ec
     PLPv2(IConfigStorage(configStorage).plp()).mint(_lpProvider, mintAmount);
 
     emit AddLiquidity(_lpProvider, _token, _amount, _aum, _lpSupply, tokenValueUSDAfterFee, mintAmount);
