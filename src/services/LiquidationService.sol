--- conflicted
+++ resolved
@@ -283,31 +283,7 @@
           _realizedPnl = _isProfit ? int256(_delta) : -int256(_delta);
           _unrealizedPnL += _realizedPnl;
         }
-<<<<<<< HEAD
-        {
-          uint256 _nextAvgPrice = _isLong
-            ? _vars.calculator.calculateMarketAveragePrice(
-              int256(_vars.globalMarket.longPositionSize),
-              _vars.globalMarket.longAvgPrice,
-              -_vars.position.positionSizeE30,
-              _adaptivePrice,
-              _adaptivePrice,
-              _realizedPnl
-            )
-            : _vars.calculator.calculateMarketAveragePrice(
-              -int256(_vars.globalMarket.shortPositionSize),
-              _vars.globalMarket.shortAvgPrice,
-              -_vars.position.positionSizeE30,
-              _adaptivePrice,
-              _adaptivePrice,
-              -_realizedPnl
-            );
-
-          _vars.perpStorage.updateMarketPrice(_vars.position.marketIndex, _isLong, _nextAvgPrice);
-        }
-=======
-
->>>>>>> 765bf03c
+
         _vars.perpStorage.decreasePositionSize(_vars.position.marketIndex, _isLong, absPositionSize);
         _vars.perpStorage.decreaseReserved(_vars.marketConfig.assetClass, _vars.position.reserveValueE30);
 
