--- conflicted
+++ resolved
@@ -40,13 +40,8 @@
     if (_equity >= 0 && uint256(_equity) >= _calculator.getMMR(_subAccount))
       revert ILiquidationService_AccountHealthy();
 
-<<<<<<< HEAD
-    // Get the list of positions associated with the sub-account
-    PerpStorage.Position[] memory _traderPositions = PerpStorage(perpStorage).getPositionBySubAccount(_subAccount);
-=======
     // Get the list of position ids associated with the sub-account
-    bytes32[] memory _positionIds = IPerpStorage(perpStorage).getPositionIds(_subAccount);
->>>>>>> 80a44362
+    bytes32[] memory _positionIds = PerpStorage(perpStorage).getPositionIds(_subAccount);
 
     // Settles the sub-account by paying off its debt with its collateral
     _settle(_subAccount);
@@ -56,32 +51,18 @@
   }
 
   /// @notice Liquidates a list of positions by resetting their value in storage
-<<<<<<< HEAD
-  /// @param _positions The list of positions to be liquidated
-  function _liquidatePosition(PerpStorage.Position[] memory _positions) internal {
-    // Loop through each position in the list
-    PerpStorage.Position memory _position;
-    uint256 _len = _positions.length;
-=======
   /// @param _subAccount The sub account of positions
   /// @param _positionIds The list of positions to be liquidated
   function _liquidatePosition(address _subAccount, bytes32[] memory _positionIds) internal {
     // Loop through each position in the list
     bytes32 _positionId;
     uint256 _len = _positionIds.length;
->>>>>>> 80a44362
     for (uint256 i; i < _len; ) {
       // Get the current position id from the list
       _positionId = _positionIds[i];
 
       // Reset the position's value in storage
-<<<<<<< HEAD
-      PerpStorage(perpStorage).resetPosition(
-        _getPositionId(_getSubAccount(_position.primaryAccount, _position.subAccountId), _position.marketIndex)
-      );
-=======
-      IPerpStorage(perpStorage).removePositionFromSubAccount(_subAccount, _positionId);
->>>>>>> 80a44362
+      PerpStorage(perpStorage).removePositionFromSubAccount(_subAccount, _positionId);
 
       unchecked {
         ++i;
