// SPDX-License-Identifier: MIT
pragma solidity 0.8.18;

import { ReentrancyGuard } from "@openzeppelin/contracts/security/ReentrancyGuard.sol";
import { ERC20 } from "@openzeppelin/contracts/token/ERC20/ERC20.sol";

// contracts
import { PerpStorage } from "@hmx/storages/PerpStorage.sol";
import { VaultStorage } from "@hmx/storages/VaultStorage.sol";
import { ConfigStorage } from "@hmx/storages/ConfigStorage.sol";
import { Calculator } from "@hmx/contracts/Calculator.sol";
import { OracleMiddleware } from "@hmx/oracle/OracleMiddleware.sol";
import { TradeHelper } from "@hmx/helpers/TradeHelper.sol";
import { IPerpStorage } from "@hmx/storages/interfaces/IPerpStorage.sol";
import { PerpStorage } from "@hmx/storages/PerpStorage.sol";
import { Owned } from "@hmx/base/Owned.sol";

import { console2 } from "forge-std/console2.sol";

// interfaces
import { ILiquidationService } from "./interfaces/ILiquidationService.sol";

contract LiquidationService is ReentrancyGuard, ILiquidationService, Owned {
  address public perpStorage;
  address public vaultStorage;
  address public configStorage;
  address public tradeHelper;
  Calculator public calculator;

  /**
   * Events
   */
  event LogSetConfigStorage(address indexed oldConfigStorage, address newConfigStorage);
  event LogSetVaultStorage(address indexed oldVaultStorage, address newVaultStorage);
  event LogSetPerpStorage(address indexed oldPerpStorage, address newPerpStorage);
  event LogSetCalculator(address indexed oldCalculator, address newCalculator);
  event LogSetTradeHelper(address indexed oldTradeHelper, address newTradeHelper);

  /**
   * Modifiers
   */
  modifier onlyWhitelistedExecutor() {
    ConfigStorage(configStorage).validateServiceExecutor(address(this), msg.sender);
    _;
  }

  constructor(address _perpStorage, address _vaultStorage, address _configStorage, address _tradeHelper) {
    perpStorage = _perpStorage;
    vaultStorage = _vaultStorage;
    configStorage = _configStorage;
    tradeHelper = _tradeHelper;

    // Sanity check
    PerpStorage(_perpStorage).getGlobalState();
    VaultStorage(_vaultStorage).plpLiquidityDebtUSDE30();
    ConfigStorage(_configStorage).getLiquidityConfig();
    TradeHelper(_tradeHelper).perpStorage();
  }

  function reloadConfig() external {
    // TODO: access control, sanity check, natspec
    // TODO: discuss about this pattern

    calculator = Calculator(ConfigStorage(configStorage).calculator());
  }

  /// @notice Liquidates a sub-account by settling its positions and resetting its value in storage
  /// @param _subAccount The sub-account to be liquidated
  function liquidate(address _subAccount, address _liquidator) external onlyWhitelistedExecutor {
    // Get the calculator contract from storage
    Calculator _calculator = Calculator(ConfigStorage(configStorage).calculator());

    int256 _equity = _calculator.getEquity(_subAccount, 0, 0);
    console2.log("===========================");
    console2.log("_equity", _equity);
    console2.log("mmr", _calculator.getMMR(_subAccount));
    console2.log("===========================");
    // If the equity is greater than or equal to the MMR, the account is healthy and cannot be liquidated
    if (_equity >= 0 && uint256(_equity) >= _calculator.getMMR(_subAccount))
      revert ILiquidationService_AccountHealthy();

    // // Liquidate the positions by resetting their value in storage
    (uint256 _tradingFee, uint256 _borrowingFee, int256 _fundingFee, int256 _unrealizedPnL) = _liquidatePosition(
      _subAccount
    );
    // // Settles the sub-account by paying off its debt with its collateral
    // _settlePnl(_subAccount, abs(_unrealizedPnL), _liquidator);
    console2.log("===========================");
    console2.log("_tradingFee", _tradingFee);
    console2.log("_borrowingFee", _borrowingFee);
    console2.log("_fundingFee", _fundingFee);
    console2.log("_unrealizedPnL", _unrealizedPnL);
    console2.log("===========================");

    TradeHelper(tradeHelper).increaseCollateral(_subAccount, _unrealizedPnL, _fundingFee);
    TradeHelper(tradeHelper).decreaseCollateral(
      _subAccount,
      _unrealizedPnL,
      _fundingFee,
      _borrowingFee,
      _tradingFee,
      ConfigStorage(configStorage).getLiquidationConfig().liquidationFeeUSDE30,
      _liquidator
    );

    // _settlePnl(_subAccount, abs(_unrealizedPnL), _liquidator);
  }

  struct LiquidatePositionVars {
    TradeHelper tradeHelper;
    PerpStorage perpStorage;
    ConfigStorage configStorage;
    Calculator calculator;
    OracleMiddleware oracle;
    IPerpStorage.Position position;
    PerpStorage.GlobalMarket globalMarket;
    ConfigStorage.MarketConfig marketConfig;
    bytes32 positionId;
  }

  /// @notice Liquidates a list of positions by resetting their value in storage
  /// @param _subAccount The sub account of positions
  function _liquidatePosition(
    address _subAccount
  ) internal returns (uint256 tradingFee, uint256 borrowingFee, int256 fundingFee, int256 _unrealizedPnL) {
    LiquidatePositionVars memory _vars;
    // Get the list of position ids associated with the sub-account
    bytes32[] memory positionIds = PerpStorage(perpStorage).getPositionIds(_subAccount);

    _vars.tradeHelper = TradeHelper(tradeHelper);
    _vars.perpStorage = PerpStorage(perpStorage);
    _vars.configStorage = ConfigStorage(configStorage);
    _vars.calculator = Calculator(calculator);
    _vars.oracle = OracleMiddleware(_vars.configStorage.oracle());

    uint256 _len = positionIds.length;
    for (uint256 i; i < _len; ) {
      // Get the current position id from the list
      _vars.positionId = positionIds[i];
      _vars.position = _vars.perpStorage.getPositionById(_vars.positionId);
      bool _isLong = _vars.position.positionSizeE30 > 0;

      _vars.marketConfig = _vars.configStorage.getMarketConfigByIndex(_vars.position.marketIndex);

      // Update borrowing rate
      TradeHelper(tradeHelper).updateBorrowingRate(_vars.marketConfig.assetClass);
      // Update funding rate
      TradeHelper(tradeHelper).updateFundingRate(_vars.position.marketIndex);

      // // Settle
      // // - trading fees
      // // - borrowing fees
      // // - funding fees
      // TradeHelper(tradeHelper).settleAllFees(
      //   _vars.position,
      //   abs(_vars.position.positionSizeE30),
      //   _vars.marketConfig.decreasePositionFeeRateBPS,
      //   _vars.marketConfig.assetClass,
      //   _vars.position.marketIndex
      // );

      {
        uint256 _borrowingFee = calculator.getBorrowingFee(
          _vars.marketConfig.assetClass,
          _vars.position.reserveValueE30,
          _vars.position.entryBorrowingRate
        );

        borrowingFee += _borrowingFee;

        TradeHelper(tradeHelper).accumSettledBorrowingFee(_vars.marketConfig.assetClass, _borrowingFee);
      }

      fundingFee += calculator.getFundingFee(
        _vars.position.marketIndex,
        _isLong,
        _vars.position.positionSizeE30,
        _vars.position.entryFundingRate
      );

      tradingFee += calculator.getTradingFee(
        abs(_vars.position.positionSizeE30),
        _vars.marketConfig.decreasePositionFeeRateBPS
      );

      _vars.globalMarket = _vars.perpStorage.getGlobalMarketByIndex(_vars.position.marketIndex);
<<<<<<< HEAD
      (uint256 _priceE30, , , , ) = _vars.oracle.getLatestAdaptivePriceWithMarketStatus(
=======

      (uint256 _adaptivePrice, , , ) = _vars.oracle.getLatestAdaptivePriceWithMarketStatus(
>>>>>>> b036f214
        _vars.marketConfig.assetId,
        _isLong,
        (int(_vars.globalMarket.longPositionSize) - int(_vars.globalMarket.shortPositionSize)),
        -_vars.position.positionSizeE30,
        _vars.marketConfig.fundingRate.maxSkewScaleUSD
      );

      // Update global state
      {
        int256 _realizedPnl;
        uint256 absPositionSize = abs(_vars.position.positionSizeE30);
        {
          (bool _isProfit, uint256 _delta) = calculator.getDelta(
            absPositionSize,
            _vars.position.positionSizeE30 > 0,
            _adaptivePrice,
            _vars.position.avgEntryPriceE30,
            _vars.position.lastIncreaseTimestamp
          );
          _realizedPnl = _isProfit ? int256(_delta) : -int256(_delta);
          _unrealizedPnL += _realizedPnl;
        }
        {
          uint256 _nextAvgPrice = _isLong
            ? calculator.calculateLongAveragePrice(
              _vars.globalMarket,
              _adaptivePrice,
              -int256(_vars.position.positionSizeE30),
              _realizedPnl
            )
            : calculator.calculateShortAveragePrice(
              _vars.globalMarket,
              _adaptivePrice,
              int256(_vars.position.positionSizeE30),
              _realizedPnl
            );
          _vars.perpStorage.updateGlobalMarketPrice(_vars.position.marketIndex, _isLong, _nextAvgPrice);
        }
        _vars.perpStorage.decreasePositionSize(_vars.position.marketIndex, _isLong, absPositionSize);
        _vars.perpStorage.decreaseReserved(_vars.marketConfig.assetClass, _vars.position.reserveValueE30);

        // remove the position's value in storage
        _vars.perpStorage.removePositionFromSubAccount(_subAccount, _vars.positionId);
      }

      unchecked {
        ++i;
      }
    }
  }

  // struct SettleStruct {
  //   address configStorage;
  //   address vaultStorage;
  //   uint256 traderBalance;
  //   uint256 loss;
  //   uint256 liquidationFee;
  //   uint256 lossToken;
  //   uint256 liquidationFeeToken;
  //   uint256 repayLossToken;
  //   uint256 repayLiquidationToken;
  // }

  // /// @notice Settles the sub-account by paying off its debt with its collateral
  // /// @param _subAccount The sub-account to be settled
  // function _settlePnl(
  //   address _subAccount,
  //   int256 _unrealizedPnL,
  //   uint256 _borrowingFee,
  //   int256 _fundingFee,
  //   uint256 _tradingFee,
  //   address _liquidator
  // ) internal {
  //   SettleStruct memory _vars;
  //   // Get contract addresses from storage
  //   _vars.configStorage = configStorage;
  //   _vars.vaultStorage = vaultStorage;

  //   // Get instances of the oracle contracts from storage
  //   OracleMiddleware _oracle = OracleMiddleware(ConfigStorage(_vars.configStorage).oracle());

  //   // Get the list of collateral tokens from storage
  //   address[] memory _collateralTokens = ConfigStorage(_vars.configStorage).getCollateralTokens();

  //   // Get the sub-account's unrealized profit/loss and add the liquidation fee
  //   // uint256 _loss = _unrealizedPnL;
  //   // uint256 _liquidationFee = ConfigStorage(_vars.configStorage).getLiquidationConfig().liquidationFeeUSDE30;
  //   _vars.loss = _borrowingFee + _tradingFee;
  //   if (_unrealizedPnL < 0) {
  //     _vars.loss += uint256(-_unrealizedPnL);
  //   }
  //   if (_fundingFee > 0) {
  //     _vars.loss += uint256(_fundingFee);
  //   }
  //   _vars.liquidationFee = ConfigStorage(_vars.configStorage).getLiquidationConfig().liquidationFeeUSDE30;

  //   uint256 _len = _collateralTokens.length;
  //   // Iterate over each collateral token in the list and pay off debt with its balance
  //   for (uint256 i = 0; i < _len; ) {
  //     address _collateralToken = _collateralTokens[i];

  //     // Calculate the amount of debt tokens to repay using the collateral token's price
  //     uint256 _collateralTokenDecimal = ERC20(_collateralToken).decimals();
  //     (uint256 _price, ) = _oracle.getLatestPrice(
  //       ConfigStorage(_vars.configStorage).tokenAssetIds(_collateralToken),
  //       false
  //     );

  //     _vars.traderBalance = VaultStorage(_vars.vaultStorage).traderBalances(_subAccount, _collateralToken);
  //     if (_vars.traderBalance <= 0) {
  //       unchecked {
  //         ++i;
  //       }
  //       continue;
  //     }

  //     if (_vars.liquidationFee > 0) {
  //       _vars.liquidationFeeToken = (_vars.liquidationFee * (10 ** _collateralTokenDecimal)) / _price;
  //       if (_vars.liquidationFeeToken < _vars.traderBalance) {
  //         _vars.liquidationFee = 0;
  //         _vars.repayLiquidationToken = _vars.liquidationFeeToken;
  //       } else {
  //         _vars.liquidationFee -= (_vars.traderBalance * _price) / (10 ** _collateralTokenDecimal);
  //         _vars.repayLiquidationToken = _vars.traderBalance;
  //       }
  //       _vars.traderBalance -= _vars.repayLiquidationToken;
  //       VaultStorage(_vars.vaultStorage).transfer(
  //         _collateralToken,
  //         _subAccount,
  //         _liquidator,
  //         _vars.repayLiquidationToken
  //       );
  //     }
  //     _vars.lossToken = (_vars.loss * (10 ** _collateralTokenDecimal)) / _price;
  //     if (_vars.lossToken < _vars.traderBalance) {
  //       _vars.loss = 0;
  //       _vars.repayLossToken = _vars.lossToken;
  //     } else {
  //       _vars.loss -= (_vars.traderBalance * _price) / (10 ** _collateralTokenDecimal);
  //       _vars.repayLossToken = _vars.traderBalance;
  //     }
  //     VaultStorage(_vars.vaultStorage).payPlp(_subAccount, _collateralToken, _vars.repayLossToken);

  //     // Exit the loop if the debt has been fully paid off
  //     if (_vars.loss == 0) break;

  //     unchecked {
  //       ++i;
  //     }
  //   }

  //   // If the debt has not been fully paid off, add it to the sub-account's bad debt balance in storage
  //   if (_vars.loss != 0) PerpStorage(perpStorage).addBadDebt(_subAccount, _vars.loss);
  // }

  function _getSubAccount(address _primary, uint8 _subAccountId) internal pure returns (address) {
    if (_subAccountId > 255) revert();
    return address(uint160(_primary) ^ uint160(_subAccountId));
  }

  function _getPositionId(address _account, uint256 _marketIndex) internal pure returns (bytes32) {
    return keccak256(abi.encodePacked(_account, _marketIndex));
  }

  function abs(int256 x) private pure returns (uint256) {
    return uint256(x >= 0 ? x : -x);
  }

  function _min(uint256 a, uint256 b) internal pure returns (uint256) {
    return a < b ? a : b;
  }

  /**
   * Setter
   */
  /// @notice Set new ConfigStorage contract address.
  /// @param _configStorage New ConfigStorage contract address.
  function setConfigStorage(address _configStorage) external nonReentrant onlyOwner {
    if (_configStorage == address(0)) revert ILiquidationService_InvalidAddress();
    emit LogSetConfigStorage(configStorage, _configStorage);
    configStorage = _configStorage;

    // Sanity check
    ConfigStorage(_configStorage).calculator();
  }

  /// @notice Set new VaultStorage contract address.
  /// @param _vaultStorage New VaultStorage contract address.
  function setVaultStorage(address _vaultStorage) external nonReentrant onlyOwner {
    if (_vaultStorage == address(0)) revert ILiquidationService_InvalidAddress();

    emit LogSetVaultStorage(vaultStorage, _vaultStorage);
    vaultStorage = _vaultStorage;

    // Sanity check
    VaultStorage(_vaultStorage).devFees(address(0));
  }

  /// @notice Set new PerpStorage contract address.
  /// @param _perpStorage New PerpStorage contract address.
  function setPerpStorage(address _perpStorage) external nonReentrant onlyOwner {
    if (_perpStorage == address(0)) revert ILiquidationService_InvalidAddress();

    emit LogSetPerpStorage(perpStorage, _perpStorage);
    perpStorage = _perpStorage;

    // Sanity check
    PerpStorage(_perpStorage).getGlobalState();
  }

  /// @notice Set new Calculator contract address.
  /// @param _calculator New Calculator contract address.
  function setCalculator(address _calculator) external nonReentrant onlyOwner {
    if (_calculator == address(0)) revert ILiquidationService_InvalidAddress();

    emit LogSetCalculator(address(calculator), _calculator);
    calculator = Calculator(_calculator);

    // Sanity check
    Calculator(_calculator).oracle();
  }

  /// @notice Set new TradeHelper contract address.
  /// @param _tradeHelper New TradeHelper contract address.
  function setTradeHelper(address _tradeHelper) external nonReentrant onlyOwner {
    if (_tradeHelper == address(0)) revert ILiquidationService_InvalidAddress();

    emit LogSetTradeHelper(tradeHelper, _tradeHelper);
    tradeHelper = _tradeHelper;

    // Sanity check
    TradeHelper(_tradeHelper).perpStorage();
  }
}<|MERGE_RESOLUTION|>--- conflicted
+++ resolved
@@ -184,12 +184,8 @@
       );
 
       _vars.globalMarket = _vars.perpStorage.getGlobalMarketByIndex(_vars.position.marketIndex);
-<<<<<<< HEAD
-      (uint256 _priceE30, , , , ) = _vars.oracle.getLatestAdaptivePriceWithMarketStatus(
-=======
 
       (uint256 _adaptivePrice, , , ) = _vars.oracle.getLatestAdaptivePriceWithMarketStatus(
->>>>>>> b036f214
         _vars.marketConfig.assetId,
         _isLong,
         (int(_vars.globalMarket.longPositionSize) - int(_vars.globalMarket.shortPositionSize)),
