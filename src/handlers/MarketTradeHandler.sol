// SPDX-License-Identifier: MIT
pragma solidity 0.8.18;

// base
import { ReentrancyGuard } from "lib/openzeppelin-contracts/contracts/security/ReentrancyGuard.sol";
import { Owned } from "@hmx/base/Owned.sol";
import { IPyth } from "lib/pyth-sdk-solidity/IPyth.sol";

// contracts
import { TradeService } from "@hmx/services/TradeService.sol";
import { ConfigStorage } from "@hmx/storages/ConfigStorage.sol";
import { PerpStorage } from "@hmx/storages/PerpStorage.sol";

// interfaces
import { IMarketTradeHandler } from "@hmx/handlers/interfaces/IMarketTradeHandler.sol";

contract MarketTradeHandler is Owned, ReentrancyGuard, IMarketTradeHandler {
  /**
   * Events
   */
  event LogSetTradeService(address oldMarketTradeService, address newMarketTradeService);
  event LogSetPyth(address oldPyth, address newPyth);
  event LogBuy(
    address account,
    uint8 subAccountId,
    uint256 marketIndex,
    uint256 buySizeE30,
    uint256 shortDecreasingSizeE30,
    uint256 longIncreasingSizeE30
  );
  event LogSell(
    address account,
    uint8 subAccountId,
    uint256 marketIndex,
    uint256 sellSizeE30,
    uint256 longDecreasingSizeE30,
    uint256 shortIncreasingSizeE30
  );

  /**
   * States
   */
  address public tradeService;
  address public pyth;

  constructor(address _tradeService, address _pyth) {
    if (_tradeService == address(0) || _pyth == address(0)) revert IMarketTradeHandler_InvalidAddress();

    tradeService = _tradeService;
    pyth = _pyth;

    // Sanity check
    TradeService(_tradeService).perpStorage();
<<<<<<< HEAD
    IPyth(_pyth).getUpdateFee(new bytes[](0));
=======
    // @todo
    // IPyth(_pyth).getValidTimePeriod();
>>>>>>> d443eca5
  }

  /**
   * MODIFIER
   */

  /**
   * CALCULATION
   */
  /// @notice Perform buy, in which increasing position size towards long exposure.
  /// @dev Flipping from short exposure to long exposure is possible here.
  /// @param _account Trader's primary wallet account.
  /// @param _subAccountId Trader's sub account id.
  /// @param _marketIndex Market index.
  /// @param _buySizeE30 Buying size in e30 format.
  /// @param _tpToken Take profit token
  /// @param _priceData Pyth price feed data, can be derived from Pyth client SDK.
  function buy(
    address _account,
    uint8 _subAccountId,
    uint256 _marketIndex,
    uint256 _buySizeE30,
    address _tpToken, // NOTE: current only support GLP as profit token
    bytes[] memory _priceData
  ) external payable nonReentrant {
    if (_buySizeE30 == 0) {
      revert IMarketTradeHandler_ZeroSizeInput();
    }

    // Feed Price
    // slither-disable-next-line arbitrary-send-eth
    IPyth(pyth).updatePriceFeeds{ value: IPyth(pyth).getUpdateFee(_priceData) }(_priceData);

    // 0. Get position
    PerpStorage.Position memory _position = _getPosition(_account, _subAccountId, _marketIndex);

    // 1. Find the `_shortDecreasingSizeE30` and `_longIncreasingSizeE30`
    uint256 _shortDecreasingSizeE30 = 0;
    uint256 _longIncreasingSizeE30 = 0;
    {
      if (_position.positionSizeE30 < 0) {
        // If short position exists, we need to close it first

        uint256 _longPositionSizeE30 = uint256(-_position.positionSizeE30);

        if (_buySizeE30 > _longPositionSizeE30) {
          // If buy size can cover the short position size,
          // long position size should be the remaining buy size
          unchecked {
            _shortDecreasingSizeE30 = _longPositionSizeE30;
            _longIncreasingSizeE30 = _buySizeE30 - _longPositionSizeE30;
          }
        } else {
          // If buy size cannot cover the short position size,
          // just simply decrease the position
          _shortDecreasingSizeE30 = _buySizeE30;
          // can be commented to save gas
          // _longIncreasingSizeE30 = 0;
        }
      } else {
        // If short position does not exists,
        // just simply increase the long position

        // can be commented to save gas
        // _shortDecreasingSizeE30 = 0;
        _longIncreasingSizeE30 = _buySizeE30;
      }
    }

    // 2. Decrease the short position first
    if (_shortDecreasingSizeE30 > 0) {
      TradeService(tradeService).decreasePosition(
        _account,
        _subAccountId,
        _marketIndex,
        _shortDecreasingSizeE30,
        _tpToken,
        0
      );
    }

    // 3. Then, increase the long position
    if (_longIncreasingSizeE30 > 0) {
      TradeService(tradeService).increasePosition(
        _account,
        _subAccountId,
        _marketIndex,
        int256(_longIncreasingSizeE30),
        0
      );
    }

    emit LogBuy(_account, _subAccountId, _marketIndex, _buySizeE30, _shortDecreasingSizeE30, _longIncreasingSizeE30);
  }

  /// @notice Perform sell, in which increasing position size towards short exposure.
  /// @dev Flipping from long exposure to short exposure is possible here.
  /// @param _account Trader's primary wallet account.
  /// @param _subAccountId Trader's sub account id.
  /// @param _marketIndex Market index.
  /// @param _sellSizeE30 Buying size in e30 format.
  /// @param _tpToken Take profit token
  /// @param _priceData Pyth price feed data, can be derived from Pyth client SDK.
  function sell(
    address _account,
    uint8 _subAccountId,
    uint256 _marketIndex,
    uint256 _sellSizeE30,
    address _tpToken, // NOTE: current only support GLP as profit token
    bytes[] memory _priceData
  ) external payable nonReentrant {
    if (_sellSizeE30 == 0) {
      revert IMarketTradeHandler_ZeroSizeInput();
    }

    // Feed Price
    // slither-disable-next-line arbitrary-send-eth
    IPyth(pyth).updatePriceFeeds{ value: IPyth(pyth).getUpdateFee(_priceData) }(_priceData);

    // 0. Get position
    PerpStorage.Position memory _position = _getPosition(_account, _subAccountId, _marketIndex);

    // 1. Find the `_longDecreasingSizeE30` and `_shortIncreasingSizeE30`
    uint256 _longDecreasingSizeE30 = 0;
    uint256 _shortIncreasingSizeE30 = 0;
    {
      if (_position.positionSizeE30 > 0) {
        // If long position exists, we need to close it first

        uint256 _longPositionSizeE30 = uint256(_position.positionSizeE30);

        if (_sellSizeE30 > _longPositionSizeE30) {
          // If sell size can cover the long position size,
          // short position size should be the remaining sell size
          unchecked {
            _longDecreasingSizeE30 = _longPositionSizeE30;
            _shortIncreasingSizeE30 = _sellSizeE30 - _longPositionSizeE30;
          }
        } else {
          // If sell size cannot cover the short position size,
          // just simply decrease the position
          _longDecreasingSizeE30 = _sellSizeE30;
          // can be commented to save gas
          // _shortIncreasingSizeE30 = 0;
        }
      } else {
        // If long position does not exists,
        // just simply increase the short position

        // can be commented to save gas
        // _longDecreasingSizeE30 = 0;
        _shortIncreasingSizeE30 = _sellSizeE30;
      }
    }

    // 2. Decrease the long position first
    if (_longDecreasingSizeE30 > 0) {
      TradeService(tradeService).decreasePosition(
        _account,
        _subAccountId,
        _marketIndex,
        _longDecreasingSizeE30,
        _tpToken,
        0
      );
    }

    // 3. Then, increase the short position
    if (_shortIncreasingSizeE30 > 0) {
      TradeService(tradeService).increasePosition(
        _account,
        _subAccountId,
        _marketIndex,
        -int256(_shortIncreasingSizeE30),
        0
      );
    }

    emit LogSell(_account, _subAccountId, _marketIndex, _sellSizeE30, _longDecreasingSizeE30, _shortIncreasingSizeE30);
  }

  /**
   * Setters
   */

  /// @notice Set new trader service contract address.
  /// @param _newTradeService New trader service contract address.
  function setTradeService(address _newTradeService) external nonReentrant onlyOwner {
    if (_newTradeService == address(0)) revert IMarketTradeHandler_InvalidAddress();
    emit LogSetTradeService(address(tradeService), _newTradeService);
    tradeService = _newTradeService;

    // Sanity check
    TradeService(_newTradeService).perpStorage();
  }

  /// @notice Set new Pyth contract address.
  /// @param _newPyth New Pyth contract address.
  function setPyth(address _newPyth) external nonReentrant onlyOwner {
    if (_newPyth == address(0)) revert IMarketTradeHandler_InvalidAddress();
    emit LogSetPyth(pyth, _newPyth);
    pyth = _newPyth;

    // Sanity check
    // @todo
    // IPyth(_newPyth).getValidTimePeriod();
  }

  /**
   * Internal
   */

  /// @notice Calculate subAccount address on trader.
  /// @dev This uses to create subAccount address combined between Primary account and SubAccount ID.
  /// @param _primary Trader's primary wallet account.
  /// @param _subAccountId Trader's sub account ID.
  /// @return _subAccount Trader's sub account address used for trading.
  function _getSubAccount(address _primary, uint8 _subAccountId) internal pure returns (address _subAccount) {
    if (_subAccountId > 255) revert();
    return address(uint160(_primary) ^ uint160(_subAccountId));
  }

  /// @notice Derive positionId from sub-account and market index
  /// @param _subAccount Trader's sub account (account + subAccountId).
  /// @param _marketIndex Market index.
  /// @return _positionId
  function _getPositionId(address _subAccount, uint256 _marketIndex) internal pure returns (bytes32) {
    return keccak256(abi.encodePacked(_subAccount, _marketIndex));
  }

  /// @notice Get position struct from account, subAccountId and market index
  /// @param _account Trader's primary wallet account.
  /// @param _subAccountId Trader's sub account id.
  /// @param _marketIndex Market index.
  /// @return _position Position struct
  function _getPosition(
    address _account,
    uint8 _subAccountId,
    uint256 _marketIndex
  ) internal view returns (PerpStorage.Position memory) {
    address _perpStorage = TradeService(tradeService).perpStorage();
    address _subAccount = _getSubAccount(_account, _subAccountId);
    bytes32 _positionId = _getPositionId(_subAccount, _marketIndex);

    return PerpStorage(_perpStorage).getPositionById(_positionId);
  }
}<|MERGE_RESOLUTION|>--- conflicted
+++ resolved
@@ -51,12 +51,8 @@
 
     // Sanity check
     TradeService(_tradeService).perpStorage();
-<<<<<<< HEAD
-    IPyth(_pyth).getUpdateFee(new bytes[](0));
-=======
     // @todo
     // IPyth(_pyth).getValidTimePeriod();
->>>>>>> d443eca5
   }
 
   /**
