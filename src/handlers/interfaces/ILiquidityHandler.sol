// SPDX-License-Identifier: MIT
pragma solidity 0.8.18;

interface ILiquidityHandler {
  /**
   * Errors
   */
  error ILiquidityHandler_InvalidSender();
  error ILiquidityHandler_InsufficientExecutionFee();
  error ILiquidityHandler_InCorrectValueTransfer();
  error ILiquidityHandler_InsufficientRefund();
  error ILiquidityHandler_NotWhitelisted();
  error ILiquidityHandler_InvalidAddress();
  error ILiquidityHandler_NotExecutionState();
  error ILiquidityHandler_NoOrder();
  error ILiquidityHandler_NotOrderOwner();

  /**
   * Structs
   */
  struct LiquidityOrder {
    uint256 orderId;
    uint256 amount;
    uint256 minOut;
    uint256 executionFee;
    // slot
    address payable account;
    uint48 createdTimestamp;
    uint48 executedTimestamp;
    // slot
    address token;
    bool isAdd;
    bool isNativeOut; // token Out for remove liquidity(!unwrap) and refund addLiquidity (shoulWrap) flag
    uint8 status; // 0 = pending, 1 = execution success, 2 = execution fail
  }

  /**
   * Functions
   */
  function createAddLiquidityOrder(
    address _tokenBuy,
    uint256 _amountIn,
    uint256 _minOut,
    uint256 _executionFee,
    bool _shouldUnwrap
  ) external payable returns (uint256);

  function createRemoveLiquidityOrder(
    address _tokenSell,
    uint256 _amountIn,
    uint256 _minOut,
    uint256 _executionFee,
    bool _shouldUnwrap
  ) external payable returns (uint256);

  function executeOrder(
    uint256 _endIndex,
    address payable _feeReceiver,
    bytes32[] memory _priceData,
    bytes32[] memory _publishTimeData,
    uint256 _minPublishTime,
    bytes32 _encodedVaas
  ) external;

  function cancelLiquidityOrder(uint256 _orderIndex) external;

  function getLiquidityOrders() external view returns (LiquidityOrder[] memory);

  function getLiquidityOrderLength() external view returns (uint256);

  function nextExecutionOrderIndex() external view returns (uint256);

  function setOrderExecutor(address _executor, bool _isOk) external;

  function executeLiquidity(LiquidityOrder memory _order) external returns (uint256);

<<<<<<< HEAD
  function executionOrderFee() external view returns (uint256);
=======
  function getActiveLiquidityOrders(
    uint256 _limit,
    uint256 _offset
  ) external view returns (LiquidityOrder[] memory _liquidityOrders);

  function getExecutedLiquidityOrders(
    address _account,
    uint256 _limit,
    uint256 _offset
  ) external view returns (LiquidityOrder[] memory _liquidityOrders);
>>>>>>> 247a8648
}<|MERGE_RESOLUTION|>--- conflicted
+++ resolved
@@ -74,9 +74,8 @@
 
   function executeLiquidity(LiquidityOrder memory _order) external returns (uint256);
 
-<<<<<<< HEAD
   function executionOrderFee() external view returns (uint256);
-=======
+
   function getActiveLiquidityOrders(
     uint256 _limit,
     uint256 _offset
@@ -87,5 +86,4 @@
     uint256 _limit,
     uint256 _offset
   ) external view returns (LiquidityOrder[] memory _liquidityOrders);
->>>>>>> 247a8648
 }