--- conflicted
+++ resolved
@@ -58,11 +58,6 @@
   function setOrderExecutor(address _executor, bool _isOk) external;
 
   function executeLiquidity(LiquidityOrder memory _order) external returns (uint256);
-<<<<<<< HEAD
-
-  function refund(LiquidityOrder memory _order) external;
 
   function executionOrderFee() external view returns (uint256);
-=======
->>>>>>> 8cfc8441
 }