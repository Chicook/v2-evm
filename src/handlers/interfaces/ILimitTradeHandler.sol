--- conflicted
+++ resolved
@@ -209,9 +209,5 @@
     uint256 _offset
   ) external view returns (LimitOrder[] memory _orders);
 
-<<<<<<< HEAD
-  function setMaxPositionHelper(address _maxPositionHelper) external;
-=======
   function setLimitTradeHelper(address _limitTradeHelper) external;
->>>>>>> db185b13
 }