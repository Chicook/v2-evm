// SPDX-License-Identifier: BUSL-1.1
pragma solidity 0.8.18;

interface ILimitTradeHandler {
  /**
   * Errors
   */
  error ILimitTradeHandler_InvalidAddress();
  error ILimitTradeHandler_InsufficientExecutionFee();
  error ILimitTradeHandler_IncorrectValueTransfer();
  error ILimitTradeHandler_NotWhitelisted();
  error ILimitTradeHandler_BadSubAccountId();
  error ILimitTradeHandler_InvalidSender();
  error ILimitTradeHandler_NonExistentOrder();
  error ILimitTradeHandler_MarketIsClosed();
  error ILimitTradeHandler_InvalidPriceForExecution();
  error ILimitTradeHandler_WrongSizeDelta();
  error ILimitTradeHandler_UnknownOrderType();
  error ILimitTradeHandler_MaxExecutionFee();

  /**
   * Structs
   */
  struct LimitOrder {
    address account;
    address tpToken;
    bool triggerAboveThreshold;
    bool reduceOnly;
    int256 sizeDelta;
    uint8 subAccountId;
    uint256 marketIndex;
    uint256 triggerPrice;
    uint256 executionFee;
  }

  /**
   * States
   */

  function pyth() external returns (address);

  function tradeService() external returns (address);

  function minExecutionFee() external returns (uint256);

  function orderExecutors(address _address) external returns (bool);

  function limitOrdersIndex(address _address) external returns (uint256);

  function limitOrders(
    address _subAccount,
    uint256 _index
  )
    external
    returns (
      address account,
      address tpToken,
      bool triggerAboveThreshold,
      bool reduceOnly,
      int256 sizeDelta,
      uint8 subAccountId,
      uint256 marketIndex,
      uint256 triggerPrice,
      uint256 executionFee
    );

  /**
   * Setters
   */
  function setTradeService(address _newTradeService) external;

  function setMinExecutionFee(uint256 _newMinExecutionFee) external;

  function setOrderExecutor(address _executor, bool _isAllow) external;

  /**
   * Functions
   */
  function createOrder(
    uint8 _subAccountId,
    uint256 _marketIndex,
    int256 _sizeDelta,
    uint256 _triggerPrice,
    bool _triggerAboveThreshold,
    uint256 _executionFee,
    bool _reduceOnly,
    address _tpToken
  ) external payable;

  function executeOrder(
    address _account,
    uint8 _subAccountId,
    uint256 _orderIndex,
    address payable _feeReceiver,
    bytes[] memory _priceData
  ) external;

  function cancelOrder(uint8 _subAccountId, uint256 _orderIndex) external;

  function updateOrder(
    uint8 _subAccountId,
    uint256 _orderIndex,
    int256 _sizeDelta,
    uint256 _triggerPrice,
    bool _triggerAboveThreshold,
    bool _reduceOnly,
    address _tpToken
  ) external;
<<<<<<< HEAD
=======

  function validatePositionOrderPrice(
    bool _triggerAboveThreshold,
    uint256 _triggerPrice,
    uint256 _marketIndex,
    int256 _sizeDelta,
    bool _maximizePrice,
    bool _revertOnError
  ) external view returns (uint256, bool);

  function setPyth(address _pyth) external;
>>>>>>> 649535f8
}<|MERGE_RESOLUTION|>--- conflicted
+++ resolved
@@ -106,18 +106,6 @@
     bool _reduceOnly,
     address _tpToken
   ) external;
-<<<<<<< HEAD
-=======
-
-  function validatePositionOrderPrice(
-    bool _triggerAboveThreshold,
-    uint256 _triggerPrice,
-    uint256 _marketIndex,
-    int256 _sizeDelta,
-    bool _maximizePrice,
-    bool _revertOnError
-  ) external view returns (uint256, bool);
 
   function setPyth(address _pyth) external;
->>>>>>> 649535f8
 }