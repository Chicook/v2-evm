// SPDX-License-Identifier: MIT
pragma solidity 0.8.18;

import { CrossMarginService } from "@hmx/services/CrossMarginService.sol";

interface ICrossMarginHandler {
  /**
   * Errors
   */
  error ICrossMarginHandler_InvalidAddress();
  error ICrossMarginHandler_MismatchMsgValue();
  error ICrossMarginHandler_InCorrectValueTransfer();
  error ICrossMarginHandler_NotWhitelisted();
  error ICrossMarginHandler_InsufficientExecutionFee();
  error ICrossMarginHandler_NoOrder();
  error ICrossMarginHandler_NotOrderOwner();
  error ICrossMarginHandler_NotExecutionState();

  /**
   * Structs
   */
  struct WithdrawOrder {
    uint256 orderId;
    uint256 amount;
    uint256 executionFee;
<<<<<<< HEAD
    address payable account;
    address token;
    uint8 subAccountId;
    bool shouldUnwrap;
=======
    // slot
    address token;
    uint48 createdTimestamp;
    uint48 executedTimestamp;
    // slot
>>>>>>> 765bf03c
    CrossMarginService crossMarginService;
    uint8 subAccountId;
    bool shouldUnwrap;
    uint8 status; // 0 = pending, 1 = execution success, 2 = execution fail
  }

  /**
   * States
   */

  function crossMarginService() external returns (address);

  function pyth() external returns (address);

  /**
   * Functions
   */

  function depositCollateral(uint8 _subAccountId, address _token, uint256 _amount, bool _shouldWrap) external payable;

  function createWithdrawCollateralOrder(
    uint8 _subAccountId,
    address _token,
    uint256 _amount,
    uint256 _executionFee,
    bool _shouldUnwrap
  ) external payable returns (uint256 _orderId);

  function executeOrder(
    uint256 _endIndex,
    address payable _feeReceiver,
    bytes32[] memory _priceData,
    bytes32[] memory _publishTimeData,
    uint256 _minPublishTime,
    bytes32 _encodedVaas
  ) external;

<<<<<<< HEAD
  function setCrossMarginService(address _address) external;

  function setPyth(address _address) external;

  function setOrderExecutor(address _executor, bool _isAllow) external;
=======
  function convertSGlpCollateral(
    uint8 _subAccountId,
    address _tokenOut,
    uint256 _amountIn
  ) external returns (uint256 _amountOut);

  function nextExecutionOrderIndex() external view returns (uint256);

  function getWithdrawOrders() external view returns (WithdrawOrder[] memory _withdrawOrder);

  function getWithdrawOrderLength() external view returns (uint256);

  function getActiveWithdrawOrders(
    uint256 _limit,
    uint256 _offset
  ) external view returns (WithdrawOrder[] memory _withdrawOrder);

  function getExecutedWithdrawOrders(
    address _account,
    uint256 _limit,
    uint256 _offset
  ) external view returns (WithdrawOrder[] memory _withdrawOrder);
>>>>>>> 765bf03c
}<|MERGE_RESOLUTION|>--- conflicted
+++ resolved
@@ -23,27 +23,21 @@
     uint256 orderId;
     uint256 amount;
     uint256 executionFee;
-<<<<<<< HEAD
+    uint48 createdTimestamp;
+    uint48 executedTimestamp;
     address payable account;
     address token;
-    uint8 subAccountId;
-    bool shouldUnwrap;
-=======
-    // slot
-    address token;
-    uint48 createdTimestamp;
-    uint48 executedTimestamp;
-    // slot
->>>>>>> 765bf03c
     CrossMarginService crossMarginService;
     uint8 subAccountId;
+    uint8 status; // 0 = pending, 1 = execution success, 2 = execution fail
     bool shouldUnwrap;
-    uint8 status; // 0 = pending, 1 = execution success, 2 = execution fail
   }
 
   /**
    * States
    */
+
+  function nextExecutionOrderIndex() external view returns (uint256);
 
   function crossMarginService() external returns (address);
 
@@ -72,20 +66,17 @@
     bytes32 _encodedVaas
   ) external;
 
-<<<<<<< HEAD
   function setCrossMarginService(address _address) external;
 
   function setPyth(address _address) external;
 
   function setOrderExecutor(address _executor, bool _isAllow) external;
-=======
+
   function convertSGlpCollateral(
     uint8 _subAccountId,
     address _tokenOut,
     uint256 _amountIn
   ) external returns (uint256 _amountOut);
-
-  function nextExecutionOrderIndex() external view returns (uint256);
 
   function getWithdrawOrders() external view returns (WithdrawOrder[] memory _withdrawOrder);
 
@@ -101,5 +92,4 @@
     uint256 _limit,
     uint256 _offset
   ) external view returns (WithdrawOrder[] memory _withdrawOrder);
->>>>>>> 765bf03c
 }