// SPDX-License-Identifier: MIT
pragma solidity 0.8.18;

// base
import { ERC20Upgradeable } from "@openzeppelin-upgradeable/contracts/token/ERC20/ERC20Upgradeable.sol";
import { SafeERC20Upgradeable } from "@openzeppelin-upgradeable/contracts/token/ERC20/utils/SafeERC20Upgradeable.sol";
import { ReentrancyGuardUpgradeable } from "@openzeppelin-upgradeable/contracts/security/ReentrancyGuardUpgradeable.sol";
import { OwnableUpgradeable } from "@openzeppelin-upgradeable/contracts/access/OwnableUpgradeable.sol";

// interfaces
import { ICrossMarginHandler } from "@hmx/handlers/interfaces/ICrossMarginHandler.sol";
import { CrossMarginService } from "@hmx/services/CrossMarginService.sol";
import { IEcoPyth } from "@hmx/oracles/interfaces/IEcoPyth.sol";
import { IWNative } from "../interfaces/IWNative.sol";

import { VaultStorage } from "@hmx/storages/VaultStorage.sol";
import { ConfigStorage } from "@hmx/storages/ConfigStorage.sol";
import { HMXLib } from "@hmx/libraries/HMXLib.sol";

/// @title CrossMarginHandler
/// @notice This contract handles the deposit and withdrawal of collateral tokens for the Cross Margin Trading module.
contract CrossMarginHandler is OwnableUpgradeable, ReentrancyGuardUpgradeable, ICrossMarginHandler {
  using SafeERC20Upgradeable for ERC20Upgradeable;

  /**
   * Events
   */
  event LogDepositCollateral(
    address indexed primaryAccount,
    uint256 indexed subAccountId,
    address token,
    uint256 amount
  );
  event LogWithdrawCollateral(
    address indexed primaryAccount,
    uint256 indexed subAccountId,
    address token,
    uint256 amount
  );
  event LogSetCrossMarginService(address indexed oldCrossMarginService, address newCrossMarginService);
  event LogSetPyth(address indexed oldPyth, address newPyth);
  event LogSetOrderExecutor(address executor, bool isAllow);
  event LogSetMinExecutionFee(uint256 oldValue, uint256 newValue);
  event LogMaxExecutionChuck(uint256 oldValue, uint256 newValue);
  event LogCreateWithdrawOrder(
    address indexed account,
    uint8 indexed subAccountId,
    uint256 indexed orderId,
    address token,
    uint256 amount,
    uint256 executionFee,
    bool shouldUnwrap
  );
  event LogCancelWithdrawOrder(
    address indexed account,
    uint8 indexed subAccountId,
    uint256 indexed orderId,
    address token,
    uint256 amount,
    uint256 executionFee,
    bool shouldUnwrap
  );
  event LogExecuteWithdrawOrder(
    address indexed account,
    uint8 indexed subAccountId,
    uint256 indexed orderId,
    address token,
    uint256 amount,
    bool shouldUnwrap,
    bool isSuccess,
    string errMsg
  );

  /**
   * Constants
   */
  uint64 internal constant RATE_PRECISION = 1e18;

  /**
   * States
   */
  address public crossMarginService;
  address public pyth;
  uint256 public nextExecutionOrderIndex; // the index of the next withdraw order that should be executed
  uint256 public minExecutionOrderFee; // minimum execution order fee in native token amount
<<<<<<< HEAD
  uint256 public maxExecutionChuck; // maximum execution order sizes per request
  bool private isExecuting; // order is executing (prevent direct call executeWithdrawOrder()
=======
>>>>>>> e4c2340d

  WithdrawOrder[] public withdrawOrders; // all withdrawOrder
  mapping(address => WithdrawOrder[]) public subAccountExecutedWithdrawOrders; // subAccount -> executed orders
  mapping(address => bool) public orderExecutors; //address -> flag to execute

  /// @notice Initializes the CrossMarginHandler contract with the provided configuration parameters.
  /// @param _crossMarginService Address of the CrossMarginService contract.
  /// @param _pyth Address of the Pyth contract.
  /// @param _minExecutionOrderFee Minimum execution fee for a withdrawal order.
  function initialize(
    address _crossMarginService,
    address _pyth,
    uint256 _minExecutionOrderFee,
    uint256 _maxExecutionChuck
  ) external initializer {
    OwnableUpgradeable.__Ownable_init();
    ReentrancyGuardUpgradeable.__ReentrancyGuard_init();

    // Sanity check
    CrossMarginService(_crossMarginService).vaultStorage();
    IEcoPyth(_pyth).getAssetIds();

    crossMarginService = _crossMarginService;
    pyth = _pyth;
    minExecutionOrderFee = _minExecutionOrderFee;
    maxExecutionChuck = _maxExecutionChuck;
  }

  function getActiveWithdrawOrders(
    uint256 _limit,
    uint256 _offset
  ) external view returns (WithdrawOrder[] memory _withdrawOrder) {
    // Find the _returnCount
    uint256 _returnCount;
    {
      uint256 _activeOrderCount = withdrawOrders.length - nextExecutionOrderIndex;

      uint256 _afterOffsetCount = _activeOrderCount > _offset ? (_activeOrderCount - _offset) : 0;
      _returnCount = _afterOffsetCount > _limit ? _limit : _afterOffsetCount;

      if (_returnCount == 0) return _withdrawOrder;
    }

    // Initialize order array
    _withdrawOrder = new WithdrawOrder[](_returnCount);

    // Build the array
    {
      for (uint i = 0; i < _returnCount; ) {
        _withdrawOrder[i] = withdrawOrders[nextExecutionOrderIndex + _offset + i];
        unchecked {
          ++i;
        }
      }

      return _withdrawOrder;
    }
  }

  function getExecutedWithdrawOrders(
    address _subAccount,
    uint256 _limit,
    uint256 _offset
  ) external view returns (WithdrawOrder[] memory _withdrawOrder) {
    // Find the _returnCount and
    uint256 _returnCount;
    {
      uint256 _exeuctedOrderCount = subAccountExecutedWithdrawOrders[_subAccount].length;
      uint256 _afterOffsetCount = _exeuctedOrderCount > _offset ? (_exeuctedOrderCount - _offset) : 0;
      _returnCount = _afterOffsetCount > _limit ? _limit : _afterOffsetCount;

      if (_returnCount == 0) return _withdrawOrder;
    }

    // Initialize order array
    _withdrawOrder = new WithdrawOrder[](_returnCount);

    // Build the array
    {
      for (uint i = 0; i < _returnCount; ) {
        _withdrawOrder[i] = subAccountExecutedWithdrawOrders[_subAccount][_offset + i];
        unchecked {
          ++i;
        }
      }
      return _withdrawOrder;
    }
  }

  /**
   * Modifiers
   */

  /// @notice Validate only accepted collateral tokens to be deposited or withdrawn
  modifier onlyAcceptedToken(address _token) {
    ConfigStorage(CrossMarginService(crossMarginService).configStorage()).validateAcceptedCollateral(_token);
    _;
  }

  /// @notice Validate only whitelisted executors to call function
  modifier onlyOrderExecutor() {
    if (!orderExecutors[msg.sender]) revert ICrossMarginHandler_NotWhitelisted();
    _;
  }

  /**
   * CALCULATION
   */

  /// @notice Deposits the specified amount of collateral token into the user's sub-account.
  /// @param _subAccountId ID of the user's sub-account.
  /// @param _token Address of the collateral token to deposit.
  /// @param _amount Amount of collateral token to deposit.
  /// @param _shouldWrap Whether to wrap native ETH into WETH before depositing.
  function depositCollateral(
    uint8 _subAccountId,
    address _token,
    uint256 _amount,
    bool _shouldWrap
  ) external payable nonReentrant onlyAcceptedToken(_token) {
    // SLOAD
    CrossMarginService _crossMarginService = CrossMarginService(crossMarginService);

    if (_shouldWrap) {
      // Prevent mismatch msgValue and the input amount
      if (msg.value != _amount) {
        revert ICrossMarginHandler_MismatchMsgValue();
      }

      // Wrap the native to wNative. The _token must be wNative.
      // If not, it would revert transfer amount exceed on the next line.
      // slither-disable-next-line arbitrary-send-eth
      IWNative(_token).deposit{ value: _amount }();
      // Transfer those wNative token from this contract to VaultStorage
      ERC20Upgradeable(_token).safeTransfer(_crossMarginService.vaultStorage(), _amount);
    } else {
      // Transfer depositing token from trader's wallet to VaultStorage
      ERC20Upgradeable(_token).safeTransferFrom(msg.sender, _crossMarginService.vaultStorage(), _amount);
    }

    // Call service to deposit collateral
    _crossMarginService.depositCollateral(msg.sender, _subAccountId, _token, _amount);

    emit LogDepositCollateral(msg.sender, _subAccountId, _token, _amount);
  }

  /// @notice Creates a new withdraw order to withdraw the specified amount of collateral token from the user's sub-account.
  /// @param _subAccountId ID of the user's sub-account.
  /// @param _token Address of the collateral token to withdraw.
  /// @param _amount Amount of collateral token to withdraw.
  /// @param _executionFee Execution fee to pay for this order.
  /// @param _shouldUnwrap Whether to unwrap WETH into native ETH after withdrawing.
  /// @return _orderId The ID of the newly created withdraw order.
  function createWithdrawCollateralOrder(
    uint8 _subAccountId,
    address _token,
    uint256 _amount,
    uint256 _executionFee,
    bool _shouldUnwrap
  ) external payable nonReentrant onlyAcceptedToken(_token) returns (uint256 _orderId) {
    if (_executionFee < minExecutionOrderFee) revert ICrossMarginHandler_InsufficientExecutionFee();
    if (msg.value != _executionFee) revert ICrossMarginHandler_InCorrectValueTransfer();
    if (_shouldUnwrap && _token != ConfigStorage(CrossMarginService(crossMarginService).configStorage()).weth())
      revert ICrossMarginHandler_NotWNativeToken();

    // convert native to WNative (including executionFee)
    _transferInETH();

    _orderId = withdrawOrders.length;

    withdrawOrders.push(
      WithdrawOrder({
        account: payable(msg.sender),
        orderId: _orderId,
        token: _token,
        amount: _amount,
        executionFee: _executionFee,
        shouldUnwrap: _shouldUnwrap,
        subAccountId: _subAccountId,
        crossMarginService: CrossMarginService(crossMarginService),
        createdTimestamp: uint48(block.timestamp),
        executedTimestamp: 0,
        status: WithdrawOrderStatus.PENDING
      })
    );

    emit LogCreateWithdrawOrder(msg.sender, _subAccountId, _orderId, _token, _amount, _executionFee, _shouldUnwrap);
    return _orderId;
  }

  /// @notice Executes a batch of pending withdraw orders.
  /// @param _endIndex The index of the last withdraw order to execute.
  /// @param _feeReceiver The address to receive the total execution fee.
  /// @param _priceData Price data from the Pyth oracle.
  /// @param _publishTimeData Publish time data from the Pyth oracle.
  /// @param _minPublishTime Minimum publish time for the Pyth oracle data.
  /// @param _encodedVaas Encoded VaaS data for the Pyth oracle.
  // slither-disable-next-line reentrancy-eth
  function executeOrder(
    uint256 _endIndex,
    address payable _feeReceiver,
    bytes32[] memory _priceData,
    bytes32[] memory _publishTimeData,
    uint256 _minPublishTime,
    bytes32 _encodedVaas
  ) external nonReentrant onlyOrderExecutor {
    // Get the number of withdraw orders
    uint256 _orderLength = withdrawOrders.length;

    // Ensure there are orders to execute
    if (nextExecutionOrderIndex == _orderLength) revert ICrossMarginHandler_NoOrder();

    // Set the end index to the latest order index if it exceeds the number of orders
    uint256 _latestOrderIndex = _orderLength - 1;
    if (_endIndex > _latestOrderIndex) {
      _endIndex = _latestOrderIndex;
    }

    // split execution into chunk for preventing exceed block gas limit
    if (_endIndex - nextExecutionOrderIndex > maxExecutionChuck)
      _endIndex = nextExecutionOrderIndex + maxExecutionChuck;

    // Update the price and publish time data using the Pyth oracle
    // slither-disable-next-line arbitrary-send-eth
    IEcoPyth(pyth).updatePriceFeeds(_priceData, _publishTimeData, _minPublishTime, _encodedVaas);

    // Initialize variables for the execution loop
    WithdrawOrder memory _order;
    uint256 _totalFeeReceiver;
    uint256 _executionFee;

    for (uint256 i = nextExecutionOrderIndex; i <= _endIndex; ) {
      _order = withdrawOrders[i];
      _executionFee = _order.executionFee;

      try this.executeWithdrawOrder(_order) {
        emit LogExecuteWithdrawOrder(
          _order.account,
          _order.subAccountId,
          _order.orderId,
          _order.token,
          _order.amount,
          _order.shouldUnwrap,
          true,
          ""
        );
        // update order status
        _order.status = WithdrawOrderStatus.SUCCESS;
      } catch Error(string memory errMsg) {
        _handleOrderFail(_order, errMsg);
      } catch Panic(uint /*errorCode*/) {
        _handleOrderFail(_order, "Panic occurred while executing the withdraw order");
      } catch (bytes memory errMsg) {
        _handleOrderFail(_order, string(errMsg));
      }

      // assign exec time
      _order.executedTimestamp = uint48(block.timestamp);
<<<<<<< HEAD
=======

>>>>>>> e4c2340d
      _totalFeeReceiver += _executionFee;

      // save to executed order first
      subAccountExecutedWithdrawOrders[HMXLib.getSubAccount(_order.account, _order.subAccountId)].push(_order);
      // clear executed withdraw order
      delete withdrawOrders[i];

      // Free up the flag
      isExecuting = false;

      unchecked {
        ++i;
      }
    }

    nextExecutionOrderIndex = _endIndex + 1;
    // Pay total collected fees to the executor
    _transferOutETH(_totalFeeReceiver, _feeReceiver);
  }

  function _handleOrderFail(WithdrawOrder memory order, string memory errMsg) internal {
    emit LogExecuteWithdrawOrder(
      order.account,
      order.subAccountId,
      order.orderId,
      order.token,
      order.amount,
      order.shouldUnwrap,
      false,
      errMsg
    );

    order.status = WithdrawOrderStatus.FAIL;
  }

  /// @notice Executes a single withdraw order by transferring the specified amount of collateral token to the user's wallet.
  /// @param _order WithdrawOrder struct representing the order to execute.
  function executeWithdrawOrder(WithdrawOrder memory _order) external {
    // if not in executing state, then revert
<<<<<<< HEAD
    if (!isExecuting) revert ICrossMarginHandler_NotExecutionState();
    if (msg.sender != address(this)) revert ICrossMarginHandler_Unauthorized();
    if (
      _order.shouldUnwrap &&
      _order.token != ConfigStorage(CrossMarginService(crossMarginService).configStorage()).weth()
    ) revert ICrossMarginHandler_NotWNativeToken();
=======
    if (msg.sender != address(this)) revert ICrossMarginHandler_NotExecutionState();
>>>>>>> e4c2340d

    // Call service to withdraw collateral
    if (_order.shouldUnwrap) {
      // Withdraw wNative straight to this contract first.
      _order.crossMarginService.withdrawCollateral(
        _order.account,
        _order.subAccountId,
        _order.token,
        _order.amount,
        address(this)
      );
      // Then we unwrap the wNative token. The receiving amount should be the exact same as _amount. (No fee deducted when withdraw)
      IWNative(_order.token).withdraw(_order.amount);

      // slither-disable-next-line arbitrary-send-eth
      payable(_order.account).transfer(_order.amount);
    } else {
      // Withdraw _token straight to the user
      _order.crossMarginService.withdrawCollateral(
        _order.account,
        _order.subAccountId,
        _order.token,
        _order.amount,
        _order.account
      );
    }

    emit LogWithdrawCollateral(_order.account, _order.subAccountId, _order.token, _order.amount);
  }

  /// @notice Cancels the specified withdraw order.
  /// @param _orderIndex Index of the order to cancel.
  function cancelWithdrawOrder(uint256 _orderIndex) external nonReentrant {
    // if order index >= liquidity order's length, then out of bound
    // if order index < next execute index, means order index outdate
    if (_orderIndex >= withdrawOrders.length || _orderIndex < nextExecutionOrderIndex) {
      revert ICrossMarginHandler_NoOrder();
    }

    // SLOAD
    WithdrawOrder memory _order = withdrawOrders[_orderIndex];

    // validate if msg.sender is not owned the order, then revert
    if (msg.sender != _order.account) revert ICrossMarginHandler_NotOrderOwner();

    delete withdrawOrders[_orderIndex];

    emit LogCancelWithdrawOrder(
      payable(msg.sender),
      _order.subAccountId,
      _order.orderId,
      _order.token,
      _order.amount,
      _order.executionFee,
      _order.shouldUnwrap
    );
  }

  /**
   * GETTER
   */

  /// @notice Returns all pending withdraw orders.
  /// @return _withdrawOrders An array of WithdrawOrder structs representing all pending withdraw orders.
  function getWithdrawOrders() external view returns (WithdrawOrder[] memory _withdrawOrders) {
    return withdrawOrders;
  }

  /// @notice get withdraw orders length
  function getWithdrawOrderLength() external view returns (uint256) {
    return withdrawOrders.length;
  }

  /**
   * Setters
   */

  /// @notice Sets a new CrossMarginService contract address.
  /// @param _crossMarginService The new CrossMarginService contract address.
  function setCrossMarginService(address _crossMarginService) external nonReentrant onlyOwner {
    if (_crossMarginService == address(0)) revert ICrossMarginHandler_InvalidAddress();
    emit LogSetCrossMarginService(crossMarginService, _crossMarginService);
    crossMarginService = _crossMarginService;

    // Sanity check
    CrossMarginService(_crossMarginService).vaultStorage();
  }

  /// @notice Sets a new Pyth contract address.
  /// @param _pyth The new Pyth contract address.
  function setPyth(address _pyth) external nonReentrant onlyOwner {
    if (_pyth == address(0)) revert ICrossMarginHandler_InvalidAddress();
    emit LogSetPyth(pyth, _pyth);
    pyth = _pyth;

    // Sanity check
    IEcoPyth(_pyth).getAssetIds();
  }

  /// @notice setMinExecutionFee
  /// @param _newMinExecutionFee minExecutionFee in ethers
  function setMinExecutionFee(uint256 _newMinExecutionFee) external nonReentrant onlyOwner {
    emit LogSetMinExecutionFee(minExecutionOrderFee, _newMinExecutionFee);
    minExecutionOrderFee = _newMinExecutionFee;
  }

  /// @notice setMaxExecutionChuck
  /// @param _maxExecutionChuck maximum check sizes when execute orders
  function setMaxExecutionChuck(uint256 _maxExecutionChuck) external nonReentrant onlyOwner {
    emit LogMaxExecutionChuck(maxExecutionChuck, _maxExecutionChuck);
    maxExecutionChuck = _maxExecutionChuck;
  }

  /// @notice setOrderExecutor
  /// @param _executor address who will be executor
  /// @param _isAllow flag to allow to execute
  function setOrderExecutor(address _executor, bool _isAllow) external nonReentrant onlyOwner {
    orderExecutors[_executor] = _isAllow;
    emit LogSetOrderExecutor(_executor, _isAllow);
  }

  /// @notice convert collateral
  function convertSGlpCollateral(
    uint8 _subAccountId,
    address _tokenOut,
    uint256 _amountIn
  ) external nonReentrant onlyAcceptedToken(_tokenOut) returns (uint256 _amountOut) {
    return
      CrossMarginService(crossMarginService).convertSGlpCollateral(msg.sender, _subAccountId, _tokenOut, _amountIn);
  }

  /**
   * Private Functions
   */

  /// @notice Transfer in ETH from user to be used as execution fee
  /// @dev The received ETH will be wrapped into WETH and store in this contract for later use.
  function _transferInETH() private {
    IWNative(ConfigStorage(CrossMarginService(crossMarginService).configStorage()).weth()).deposit{
      value: msg.value
    }();
  }

  /// @notice Transfer out ETH to the receiver
  /// @dev The stored WETH will be unwrapped and transfer as native token
  /// @param _amountOut Amount of ETH to be transferred
  /// @param _receiver The receiver of ETH in its native form. The receiver must be able to accept native token.
  function _transferOutETH(uint256 _amountOut, address _receiver) private {
    IWNative(ConfigStorage(CrossMarginService(crossMarginService).configStorage()).weth()).withdraw(_amountOut);
    // slither-disable-next-line arbitrary-send-eth
    // To mitigate potential attacks, the call method is utilized,
    // allowing the contract to bypass any revert calls from the destination address.
    // By setting the gas limit to 2300, equivalent to the gas limit of the transfer method,
    // the transaction maintains a secure execution."
    (bool success, ) = _receiver.call{ value: _amountOut, gas: 2300 }("");
  }

  receive() external payable {
    // @dev Cannot enable this check due to Solidity Fallback Function Gas Limit introduced in 0.8.17.
    // ref - https://stackoverflow.com/questions/74930609/solidity-fallback-function-gas-limit
    // require(msg.sender == ConfigStorage(CrossMarginService(crossMarginService).configStorage()).weth());
  }

  /// @custom:oz-upgrades-unsafe-allow constructor
  constructor() {
    _disableInitializers();
  }
}<|MERGE_RESOLUTION|>--- conflicted
+++ resolved
@@ -83,11 +83,7 @@
   address public pyth;
   uint256 public nextExecutionOrderIndex; // the index of the next withdraw order that should be executed
   uint256 public minExecutionOrderFee; // minimum execution order fee in native token amount
-<<<<<<< HEAD
   uint256 public maxExecutionChuck; // maximum execution order sizes per request
-  bool private isExecuting; // order is executing (prevent direct call executeWithdrawOrder()
-=======
->>>>>>> e4c2340d
 
   WithdrawOrder[] public withdrawOrders; // all withdrawOrder
   mapping(address => WithdrawOrder[]) public subAccountExecutedWithdrawOrders; // subAccount -> executed orders
@@ -346,19 +342,12 @@
 
       // assign exec time
       _order.executedTimestamp = uint48(block.timestamp);
-<<<<<<< HEAD
-=======
-
->>>>>>> e4c2340d
       _totalFeeReceiver += _executionFee;
 
       // save to executed order first
       subAccountExecutedWithdrawOrders[HMXLib.getSubAccount(_order.account, _order.subAccountId)].push(_order);
       // clear executed withdraw order
       delete withdrawOrders[i];
-
-      // Free up the flag
-      isExecuting = false;
 
       unchecked {
         ++i;
@@ -389,16 +378,11 @@
   /// @param _order WithdrawOrder struct representing the order to execute.
   function executeWithdrawOrder(WithdrawOrder memory _order) external {
     // if not in executing state, then revert
-<<<<<<< HEAD
-    if (!isExecuting) revert ICrossMarginHandler_NotExecutionState();
     if (msg.sender != address(this)) revert ICrossMarginHandler_Unauthorized();
     if (
       _order.shouldUnwrap &&
       _order.token != ConfigStorage(CrossMarginService(crossMarginService).configStorage()).weth()
     ) revert ICrossMarginHandler_NotWNativeToken();
-=======
-    if (msg.sender != address(this)) revert ICrossMarginHandler_NotExecutionState();
->>>>>>> e4c2340d
 
     // Call service to withdraw collateral
     if (_order.shouldUnwrap) {
