// SPDX-License-Identifier: MIT
pragma solidity 0.8.18;

// base
import { ERC20Upgradeable } from "@openzeppelin-upgradeable/contracts/token/ERC20/ERC20Upgradeable.sol";
import { SafeERC20Upgradeable } from "@openzeppelin-upgradeable/contracts/token/ERC20/utils/SafeERC20Upgradeable.sol";
import { ReentrancyGuardUpgradeable } from "@openzeppelin-upgradeable/contracts/security/ReentrancyGuardUpgradeable.sol";
import { OwnableUpgradeable } from "@openzeppelin-upgradeable/contracts/access/OwnableUpgradeable.sol";

// interfaces
import { ICrossMarginHandler } from "@hmx/handlers/interfaces/ICrossMarginHandler.sol";
import { CrossMarginService } from "@hmx/services/CrossMarginService.sol";
import { IEcoPyth } from "@hmx/oracles/interfaces/IEcoPyth.sol";
import { IWNative } from "../interfaces/IWNative.sol";

import { VaultStorage } from "@hmx/storages/VaultStorage.sol";
import { ConfigStorage } from "@hmx/storages/ConfigStorage.sol";

/// @title CrossMarginHandler
/// @notice This contract handles the deposit and withdrawal of collateral tokens for the Cross Margin Trading module.
contract CrossMarginHandler is OwnableUpgradeable, ReentrancyGuardUpgradeable, ICrossMarginHandler {
  using SafeERC20Upgradeable for ERC20Upgradeable;

  /**
   * Events
   */
  event LogDepositCollateral(
    address indexed primaryAccount,
    uint256 indexed subAccountId,
    address token,
    uint256 amount
  );
  event LogWithdrawCollateral(
    address indexed primaryAccount,
    uint256 indexed subAccountId,
    address token,
    uint256 amount
  );
  event LogSetCrossMarginService(address indexed oldCrossMarginService, address newCrossMarginService);
  event LogSetPyth(address indexed oldPyth, address newPyth);
  event LogSetOrderExecutor(address executor, bool isAllow);
  event LogSetMinExecutionFee(uint256 oldValue, uint256 newValue);
  event LogCreateWithdrawOrder(
    address indexed account,
    uint8 indexed subAccountId,
    uint256 indexed orderId,
    address token,
    uint256 amount,
    uint256 executionFee,
    bool shouldUnwrap
  );
  event LogCancelWithdrawOrder(
    address indexed account,
    uint8 indexed subAccountId,
    uint256 indexed orderId,
    address token,
    uint256 amount,
    uint256 executionFee,
    bool shouldUnwrap
  );
  event LogExecuteWithdrawOrder(
    address indexed account,
    uint8 indexed subAccountId,
    uint256 indexed orderId,
    address token,
    uint256 amount,
    bool shouldUnwrap,
    bool isSuccess
  );

  /**
   * Constants
   */
  uint64 internal constant RATE_PRECISION = 1e18;

  /**
   * States
   */
  address public crossMarginService;
  address public pyth;
  uint256 public nextExecutionOrderIndex; // the index of the next withdraw order that should be executed
  uint256 public minExecutionOrderFee; // minimum execution order fee in native token amount
  bool private isExecuting; // order is executing (prevent direct call executeWithdrawOrder()

<<<<<<< HEAD
  WithdrawOrder[] public withdrawOrders; // all pending withdraw orders
  mapping(address => bool) public orderExecutors; // address -> whitelist executors
=======
  WithdrawOrder[] public withdrawOrders; // all withdrawOrder
  mapping(address => WithdrawOrder[]) public subAccountExecutedWithdrawOrders; // subAccount -> executed orders
  mapping(address => bool) public orderExecutors; //address -> flag to execute
>>>>>>> 765bf03c

  /// @notice Initializes the CrossMarginHandler contract with the provided configuration parameters.
  /// @param _crossMarginService Address of the CrossMarginService contract.
  /// @param _pyth Address of the Pyth contract.
  /// @param _minExecutionOrderFee Minimum execution fee for a withdrawal order.
  function initialize(address _crossMarginService, address _pyth, uint256 _minExecutionOrderFee) external initializer {
    OwnableUpgradeable.__Ownable_init();
    ReentrancyGuardUpgradeable.__ReentrancyGuard_init();

    // Sanity check
    CrossMarginService(_crossMarginService).vaultStorage();
    IEcoPyth(_pyth).getAssetIds();

    crossMarginService = _crossMarginService;
    pyth = _pyth;
    minExecutionOrderFee = _minExecutionOrderFee;
  }

  function getWithdrawOrderLength() external view returns (uint256) {
    return withdrawOrders.length;
  }

  function getActiveWithdrawOrders(
    uint256 _limit,
    uint256 _offset
  ) external view returns (WithdrawOrder[] memory _withdrawOrder) {
    // Find the _returnCount
    uint256 _returnCount;
    {
      uint256 _activeOrderCount = withdrawOrders.length - nextExecutionOrderIndex;

      uint256 _afterOffsetCount = _activeOrderCount > _offset ? (_activeOrderCount - _offset) : 0;
      _returnCount = _afterOffsetCount > _limit ? _limit : _afterOffsetCount;

      if (_returnCount == 0) return _withdrawOrder;
    }

    // Initialize order array
    _withdrawOrder = new WithdrawOrder[](_returnCount);

    // Build the array
    {
      for (uint i = 0; i < _returnCount; ) {
        _withdrawOrder[i] = withdrawOrders[nextExecutionOrderIndex + _offset + i];
        unchecked {
          ++i;
        }
      }

      return _withdrawOrder;
    }
  }

  function getExecutedWithdrawOrders(
    address _subAccount,
    uint256 _limit,
    uint256 _offset
  ) external view returns (WithdrawOrder[] memory _withdrawOrder) {
    // Find the _returnCount and
    uint256 _returnCount;
    {
      uint256 _exeuctedOrderCount = subAccountExecutedWithdrawOrders[_subAccount].length;
      uint256 _afterOffsetCount = _exeuctedOrderCount > _offset ? (_exeuctedOrderCount - _offset) : 0;
      _returnCount = _afterOffsetCount > _limit ? _limit : _afterOffsetCount;

      if (_returnCount == 0) return _withdrawOrder;
    }

    // Initialize order array
    _withdrawOrder = new WithdrawOrder[](_returnCount);

    // Build the array
    {
      for (uint i = 0; i < _returnCount; ) {
        _withdrawOrder[i] = subAccountExecutedWithdrawOrders[_subAccount][_offset + i];
        unchecked {
          ++i;
        }
      }
      return _withdrawOrder;
    }
  }

  /**
   * Modifiers
   */

  /// @notice Validate only accepted collateral tokens to be deposited or withdrawn
  modifier onlyAcceptedToken(address _token) {
    ConfigStorage(CrossMarginService(crossMarginService).configStorage()).validateAcceptedCollateral(_token);
    _;
  }

  /// @notice Validate only whitelisted executors to call function
  modifier onlyOrderExecutor() {
    if (!orderExecutors[msg.sender]) revert ICrossMarginHandler_NotWhitelisted();
    _;
  }

  /**
   * Core Functions
   */

  /// @notice Deposits the specified amount of collateral token into the user's sub-account.
  /// @param _subAccountId ID of the user's sub-account.
  /// @param _token Address of the collateral token to deposit.
  /// @param _amount Amount of collateral token to deposit.
  /// @param _shouldWrap Whether to wrap native ETH into WETH before depositing.
  function depositCollateral(
    uint8 _subAccountId,
    address _token,
    uint256 _amount,
    bool _shouldWrap
  ) external payable nonReentrant onlyAcceptedToken(_token) {
    // SLOAD
    CrossMarginService _crossMarginService = CrossMarginService(crossMarginService);

    if (_shouldWrap) {
      // Prevent mismatch msgValue and the input amount
      if (msg.value != _amount) {
        revert ICrossMarginHandler_MismatchMsgValue();
      }

      // Wrap the native to wNative. The _token must be wNative.
      // If not, it would revert transfer amount exceed on the next line.
      // slither-disable-next-line arbitrary-send-eth
      IWNative(_token).deposit{ value: _amount }();
      // Transfer those wNative token from this contract to VaultStorage
      ERC20Upgradeable(_token).safeTransfer(_crossMarginService.vaultStorage(), _amount);
    } else {
      // Transfer depositing token from trader's wallet to VaultStorage
      ERC20Upgradeable(_token).safeTransferFrom(msg.sender, _crossMarginService.vaultStorage(), _amount);
    }

    // Call service to deposit collateral
    _crossMarginService.depositCollateral(msg.sender, _subAccountId, _token, _amount);

    emit LogDepositCollateral(msg.sender, _subAccountId, _token, _amount);
  }

  /// @notice Creates a new withdraw order to withdraw the specified amount of collateral token from the user's sub-account.
  /// @param _subAccountId ID of the user's sub-account.
  /// @param _token Address of the collateral token to withdraw.
  /// @param _amount Amount of collateral token to withdraw.
  /// @param _executionFee Execution fee to pay for this order.
  /// @param _shouldUnwrap Whether to unwrap WETH into native ETH after withdrawing.
  /// @return _orderId The ID of the newly created withdraw order.
  function createWithdrawCollateralOrder(
    uint8 _subAccountId,
    address _token,
    uint256 _amount,
    uint256 _executionFee,
    bool _shouldUnwrap
  ) external payable nonReentrant onlyAcceptedToken(_token) returns (uint256 _orderId) {
    if (_executionFee < minExecutionOrderFee) revert ICrossMarginHandler_InsufficientExecutionFee();
    if (msg.value != _executionFee) revert ICrossMarginHandler_InCorrectValueTransfer();

    // convert native to WNative (including executionFee)
    _transferInETH();

    _orderId = withdrawOrders.length;

    withdrawOrders.push(
      WithdrawOrder({
        account: payable(msg.sender),
        orderId: _orderId,
        token: _token,
        amount: _amount,
        executionFee: _executionFee,
        shouldUnwrap: _shouldUnwrap,
        subAccountId: _subAccountId,
        crossMarginService: CrossMarginService(crossMarginService),
        createdTimestamp: uint48(block.timestamp),
        executedTimestamp: 0,
        status: 0 // pending
      })
    );

    emit LogCreateWithdrawOrder(msg.sender, _subAccountId, _orderId, _token, _amount, _executionFee, _shouldUnwrap);
    return _orderId;
  }

  /// @notice Executes a batch of pending withdraw orders.
  /// @param _endIndex The index of the last withdraw order to execute.
  /// @param _feeReceiver The address to receive the total execution fee.
  /// @param _priceData Price data from the Pyth oracle.
  /// @param _publishTimeData Publish time data from the Pyth oracle.
  /// @param _minPublishTime Minimum publish time for the Pyth oracle data.
  /// @param _encodedVaas Encoded VaaS data for the Pyth oracle.
  // slither-disable-next-line reentrancy-eth
  function executeOrder(
    uint256 _endIndex,
    address payable _feeReceiver,
    bytes32[] memory _priceData,
    bytes32[] memory _publishTimeData,
    uint256 _minPublishTime,
    bytes32 _encodedVaas
  ) external nonReentrant onlyOrderExecutor {
<<<<<<< HEAD
    // Get the number of withdraw orders
=======
>>>>>>> 765bf03c
    uint256 _orderLength = withdrawOrders.length;

    // Ensure there are orders to execute
    if (nextExecutionOrderIndex == _orderLength) revert ICrossMarginHandler_NoOrder();

    // Set the end index to the latest order index if it exceeds the number of orders
    uint256 _latestOrderIndex = _orderLength - 1;
    if (_endIndex > _latestOrderIndex) {
      _endIndex = _latestOrderIndex;
    }

    // Update the price and publish time data using the Pyth oracle
    // slither-disable-next-line arbitrary-send-eth
    IEcoPyth(pyth).updatePriceFeeds(_priceData, _publishTimeData, _minPublishTime, _encodedVaas);

    // Initialize variables for the execution loop
    WithdrawOrder memory _order;
    uint256 _totalFeeReceiver;
    uint256 _executionFee;

    for (uint256 i = nextExecutionOrderIndex; i <= _endIndex; ) {
      _order = withdrawOrders[i];
      _executionFee = _order.executionFee;
      // Set the flag to indicate that orders are currently being executed
      isExecuting = true;

      try this.executeWithdrawOrder(_order) {
        emit LogExecuteWithdrawOrder(
          _order.account,
          _order.subAccountId,
          _order.orderId,
          _order.token,
          _order.amount,
          _order.shouldUnwrap,
          true
        );

        // update order status
        _order.status = 1; // success
      } catch Error(string memory) {
        // Do nothing
      } catch (bytes memory) {
        emit LogExecuteWithdrawOrder(
          _order.account,
          _order.subAccountId,
          _order.orderId,
          _order.token,
          _order.amount,
          _order.shouldUnwrap,
          false
        );

        // update order status
        _order.status = 2; // fail
      }

      // assign exec time
      _order.executedTimestamp = uint48(block.timestamp);

      isExecuting = false;
      _totalFeeReceiver += _executionFee;

      // save to executed order first
      subAccountExecutedWithdrawOrders[_getSubAccount(_order.account, _order.subAccountId)].push(_order);
      // clear executed withdraw order
      delete withdrawOrders[i];

      unchecked {
        ++i;
      }
    }

    nextExecutionOrderIndex = _endIndex + 1;
    // Pay total collected fees to the executor
    _transferOutETH(_totalFeeReceiver, _feeReceiver);
  }

  /// @notice Executes a single withdraw order by transferring the specified amount of collateral token to the user's wallet.
  /// @param _order WithdrawOrder struct representing the order to execute.
  function executeWithdrawOrder(WithdrawOrder memory _order) external {
    // if not in executing state, then revert
    if (!isExecuting) revert ICrossMarginHandler_NotExecutionState();

    // Call service to withdraw collateral
    if (_order.shouldUnwrap) {
      // Withdraw wNative straight to this contract first.
      _order.crossMarginService.withdrawCollateral(
        _order.account,
        _order.subAccountId,
        _order.token,
        _order.amount,
        address(this)
      );
      // Then we unwrap the wNative token. The receiving amount should be the exact same as _amount. (No fee deducted when withdraw)
      IWNative(_order.token).withdraw(_order.amount);

      // slither-disable-next-line arbitrary-send-eth
      payable(_order.account).transfer(_order.amount);
    } else {
      // Withdraw _token straight to the user
      _order.crossMarginService.withdrawCollateral(
        _order.account,
        _order.subAccountId,
        _order.token,
        _order.amount,
        _order.account
      );
    }

    emit LogWithdrawCollateral(_order.account, _order.subAccountId, _order.token, _order.amount);
  }

  /// @notice Cancels the specified withdraw order.
  /// @param _orderIndex Index of the order to cancel.
  function cancelWithdrawOrder(uint256 _orderIndex) external nonReentrant {
    // if order index >= liquidity order's length, then out of bound
    // if order index < next execute index, means order index outdate
    if (_orderIndex >= withdrawOrders.length || _orderIndex < nextExecutionOrderIndex) {
      revert ICrossMarginHandler_NoOrder();
    }

    // SLOAD
    WithdrawOrder memory _order = withdrawOrders[_orderIndex];

    // validate if msg.sender is not owned the order, then revert
    if (msg.sender != _order.account) revert ICrossMarginHandler_NotOrderOwner();

    delete withdrawOrders[_orderIndex];

    emit LogCancelWithdrawOrder(
      payable(msg.sender),
      _order.subAccountId,
      _order.orderId,
      _order.token,
      _order.amount,
      _order.executionFee,
      _order.shouldUnwrap
    );
  }

  /**
   * GETTER
   */

  /// @notice Returns all pending withdraw orders.
  /// @return _withdrawOrders An array of WithdrawOrder structs representing all pending withdraw orders.
  function getWithdrawOrders() external view returns (WithdrawOrder[] memory _withdrawOrders) {
    return withdrawOrders;
  }

  /// @notice get withdraw orders length
  function getWithdrawOrderLength() external view returns (uint256) {
    return withdrawOrders.length;
  }

  /**
   * Setters
   */

  /// @notice Sets a new CrossMarginService contract address.
  /// @param _crossMarginService The new CrossMarginService contract address.
  function setCrossMarginService(address _crossMarginService) external nonReentrant onlyOwner {
    if (_crossMarginService == address(0)) revert ICrossMarginHandler_InvalidAddress();
    emit LogSetCrossMarginService(crossMarginService, _crossMarginService);
    crossMarginService = _crossMarginService;

    // Sanity check
    CrossMarginService(_crossMarginService).vaultStorage();
  }

  /// @notice Sets a new Pyth contract address.
  /// @param _pyth The new Pyth contract address.
  function setPyth(address _pyth) external nonReentrant onlyOwner {
    if (_pyth == address(0)) revert ICrossMarginHandler_InvalidAddress();
    emit LogSetPyth(pyth, _pyth);
    pyth = _pyth;

    // Sanity check
    IEcoPyth(_pyth).getAssetIds();
  }

  /// @notice setMinExecutionFee
  /// @param _newMinExecutionFee minExecutionFee in ethers
  function setMinExecutionFee(uint256 _newMinExecutionFee) external nonReentrant onlyOwner {
    emit LogSetMinExecutionFee(minExecutionOrderFee, _newMinExecutionFee);
    minExecutionOrderFee = _newMinExecutionFee;
  }

  /// @notice setOrderExecutor
  /// @param _executor address who will be executor
  /// @param _isAllow flag to allow to execute
  function setOrderExecutor(address _executor, bool _isAllow) external nonReentrant onlyOwner {
    orderExecutors[_executor] = _isAllow;
    emit LogSetOrderExecutor(_executor, _isAllow);
  }

<<<<<<< HEAD
=======
  /// @notice convert collateral
  function convertSGlpCollateral(
    uint8 _subAccountId,
    address _tokenOut,
    uint256 _amountIn
  ) external nonReentrant onlyAcceptedToken(_tokenOut) returns (uint256 _amountOut) {
    return
      CrossMarginService(crossMarginService).convertSGlpCollateral(msg.sender, _subAccountId, _tokenOut, _amountIn);
  }

  /**
   * Private Functions
   */

>>>>>>> 765bf03c
  /// @notice Transfer in ETH from user to be used as execution fee
  /// @dev The received ETH will be wrapped into WETH and store in this contract for later use.
  function _transferInETH() private {
    IWNative(ConfigStorage(CrossMarginService(crossMarginService).configStorage()).weth()).deposit{
      value: msg.value
    }();
  }

  /// @notice Transfer out ETH to the receiver
  /// @dev The stored WETH will be unwrapped and transfer as native token
  /// @param _amountOut Amount of ETH to be transferred
  /// @param _receiver The receiver of ETH in its native form. The receiver must be able to accept native token.
  function _transferOutETH(uint256 _amountOut, address _receiver) private {
    IWNative(ConfigStorage(CrossMarginService(crossMarginService).configStorage()).weth()).withdraw(_amountOut);
    // slither-disable-next-line arbitrary-send-eth
    payable(_receiver).transfer(_amountOut);
  }

  function _getSubAccount(address _primary, uint8 _subAccountId) private pure returns (address) {
    if (_subAccountId > 255) revert();
    return address(uint160(_primary) ^ uint160(_subAccountId));
  }

  receive() external payable {
    // @dev Cannot enable this check due to Solidity Fallback Function Gas Limit introduced in 0.8.17.
    // ref - https://stackoverflow.com/questions/74930609/solidity-fallback-function-gas-limit
    // require(msg.sender == ConfigStorage(CrossMarginService(crossMarginService).configStorage()).weth());
  }

  /// @custom:oz-upgrades-unsafe-allow constructor
  constructor() {
    _disableInitializers();
  }
}<|MERGE_RESOLUTION|>--- conflicted
+++ resolved
@@ -82,14 +82,9 @@
   uint256 public minExecutionOrderFee; // minimum execution order fee in native token amount
   bool private isExecuting; // order is executing (prevent direct call executeWithdrawOrder()
 
-<<<<<<< HEAD
-  WithdrawOrder[] public withdrawOrders; // all pending withdraw orders
-  mapping(address => bool) public orderExecutors; // address -> whitelist executors
-=======
   WithdrawOrder[] public withdrawOrders; // all withdrawOrder
   mapping(address => WithdrawOrder[]) public subAccountExecutedWithdrawOrders; // subAccount -> executed orders
   mapping(address => bool) public orderExecutors; //address -> flag to execute
->>>>>>> 765bf03c
 
   /// @notice Initializes the CrossMarginHandler contract with the provided configuration parameters.
   /// @param _crossMarginService Address of the CrossMarginService contract.
@@ -106,10 +101,6 @@
     crossMarginService = _crossMarginService;
     pyth = _pyth;
     minExecutionOrderFee = _minExecutionOrderFee;
-  }
-
-  function getWithdrawOrderLength() external view returns (uint256) {
-    return withdrawOrders.length;
   }
 
   function getActiveWithdrawOrders(
@@ -288,10 +279,7 @@
     uint256 _minPublishTime,
     bytes32 _encodedVaas
   ) external nonReentrant onlyOrderExecutor {
-<<<<<<< HEAD
     // Get the number of withdraw orders
-=======
->>>>>>> 765bf03c
     uint256 _orderLength = withdrawOrders.length;
 
     // Ensure there are orders to execute
@@ -488,8 +476,6 @@
     emit LogSetOrderExecutor(_executor, _isAllow);
   }
 
-<<<<<<< HEAD
-=======
   /// @notice convert collateral
   function convertSGlpCollateral(
     uint8 _subAccountId,
@@ -504,7 +490,6 @@
    * Private Functions
    */
 
->>>>>>> 765bf03c
   /// @notice Transfer in ETH from user to be used as execution fee
   /// @dev The received ETH will be wrapped into WETH and store in this contract for later use.
   function _transferInETH() private {
