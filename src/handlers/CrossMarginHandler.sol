--- conflicted
+++ resolved
@@ -10,11 +10,7 @@
 // interfaces
 import { ICrossMarginHandler } from "@hmx/handlers/interfaces/ICrossMarginHandler.sol";
 import { CrossMarginService } from "@hmx/services/CrossMarginService.sol";
-<<<<<<< HEAD
-import { IPyth } from "lib/pyth-sdk-solidity/IPyth.sol";
-=======
 import { IEcoPyth } from "@hmx/oracle/interfaces/IEcoPyth.sol";
->>>>>>> d443eca5
 import { IWNative } from "../interfaces/IWNative.sol";
 
 import { VaultStorage } from "@hmx/storages/VaultStorage.sol";
@@ -95,12 +91,8 @@
 
     // Sanity check
     CrossMarginService(_crossMarginService).vaultStorage();
-<<<<<<< HEAD
-    IPyth(_pyth).getUpdateFee(new bytes[](0));
-=======
     // @todo
     // IPyth(_pyth).getValidTimePeriod();
->>>>>>> d443eca5
   }
 
   /**
