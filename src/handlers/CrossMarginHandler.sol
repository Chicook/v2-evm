// SPDX-License-Identifier: MIT
pragma solidity 0.8.18;
// base
import { ERC20 } from "@openzeppelin/contracts/token/ERC20/ERC20.sol";
import { SafeERC20 } from "@openzeppelin/contracts/token/ERC20/utils/SafeERC20.sol";
import { ReentrancyGuard } from "@openzeppelin/contracts/security/ReentrancyGuard.sol";
import { Owned } from "@hmx/base/Owned.sol";

// interfaces
import { ICrossMarginHandler } from "@hmx/handlers/interfaces/ICrossMarginHandler.sol";
import { CrossMarginService } from "@hmx/services/CrossMarginService.sol";
import { IPyth } from "pyth-sdk-solidity/IPyth.sol";
import { IWNative } from "../interfaces/IWNative.sol";

import { VaultStorage } from "@hmx/storages/VaultStorage.sol";
import { ConfigStorage } from "@hmx/storages/ConfigStorage.sol";

contract CrossMarginHandler is Owned, ReentrancyGuard, ICrossMarginHandler {
  using SafeERC20 for ERC20;

  /**
   * Events
   */
  event LogDepositCollateral(
    address indexed primaryAccount,
    uint256 indexed subAccountId,
    address token,
    uint256 amount
  );
  event LogWithdrawCollateral(
    address indexed primaryAccount,
    uint256 indexed subAccountId,
    address token,
    uint256 amount
  );
  event LogSetCrossMarginService(address indexed oldCrossMarginService, address newCrossMarginService);
  event LogSetPyth(address indexed oldPyth, address newPyth);

  /**
   * Constants
   */
  uint64 internal constant RATE_PRECISION = 1e18;

  /**
   * States
   */
  address public crossMarginService;
  address public pyth;

  constructor(address _crossMarginService, address _pyth) {
    crossMarginService = _crossMarginService;
    pyth = _pyth;

    // Sanity check
    CrossMarginService(_crossMarginService).vaultStorage();
    IPyth(_pyth).getUpdateFee(new bytes[](0));
  }

  /**
   * Modifiers
   */

  // NOTE: Validate only accepted collateral token to be deposited
  modifier onlyAcceptedToken(address _token) {
    ConfigStorage(CrossMarginService(crossMarginService).configStorage()).validateAcceptedCollateral(_token);
    _;
  }

  /**
<<<<<<< HEAD
   * SETTER
   */

  /// @notice Set new CrossMarginService contract address.
  /// @param _crossMarginService New CrossMarginService contract address.
  function setCrossMarginService(address _crossMarginService) external nonReentrant onlyOwner {
    if (_crossMarginService == address(0)) revert ICrossMarginHandler_InvalidAddress();
    emit LogSetCrossMarginService(crossMarginService, _crossMarginService);
    crossMarginService = _crossMarginService;

    // Sanity check
    CrossMarginService(_crossMarginService).vaultStorage();
  }

  /// @notice Set new Pyth contract address.
  /// @param _pyth New Pyth contract address.
  function setPyth(address _pyth) external nonReentrant onlyOwner {
    if (_pyth == address(0)) revert ICrossMarginHandler_InvalidAddress();
    emit LogSetPyth(pyth, _pyth);
    pyth = _pyth;

    // Sanity check
    IPyth(_pyth).getUpdateFee(new bytes[](0));
  }

  /**
   * CALCULATION
=======
   * Core Functions
>>>>>>> 83dcad73
   */

  /// @notice Calculate new trader balance after deposit collateral token.
  /// @dev This uses to call deposit function on service and calculate new trader balance when they depositing token as collateral.
  /// @param _subAccountId Trader's sub account ID.
  /// @param _token Token that's deposited as collateral.
  /// @param _amount Token depositing amount.
  function depositCollateral(
    uint8 _subAccountId,
    address _token,
    uint256 _amount,
    bool _shouldWrap
  ) external payable nonReentrant onlyAcceptedToken(_token) {
    CrossMarginService _crossMarginService = CrossMarginService(crossMarginService);

    if (_shouldWrap) {
      // Prevent mismatch msgValue and the input amount
      if (msg.value != _amount) {
        revert ICrossMarginHandler_MismatchMsgValue();
      }

      // Wrap the native to wNative. The _token must be wNative.
      // If not, it would revert transfer amount exceed on the next line.
      // slither-disable-next-line arbitrary-send-eth
      IWNative(_token).deposit{ value: _amount }();
      // Transfer those wNative token from this contract to VaultStorage
      ERC20(_token).safeTransfer(_crossMarginService.vaultStorage(), _amount);
    } else {
      // Transfer depositing token from trader's wallet to VaultStorage
      ERC20(_token).safeTransferFrom(msg.sender, _crossMarginService.vaultStorage(), _amount);
    }

    // Call service to deposit collateral
    _crossMarginService.depositCollateral(msg.sender, _subAccountId, _token, _amount);

    emit LogDepositCollateral(msg.sender, _subAccountId, _token, _amount);
  }

  /// @notice Calculate new trader balance after withdraw collateral token.
  /// @dev This uses to call withdraw function on service and calculate new trader balance when they withdrawing token as collateral.
  /// @param _subAccountId Trader's sub account ID.
  /// @param _token Token that's withdrawn as collateral.
  /// @param _amount Token withdrawing amount.
  /// @param _priceData Price update data
  function withdrawCollateral(
    uint8 _subAccountId,
    address _token,
    uint256 _amount,
    bytes[] memory _priceData,
    bool _shouldUnwrap
  ) external payable nonReentrant onlyAcceptedToken(_token) {
    // Call update oracle price
    // slither-disable-next-line arbitrary-send-eth
    IPyth(pyth).updatePriceFeeds{ value: IPyth(pyth).getUpdateFee(_priceData) }(_priceData);

    CrossMarginService _crossMarginService = CrossMarginService(crossMarginService);

    // Call service to withdraw collateral
    if (_shouldUnwrap) {
      // Withdraw wNative straight to this contract first.
      _crossMarginService.withdrawCollateral(msg.sender, _subAccountId, _token, _amount, address(this));
      // Then we unwrap the wNative token. The receiving amount should be the exact same as _amount. (No fee deducted when withdraw)
      IWNative(_token).withdraw(_amount);
      // Finally, transfer those native token right to user.
      // slither-disable-next-line arbitrary-send-eth
      payable(msg.sender).transfer(_amount);
    } else {
      // Withdraw _token straight to the user
      _crossMarginService.withdrawCollateral(msg.sender, _subAccountId, _token, _amount, msg.sender);
    }

    emit LogWithdrawCollateral(msg.sender, _subAccountId, _token, _amount);
  }

  /// @notice Check funding fee surplus and transfer to PLP
  /// @dev Check if value on funding fee reserve have exceed balance for paying to traders
  ///      - If yes means exceed value are the surplus for platform and can be booked to PLP
  function withdrawFundingFeeSurplus(
    address _stableToken,
    bytes[] memory _priceData
  ) external payable nonReentrant onlyOwner {
    if (msg.value != IPyth(pyth).getUpdateFee(_priceData)) revert ICrossMarginHandler_InCorrectValueTransfer();

    // Call update oracle price
    // slither-disable-next-line arbitrary-send-eth
    IPyth(pyth).updatePriceFeeds{ value: msg.value }(_priceData);

    CrossMarginService(crossMarginService).withdrawFundingFeeSurplus(_stableToken);
  }

  /**
   * Setters
   */

  /// @notice Set new CrossMarginService contract address.
  /// @param _crossMarginService New CrossMarginService contract address.
  function setCrossMarginService(address _crossMarginService) external nonReentrant onlyOwner {
    if (_crossMarginService == address(0)) revert ICrossMarginHandler_InvalidAddress();
    emit LogSetCrossMarginService(crossMarginService, _crossMarginService);
    crossMarginService = _crossMarginService;

    // Sanity check
    CrossMarginService(_crossMarginService).vaultStorage();
  }

  /// @notice Set new Pyth contract address.
  /// @param _pyth New Pyth contract address.
  function setPyth(address _pyth) external nonReentrant onlyOwner {
    if (_pyth == address(0)) revert ICrossMarginHandler_InvalidAddress();
    emit LogSetPyth(pyth, _pyth);
    pyth = _pyth;

    // Sanity check
    IPyth(_pyth).getValidTimePeriod();
  }

  receive() external payable {
    // @dev Cannot enable this check due to Solidity Fallback Function Gas Limit introduced in 0.8.17.
    // ref - https://stackoverflow.com/questions/74930609/solidity-fallback-function-gas-limit
    // require(msg.sender == ConfigStorage(CrossMarginService(crossMarginService).configStorage()).weth());
  }
}<|MERGE_RESOLUTION|>--- conflicted
+++ resolved
@@ -67,37 +67,7 @@
   }
 
   /**
-<<<<<<< HEAD
-   * SETTER
-   */
-
-  /// @notice Set new CrossMarginService contract address.
-  /// @param _crossMarginService New CrossMarginService contract address.
-  function setCrossMarginService(address _crossMarginService) external nonReentrant onlyOwner {
-    if (_crossMarginService == address(0)) revert ICrossMarginHandler_InvalidAddress();
-    emit LogSetCrossMarginService(crossMarginService, _crossMarginService);
-    crossMarginService = _crossMarginService;
-
-    // Sanity check
-    CrossMarginService(_crossMarginService).vaultStorage();
-  }
-
-  /// @notice Set new Pyth contract address.
-  /// @param _pyth New Pyth contract address.
-  function setPyth(address _pyth) external nonReentrant onlyOwner {
-    if (_pyth == address(0)) revert ICrossMarginHandler_InvalidAddress();
-    emit LogSetPyth(pyth, _pyth);
-    pyth = _pyth;
-
-    // Sanity check
-    IPyth(_pyth).getUpdateFee(new bytes[](0));
-  }
-
-  /**
    * CALCULATION
-=======
-   * Core Functions
->>>>>>> 83dcad73
    */
 
   /// @notice Calculate new trader balance after deposit collateral token.
