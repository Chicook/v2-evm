// SPDX-License-Identifier: MIT
pragma solidity 0.8.18;

// base
import { IERC20Upgradeable } from "@openzeppelin-upgradeable/contracts/token/ERC20/IERC20Upgradeable.sol";
import { SafeERC20Upgradeable } from "@openzeppelin-upgradeable/contracts/token/ERC20/utils/SafeERC20Upgradeable.sol";
import { ReentrancyGuardUpgradeable } from "@openzeppelin-upgradeable/contracts/security/ReentrancyGuardUpgradeable.sol";
import { OwnableUpgradeable } from "@openzeppelin-upgradeable/contracts/access/OwnableUpgradeable.sol";

// interfaces
import { ICrossMarginHandler } from "@hmx/handlers/interfaces/ICrossMarginHandler.sol";
import { CrossMarginService } from "@hmx/services/CrossMarginService.sol";
import { IEcoPyth } from "@hmx/oracle/interfaces/IEcoPyth.sol";
import { IWNative } from "../interfaces/IWNative.sol";

import { VaultStorage } from "@hmx/storages/VaultStorage.sol";
import { ConfigStorage } from "@hmx/storages/ConfigStorage.sol";

contract CrossMarginHandler is OwnableUpgradeable, ReentrancyGuardUpgradeable, ICrossMarginHandler {
  using SafeERC20Upgradeable for IERC20Upgradeable;

  /**
   * Events
   */
  event LogDepositCollateral(
    address indexed primaryAccount,
    uint256 indexed subAccountId,
    address token,
    uint256 amount
  );
  event LogWithdrawCollateral(
    address indexed primaryAccount,
    uint256 indexed subAccountId,
    address token,
    uint256 amount
  );
  event LogSetCrossMarginService(address indexed oldCrossMarginService, address newCrossMarginService);
  event LogSetPyth(address indexed oldPyth, address newPyth);
  event LogSetOrderExecutor(address executor, bool isAllow);
  event LogSetMinExecutionFee(uint256 oldValue, uint256 newValue);
  event LogCreateWithdrawOrder(
    address indexed account,
    uint8 indexed subAccountId,
    uint256 indexed orderId,
    address token,
    uint256 amount,
    uint256 executionFee,
    bool shouldUnwrap
  );
  event LogCancelWithdrawOrder(
    address indexed account,
    uint8 indexed subAccountId,
    uint256 indexed orderId,
    address token,
    uint256 amount,
    uint256 executionFee,
    bool shouldUnwrap
  );
  event LogExecuteWithdrawOrder(
    address indexed account,
    uint8 indexed subAccountId,
    uint256 indexed orderId,
    address token,
    uint256 amount,
    bool shouldUnwrap,
    bool isSuccess
  );

  /**
   * Constants
   */
  uint64 internal constant RATE_PRECISION = 1e18;

  /**
   * States
   */
  address public crossMarginService;
  address public pyth;

<<<<<<< HEAD
  function initialize(address _crossMarginService, address _pyth) external initializer {
    OwnableUpgradeable.__Ownable_init();
    ReentrancyGuardUpgradeable.__ReentrancyGuard_init();

=======
  uint256 public nextExecutionOrderIndex;
  uint256 public executionOrderFee; // executionOrderFee in tokenAmount unit
  bool private isExecuting; // order is executing (prevent direct call executeWithdrawOrder()

  WithdrawOrder[] public withdrawOrders; // all withdrawOrder
  mapping(address => bool) public orderExecutors; //address -> flag to execute

  constructor(address _crossMarginService, address _pyth, uint256 _executionOrderFee) {
>>>>>>> f29c77b9
    crossMarginService = _crossMarginService;
    pyth = _pyth;
    executionOrderFee = _executionOrderFee;

    // Sanity check
    CrossMarginService(_crossMarginService).vaultStorage();
    // @todo
    // IPyth(_pyth).getValidTimePeriod();
  }

  /**
   * GETTER
   */

  /// @notice get withdraw orders
  function getWithdrawOrders() external view returns (WithdrawOrder[] memory _withdrawOrder) {
    return withdrawOrders;
  }

  /**
   * Modifiers
   */

  // NOTE: Validate only accepted collateral token to be deposited
  modifier onlyAcceptedToken(address _token) {
    ConfigStorage(CrossMarginService(crossMarginService).configStorage()).validateAcceptedCollateral(_token);
    _;
  }

  modifier onlyOrderExecutor() {
    if (!orderExecutors[msg.sender]) revert ICrossMarginHandler_NotWhitelisted();
    _;
  }

  /**
   * Core Functions
   */

  /// @notice Calculate new trader balance after deposit collateral token.
  /// @dev This uses to call deposit function on service and calculate new trader balance when they depositing token as collateral.
  /// @param _subAccountId Trader's sub account ID.
  /// @param _token Token that's deposited as collateral.
  /// @param _amount Token depositing amount.
  function depositCollateral(
    uint8 _subAccountId,
    address _token,
    uint256 _amount,
    bool _shouldWrap
  ) external payable nonReentrant onlyAcceptedToken(_token) {
    CrossMarginService _crossMarginService = CrossMarginService(crossMarginService);

    if (_shouldWrap) {
      // Prevent mismatch msgValue and the input amount
      if (msg.value != _amount) {
        revert ICrossMarginHandler_MismatchMsgValue();
      }

      // Wrap the native to wNative. The _token must be wNative.
      // If not, it would revert transfer amount exceed on the next line.
      // slither-disable-next-line arbitrary-send-eth
      IWNative(_token).deposit{ value: _amount }();
      // Transfer those wNative token from this contract to VaultStorage
      IERC20Upgradeable(_token).safeTransfer(_crossMarginService.vaultStorage(), _amount);
    } else {
      // Transfer depositing token from trader's wallet to VaultStorage
      IERC20Upgradeable(_token).safeTransferFrom(msg.sender, _crossMarginService.vaultStorage(), _amount);
    }

    // Call service to deposit collateral
    _crossMarginService.depositCollateral(msg.sender, _subAccountId, _token, _amount);

    emit LogDepositCollateral(msg.sender, _subAccountId, _token, _amount);
  }

  /// @notice Calculate new trader balance after withdraw collateral token.
  /// @dev This uses to call withdraw function on service and calculate new trader balance when they withdrawing token as collateral.
  /// @param _subAccountId Trader's sub account ID.
  /// @param _token Token that's withdrawn as collateral.
  /// @param _amount Token withdrawing amount.
  /// @param _executionFee The execution fee of order.
  function createWithdrawCollateralOrder(
    uint8 _subAccountId,
    address _token,
    uint256 _amount,
    uint256 _executionFee,
    bool _shouldUnwrap
  ) external payable nonReentrant onlyAcceptedToken(_token) returns (uint256 _orderId) {
    if (_executionFee < executionOrderFee) revert ICrossMarginHandler_InsufficientExecutionFee();
    if (msg.value != executionOrderFee) revert ICrossMarginHandler_InCorrectValueTransfer();

    // convert native to WNative (including executionFee)
    _transferInETH();

    _orderId = withdrawOrders.length;

    withdrawOrders.push(
      WithdrawOrder({
        account: payable(msg.sender),
        orderId: _orderId,
        token: _token,
        amount: _amount,
        executionFee: _executionFee,
        shouldUnwrap: _shouldUnwrap,
        subAccountId: _subAccountId,
        crossMarginService: CrossMarginService(crossMarginService)
      })
    );

    emit LogCreateWithdrawOrder(msg.sender, _subAccountId, _orderId, _token, _amount, _executionFee, _shouldUnwrap);
    return _orderId;
  }

  /// @notice orderExecutor pending order
  /// @param _feeReceiver ExecutionFee Receiver Address
  /// @param _priceData Price data from Pyth to be used for updating the market prices
  // slither-disable-next-line reentrancy-eth
  function executeOrder(
    uint256 _endIndex,
    address payable _feeReceiver,
    bytes32[] memory _priceData,
    bytes32[] memory _publishTimeData,
    uint256 _minPublishTime,
    bytes32 _encodedVaas
  ) external nonReentrant onlyOrderExecutor {
    // SLOAD
    CrossMarginService _crossMarginService = CrossMarginService(crossMarginService);

    uint256 _orderLength = withdrawOrders.length;

    if (nextExecutionOrderIndex == _orderLength) revert ICrossMarginHandler_NoOrder();

    uint256 _latestOrderIndex = _orderLength - 1;

    if (_endIndex > _latestOrderIndex) {
      _endIndex = _latestOrderIndex;
    }

    // slither-disable-next-line arbitrary-send-eth
    IEcoPyth(pyth).updatePriceFeeds(_priceData, _publishTimeData, _minPublishTime, _encodedVaas);

    WithdrawOrder memory _order;
    uint256 _totalFeeReceiver;
    uint256 _executionFee;

    for (uint256 i = nextExecutionOrderIndex; i <= _endIndex; ) {
      _order = withdrawOrders[i];
      _executionFee = _order.executionFee;

      isExecuting = true;

      try this.executeWithdrawOrder(_order) {
        emit LogExecuteWithdrawOrder(
          _order.account,
          _order.subAccountId,
          _order.orderId,
          _order.token,
          _order.amount,
          _order.shouldUnwrap,
          true
        );
      } catch Error(string memory) {
        // Do nothing
      } catch (bytes memory) {
        emit LogExecuteWithdrawOrder(
          _order.account,
          _order.subAccountId,
          _order.orderId,
          _order.token,
          _order.amount,
          _order.shouldUnwrap,
          false
        );
      }

      isExecuting = false;
      _totalFeeReceiver += _executionFee;

      // clear executed withdraw order
      delete withdrawOrders[i];

      unchecked {
        ++i;
      }
    }

    nextExecutionOrderIndex = _endIndex + 1;
    // Pay the executor
    _transferOutETH(_totalFeeReceiver, _feeReceiver);
  }

  function executeWithdrawOrder(WithdrawOrder memory _order) external {
    // if not in executing state, then revert
    if (!isExecuting) revert ICrossMarginHandler_NotExecutionState();

    // Call service to withdraw collateral
    if (_order.shouldUnwrap) {
      // Withdraw wNative straight to this contract first.
      _order.crossMarginService.withdrawCollateral(
        _order.account,
        _order.subAccountId,
        _order.token,
        _order.amount,
        address(this)
      );
      // Then we unwrap the wNative token. The receiving amount should be the exact same as _amount. (No fee deducted when withdraw)
      IWNative(_order.token).withdraw(_order.amount);

      // slither-disable-next-line arbitrary-send-eth
      payable(_order.account).transfer(_order.amount);
    } else {
      // Withdraw _token straight to the user
      _order.crossMarginService.withdrawCollateral(
        _order.account,
        _order.subAccountId,
        _order.token,
        _order.amount,
        _order.account
      );
    }

    emit LogWithdrawCollateral(_order.account, _order.subAccountId, _order.token, _order.amount);
  }

  /// @notice Cancel order
  /// @param _orderIndex orderIndex of user order
  function cancelWithdrawOrder(uint256 _orderIndex) external nonReentrant {
    address _account = msg.sender;

    // if order index >= liquidity order's length, then out of bound
    // if order index < next execute index, means order index outdate
    if (_orderIndex >= withdrawOrders.length || _orderIndex < nextExecutionOrderIndex) {
      revert ICrossMarginHandler_NoOrder();
    }

    // _account is not owned this order
    if (_account != withdrawOrders[_orderIndex].account) revert ICrossMarginHandler_NotOrderOwner();

    // load _order
    WithdrawOrder memory _order = withdrawOrders[_orderIndex];
    delete withdrawOrders[_orderIndex];

    emit LogCreateWithdrawOrder(
      payable(_account),
      _order.subAccountId,
      _order.orderId,
      _order.token,
      _order.amount,
      _order.executionFee,
      _order.shouldUnwrap
    );
  }

  /// @notice Check funding fee surplus and transfer to PLP
  /// @dev Check if value on funding fee reserve have exceed balance for paying to traders
  ///      - If yes means exceed value are the surplus for platform and can be booked to PLP
  function withdrawFundingFeeSurplus(
    address _stableToken,
    bytes32[] memory _priceData,
    bytes32[] memory _publishTimeData,
    uint256 _minPublishTime,
    bytes32 _encodedVaas
  ) external payable nonReentrant onlyOwner {
    // Call update oracle price
    // slither-disable-next-line arbitrary-send-eth
    IEcoPyth(pyth).updatePriceFeeds(_priceData, _publishTimeData, _minPublishTime, _encodedVaas);

    CrossMarginService(crossMarginService).withdrawFundingFeeSurplus(_stableToken);
  }

  /**
   * Setters
   */

  /// @notice Set new CrossMarginService contract address.
  /// @param _crossMarginService New CrossMarginService contract address.
  function setCrossMarginService(address _crossMarginService) external nonReentrant onlyOwner {
    if (_crossMarginService == address(0)) revert ICrossMarginHandler_InvalidAddress();
    emit LogSetCrossMarginService(crossMarginService, _crossMarginService);
    crossMarginService = _crossMarginService;

    // Sanity check
    CrossMarginService(_crossMarginService).vaultStorage();
  }

  /// @notice Set new Pyth contract address.
  /// @param _pyth New Pyth contract address.
  function setPyth(address _pyth) external nonReentrant onlyOwner {
    if (_pyth == address(0)) revert ICrossMarginHandler_InvalidAddress();
    emit LogSetPyth(pyth, _pyth);
    pyth = _pyth;

    // Sanity check
    // @todo
    // IPyth(_pyth).getValidTimePeriod();
  }

  /// @notice setMinExecutionFee
  /// @param _newMinExecutionFee minExecutionFee in ethers
  function setMinExecutionFee(uint256 _newMinExecutionFee) external nonReentrant onlyOwner {
    emit LogSetMinExecutionFee(executionOrderFee, _newMinExecutionFee);

    executionOrderFee = _newMinExecutionFee;
  }

  /// @notice setOrderExecutor
  /// @param _executor address who will be executor
  /// @param _isAllow flag to allow to execute
  function setOrderExecutor(address _executor, bool _isAllow) external nonReentrant onlyOwner {
    orderExecutors[_executor] = _isAllow;

    emit LogSetOrderExecutor(_executor, _isAllow);
  }

  /**
   * Private Functions
   */

  /// @notice Transfer in ETH from user to be used as execution fee
  /// @dev The received ETH will be wrapped into WETH and store in this contract for later use.
  function _transferInETH() private {
    IWNative(ConfigStorage(CrossMarginService(crossMarginService).configStorage()).weth()).deposit{
      value: msg.value
    }();
  }

  /// @notice Transfer out ETH to the receiver
  /// @dev The stored WETH will be unwrapped and transfer as native token
  /// @param _amountOut Amount of ETH to be transferred
  /// @param _receiver The receiver of ETH in its native form. The receiver must be able to accept native token.
  function _transferOutETH(uint256 _amountOut, address _receiver) private {
    IWNative(ConfigStorage(CrossMarginService(crossMarginService).configStorage()).weth()).withdraw(_amountOut);
    // slither-disable-next-line arbitrary-send-eth
    payable(_receiver).transfer(_amountOut);
  }

  receive() external payable {
    // @dev Cannot enable this check due to Solidity Fallback Function Gas Limit introduced in 0.8.17.
    // ref - https://stackoverflow.com/questions/74930609/solidity-fallback-function-gas-limit
    // require(msg.sender == ConfigStorage(CrossMarginService(crossMarginService).configStorage()).weth());
  }

  /// @custom:oz-upgrades-unsafe-allow constructor
  constructor() {
    _disableInitializers();
  }
}<|MERGE_RESOLUTION|>--- conflicted
+++ resolved
@@ -77,12 +77,6 @@
   address public crossMarginService;
   address public pyth;
 
-<<<<<<< HEAD
-  function initialize(address _crossMarginService, address _pyth) external initializer {
-    OwnableUpgradeable.__Ownable_init();
-    ReentrancyGuardUpgradeable.__ReentrancyGuard_init();
-
-=======
   uint256 public nextExecutionOrderIndex;
   uint256 public executionOrderFee; // executionOrderFee in tokenAmount unit
   bool private isExecuting; // order is executing (prevent direct call executeWithdrawOrder()
@@ -90,8 +84,10 @@
   WithdrawOrder[] public withdrawOrders; // all withdrawOrder
   mapping(address => bool) public orderExecutors; //address -> flag to execute
 
-  constructor(address _crossMarginService, address _pyth, uint256 _executionOrderFee) {
->>>>>>> f29c77b9
+  function initialize(address _crossMarginService, address _pyth, uint256 _executionOrderFee) external initializer {
+    OwnableUpgradeable.__Ownable_init();
+    ReentrancyGuardUpgradeable.__ReentrancyGuard_init();
+
     crossMarginService = _crossMarginService;
     pyth = _pyth;
     executionOrderFee = _executionOrderFee;
