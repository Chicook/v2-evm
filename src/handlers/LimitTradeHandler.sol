--- conflicted
+++ resolved
@@ -442,17 +442,6 @@
     bool _reduceOnly,
     address _tpToken
   ) internal {
-<<<<<<< HEAD
-    // Check if execution fee is lower than minExecutionFee, then it's too low. We won't allow it.
-    if (_executionFee < uint256(minExecutionFee)) revert ILimitTradeHandler_InsufficientExecutionFee();
-    // The attached native token must be equal to _executionFee
-    if (msg.value != _executionFee) revert ILimitTradeHandler_IncorrectValueTransfer();
-
-    // Transfer in the native token to be used as execution fee
-    _transferInETH();
-
-=======
->>>>>>> c858ab09
     // Get the sub-account and order index for the limit order
     address _subAccount = HMXLib.getSubAccount(_msgSender(), _subAccountId);
     uint256 _orderIndex = limitOrdersIndex[_subAccount];
@@ -745,10 +734,6 @@
     uint8 _subAccountId,
     uint256 _orderIndex
   ) external nonReentrant delegate(_mainAccount) {
-<<<<<<< HEAD
-    address subAccount = HMXLib.getSubAccount(_msgSender(), _subAccountId);
-    LimitOrder memory _order = limitOrders[subAccount][_orderIndex];
-=======
     // Check if overrided _msgSender() is the same as _mainAccount.
     // If msg.sender is not a delegatee, _msgSender() won't be overrided
     // which then makes _msgSender() to become msg.sender not the _mainAccount.
@@ -756,7 +741,6 @@
 
     address _subAccount = HMXLib.getSubAccount(_msgSender(), _subAccountId);
     LimitOrder memory _order = limitOrders[_subAccount][_orderIndex];
->>>>>>> c858ab09
     // Check if this order still exists
     if (_order.account == address(0)) revert ILimitTradeHandler_NonExistentOrder();
 
@@ -804,8 +788,6 @@
     bool _reduceOnly,
     address _tpToken
   ) external nonReentrant delegate(_mainAccount) {
-<<<<<<< HEAD
-=======
     // Check if overrided _msgSender() is the same as _mainAccount.
     // If msg.sender is not a delegatee, _msgSender() won't be overrided
     // which then makes _msgSender() to become msg.sender not the _mainAccount.
@@ -835,7 +817,6 @@
     bool _reduceOnly,
     address _tpToken
   ) internal {
->>>>>>> c858ab09
     address subAccount = HMXLib.getSubAccount(_msgSender(), _subAccountId);
     LimitOrder storage _order = limitOrders[subAccount][_orderIndex];
     // Check if this order still exists
@@ -1152,16 +1133,11 @@
     // By setting the gas limit to 2300, equivalent to the gas limit of the transfer method,
     // the transaction maintains a secure execution."
     (bool success, ) = _receiver.call{ value: _amountOut, gas: 2300 }("");
-<<<<<<< HEAD
-    // shhh compiler
-    success;
-=======
     // send WNative instead when native token transfer fail
     if (!success) {
       IWNative(weth).deposit{ value: _amountOut }();
       IWNative(weth).transfer(_receiver, _amountOut);
     }
->>>>>>> c858ab09
   }
 
   function _min(uint256 x, uint256 y) private pure returns (uint256) {
