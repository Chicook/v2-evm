// SPDX-License-Identifier: MIT
pragma solidity 0.8.18;

// base
import { OwnableUpgradeable } from "@openzeppelin-upgradeable/contracts/access/OwnableUpgradeable.sol";
import { ReentrancyGuardUpgradeable } from "@openzeppelin-upgradeable/contracts/security/ReentrancyGuardUpgradeable.sol";
import { EnumerableSet } from "@openzeppelin/contracts/utils/structs/EnumerableSet.sol";

// contracts
import { OracleMiddleware } from "@hmx/oracles/OracleMiddleware.sol";
import { TradeService } from "@hmx/services/TradeService.sol";
import { ConfigStorage } from "@hmx/storages/ConfigStorage.sol";
import { PerpStorage } from "@hmx/storages/PerpStorage.sol";

// interfaces
import { ILimitTradeHandler } from "./interfaces/ILimitTradeHandler.sol";
import { IWNative } from "../interfaces/IWNative.sol";
import { IEcoPyth } from "@hmx/oracles/interfaces/IEcoPyth.sol";

/// @title LimitTradeHandler
/// @notice This contract handles the create, update, and cancel for the Trading module.
contract LimitTradeHandler is OwnableUpgradeable, ReentrancyGuardUpgradeable, ILimitTradeHandler {
  using EnumerableSet for EnumerableSet.UintSet;
  /**
   * Events
   */
  event LogSetTradeService(address oldValue, address newValue);
  event LogSetMinExecutionFee(uint256 oldValue, uint256 newValue);
  event LogSetIsAllowAllExecutor(bool oldValue, bool newValue);
  event LogSetMinExecutionTimestamp(uint256 oldValue, uint256 newValue);
  event LogSetOrderExecutor(address executor, bool isAllow);
  event LogSetPyth(address oldValue, address newValue);
  event LogCreateLimitOrder(
    address indexed account,
    uint256 indexed subAccountId,
    uint256 orderIndex,
    uint256 marketIndex,
    int256 sizeDelta,
    uint256 triggerPrice,
    uint256 acceptablePrice,
    bool triggerAboveThreshold,
    uint256 executionFee,
    bool reduceOnly,
    address tpToken
  );
  event LogExecuteMarketOrderFail(
    address indexed account,
    uint256 indexed subAccountId,
    uint256 orderIndex,
    uint256 marketIndex,
    int256 sizeDelta,
    uint256 triggerPrice,
    bool triggerAboveThreshold,
    uint256 executionFee,
    bool reduceOnly,
    address tpToken,
    string errMsg
  );
  event LogExecuteLimitOrder(
    address indexed account,
    uint256 indexed subAccountId,
    uint256 orderIndex,
    uint256 marketIndex,
    int256 sizeDelta,
    uint256 triggerPrice,
    bool triggerAboveThreshold,
    uint256 executionFee,
    uint256 executionPrice,
    bool reduceOnly,
    address tpToken
  );
  event LogUpdateLimitOrder(
    address indexed account,
    uint256 indexed subAccountId,
    uint256 orderIndex,
    int256 sizeDelta,
    uint256 triggerPrice,
    bool triggerAboveThreshold,
    bool reduceOnly,
    address tpToken
  );
  event LogCancelLimitOrder(
    address indexed account,
    uint256 indexed subAccountId,
    uint256 orderIndex,
    uint256 marketIndex,
    int256 sizeDelta,
    uint256 triggerPrice,
    bool triggerAboveThreshold,
    uint256 executionFee,
    bool reduceOnly,
    address tpToken
  );
  event LogSetGuaranteeLimitPrice(bool isActive);

  /**
   * Structs
   */

  struct ExecuteOrderVars {
    LimitOrder order;
    address subAccount;
    bytes32 positionId;
    bytes32 encodedVaas;
    bytes32[] priceData;
    bytes32[] publishTimeData;
    address payable feeReceiver;
    uint256 orderIndex;
    uint256 minPublishTime;
    bool positionIsLong;
    bool isNewPosition;
    bool isMarketOrder;
  }

  struct ValidatePositionOrderPriceVars {
    ConfigStorage.MarketConfig marketConfig;
    OracleMiddleware oracle;
    PerpStorage.Market globalMarket;
    uint256 oraclePrice;
    uint256 adaptivePrice;
    uint8 marketStatus;
    bool isPriceValid;
  }

  /**
   * Constants
   */
  uint8 internal constant BUY = 0;
  uint8 internal constant SELL = 1;
  uint256 internal constant MAX_EXECUTION_FEE = 5 ether;

  /**
   * States
   */
  address public weth;
  address public tradeService;
  IEcoPyth public pyth;
  uint256 public minExecutionFee; // Minimum execution fee to be collected by the order executor addresses for gas
  uint256 public minExecutionTimestamp; // Minimum execution timestamp using on market order to validate on order stale
  bool private isExecuting; // order is executing (prevent direct call executeLimitOrder()
  bool public isAllowAllExecutor; // If this is true, everyone can execute limit orders
  mapping(address => bool) public orderExecutors; // The allowed addresses to execute limit orders
  mapping(address => mapping(uint256 => LimitOrder)) public limitOrders; // Array of Limit Orders of each sub-account
  mapping(address => uint256) public limitOrdersIndex; // The last limit order index of each sub-account
  bool public isGuaranteeLimitPrice;

  EnumerableSet.UintSet private activeOrderPointers;
  EnumerableSet.UintSet private activeMarketOrderPointers;
  EnumerableSet.UintSet private activeLimitOrderPointers;

  /// @notice Initializes the CrossMarginHandler contract with the provided configuration parameters.
  /// @param _weth Address of WETH.
  /// @param _tradeService Address of the TradeService contract.
  /// @param _pyth Address of the Pyth contract.
  /// @param _minExecutionFee Minimum execution fee for a trading order.
  function initialize(
    address _weth,
    address _tradeService,
    address _pyth,
    uint256 _minExecutionFee,
    uint256 _minExecutionTimestamp
  ) external initializer {
    OwnableUpgradeable.__Ownable_init();
    ReentrancyGuardUpgradeable.__ReentrancyGuard_init();

    // Sanity check
    TradeService(_tradeService).perpStorage();
    IEcoPyth(_pyth).getAssetIds();
    if (_minExecutionFee > MAX_EXECUTION_FEE) revert ILimitTradeHandler_MaxExecutionFee();

    minExecutionFee = _minExecutionFee;
    weth = _weth;
    tradeService = _tradeService;
    pyth = IEcoPyth(_pyth);
    isAllowAllExecutor = false;
    isGuaranteeLimitPrice = false;

    if (_minExecutionFee > MAX_EXECUTION_FEE) revert ILimitTradeHandler_MaxExecutionFee();
    minExecutionFee = _minExecutionFee;
    minExecutionTimestamp = _minExecutionTimestamp;

    // slither-disable-next-line unused-return
    TradeService(_tradeService).perpStorage();
    // @todo sanity check ecopyth
  }

  receive() external payable {
    if (msg.sender != weth) revert ILimitTradeHandler_InvalidSender();
  }

  /**
   * Modifiers
   */

  // Only whitelisted addresses can be able to execute limit orders
  modifier onlyOrderExecutor() {
    if (!isAllowAllExecutor && !orderExecutors[msg.sender]) revert ILimitTradeHandler_NotWhitelisted();
    _;
  }

  /**
   * Core Functions
   */
  /// @notice Create a new limit order
  /// @param _subAccountId Sub-account Id
  /// @param _marketIndex Market Index
  /// @param _sizeDelta How much the position size will change in USD (1e30), can be negative for INCREASE order
  /// @param _triggerPrice The price that this limit order will be triggered
  /// @param _acceptablePrice The acceptable price for the order
  /// @param _triggerAboveThreshold The current price must go above/below the trigger price for the order to be executed
  /// @param _executionFee The execution fee of this limit order
  /// @param _reduceOnly If true, it's a Reduce-Only order which will not flip the side of the position
  /// @param _tpToken Take profit token, when trader has profit
  function createOrder(
    uint8 _subAccountId,
    uint256 _marketIndex,
    int256 _sizeDelta,
    uint256 _triggerPrice,
    uint256 _acceptablePrice,
    bool _triggerAboveThreshold,
    uint256 _executionFee,
    bool _reduceOnly,
    address _tpToken
  ) external payable nonReentrant {
    // Check if execution fee is lower than minExecutionFee, then it's too low. We won't allow it.
    if (_executionFee < minExecutionFee) revert ILimitTradeHandler_InsufficientExecutionFee();
    // The attached native token must be equal to _executionFee
    if (msg.value != _executionFee) revert ILimitTradeHandler_IncorrectValueTransfer();

    // Validate the order price
    _validateCreateOrderPrice(_triggerAboveThreshold, _triggerPrice, _marketIndex, _sizeDelta, _sizeDelta > 0);

    // Transfer in the native token to be used as execution fee
    _transferInETH();

    // Get the sub-account and order index for the limit order
    address _subAccount = _getSubAccount(msg.sender, _subAccountId);
    uint256 _orderIndex = limitOrdersIndex[_subAccount];

    // Create the limit order
    LimitOrder memory _order = LimitOrder({
      account: msg.sender,
      subAccountId: _subAccountId,
      marketIndex: _marketIndex,
      sizeDelta: _sizeDelta,
      triggerPrice: _triggerPrice,
      acceptablePrice: _acceptablePrice,
      triggerAboveThreshold: _triggerPrice == 0 ? true : _triggerAboveThreshold,
      executionFee: _executionFee,
      reduceOnly: _reduceOnly,
      tpToken: _tpToken,
      createdTimestamp: block.timestamp
    });

    // Insert the limit order into the list
    _addOrder(_order, _subAccount, _orderIndex);

    emit LogCreateLimitOrder(
      msg.sender,
      _subAccountId,
      _orderIndex,
      _marketIndex,
      _sizeDelta,
      _triggerPrice,
      _acceptablePrice,
      _triggerAboveThreshold,
      _executionFee,
      _reduceOnly,
      _tpToken
    );
  }

  /// @notice Execute a limit order
  /// @param _account the primary account of the order
  /// @param _subAccountId Sub-account Id
  /// @param _orderIndex Order Index which could be retrieved from the emitted event from `createOrder()`
  /// @param _feeReceiver Which address will receive the execution fee for this transaction
  /// @param _priceData Price data from the Pyth oracle.
  /// @param _publishTimeData Publish time data from the Pyth oracle.
  /// @param _minPublishTime Minimum publish time for the Pyth oracle data.
  /// @param _encodedVaas Encoded VaaS data for the Pyth oracle.
  function executeOrder(
    address _account,
    uint8 _subAccountId,
    uint256 _orderIndex,
    address payable _feeReceiver,
    bytes32[] memory _priceData,
    bytes32[] memory _publishTimeData,
    uint256 _minPublishTime,
    bytes32 _encodedVaas
  ) external nonReentrant onlyOrderExecutor {
    ExecuteOrderVars memory vars;
    vars.subAccount = _getSubAccount(_account, _subAccountId);
    vars.order = limitOrders[vars.subAccount][_orderIndex];

    // Check if this order still exists
    if (vars.order.account == address(0)) revert ILimitTradeHandler_NonExistentOrder();

    vars.orderIndex = _orderIndex;
    vars.feeReceiver = _feeReceiver;
    vars.priceData = _priceData;
    vars.publishTimeData = _publishTimeData;
    vars.minPublishTime = _minPublishTime;
    vars.encodedVaas = _encodedVaas;
    vars.isMarketOrder = vars.order.triggerAboveThreshold && vars.order.triggerPrice == 0;

    // Check if the order is a market order and is stale
    if (vars.isMarketOrder && block.timestamp > vars.order.createdTimestamp + minExecutionTimestamp) {
      _cancelOrder(vars.order, vars.subAccount, vars.orderIndex);
      return;
    }

    // try executing order
    isExecuting = true;
    try this.executeLimitOrder(vars) {
      // Execution succeeded
      isExecuting = false;
    } catch Error(string memory errMsg) {
      _handleOrderFail(vars, errMsg);
    } catch Panic(uint /*errorCode*/) {
      _handleOrderFail(vars, "Panic occurred while executing the limit order");
    } catch (bytes memory errMsg) {
      _handleOrderFail(vars, string(errMsg));
    }
  }

  function _handleOrderFail(ExecuteOrderVars memory vars, string memory errMsg) internal {
    // Execution failed
    isExecuting = false;

    // Handle the error depending on the type of order
    if (vars.isMarketOrder) {
      // Cancel market order and transfer execution fee to executor
      _removeOrder(vars.order, vars.subAccount, vars.orderIndex);
      _transferOutETH(vars.order.executionFee, vars.feeReceiver);

      emit LogExecuteMarketOrderFail(
        vars.order.account,
        vars.order.subAccountId,
        vars.orderIndex,
        vars.order.marketIndex,
        vars.order.sizeDelta,
        vars.order.triggerPrice,
        vars.order.triggerAboveThreshold,
        vars.order.executionFee,
        vars.order.reduceOnly,
        vars.order.tpToken,
        errMsg
      );
    } else {
      // Revert with the error message
      require(false, errMsg);
    }
  }

  function executeLimitOrder(ExecuteOrderVars memory vars) external {
    // if not in executing state, then revert
    if (!isExecuting) revert ILimitTradeHandler_NotExecutionState();

    // Remove this executed order from the list
    _removeOrder(vars.order, vars.subAccount, vars.orderIndex);

    // Update price to Pyth
    pyth.updatePriceFeeds(vars.priceData, vars.publishTimeData, vars.minPublishTime, vars.encodedVaas);

    // Validate if the current price is valid for the execution of this order
    (uint256 _currentPrice, ) = _validatePositionOrderPrice(
      vars.order.triggerAboveThreshold,
      vars.order.triggerPrice,
      vars.order.acceptablePrice,
      vars.order.marketIndex,
      vars.order.sizeDelta,
      vars.order.sizeDelta > 0,
      true
    );

    // Retrieve existing position
    vars.positionId = _getPositionId(vars.subAccount, vars.order.marketIndex);
    PerpStorage.Position memory _existingPosition = PerpStorage(TradeService(tradeService).perpStorage())
      .getPositionById(vars.positionId);
    vars.positionIsLong = _existingPosition.positionSizeE30 > 0;
    vars.isNewPosition = _existingPosition.positionSizeE30 == 0;

    // Execute the order
    if (vars.order.sizeDelta > 0) {
      // BUY
      if (vars.isNewPosition || vars.positionIsLong) {
        // New position and Long position
        // just increase position when BUY
        TradeService(tradeService).increasePosition({
          _primaryAccount: vars.order.account,
          _subAccountId: vars.order.subAccountId,
          _marketIndex: vars.order.marketIndex,
          _sizeDelta: vars.order.sizeDelta,
          _limitPriceE30: isGuaranteeLimitPrice ? vars.order.triggerPrice : 0
        });
      } else if (!vars.positionIsLong) {
        bool _flipSide = !vars.order.reduceOnly && vars.order.sizeDelta > (-_existingPosition.positionSizeE30);
        if (_flipSide) {
          // Flip the position
          // Fully close Short position
          TradeService(tradeService).decreasePosition({
            _account: vars.order.account,
            _subAccountId: vars.order.subAccountId,
            _marketIndex: vars.order.marketIndex,
            _positionSizeE30ToDecrease: uint256(-_existingPosition.positionSizeE30),
            _tpToken: vars.order.tpToken,
            _limitPriceE30: isGuaranteeLimitPrice ? vars.order.triggerPrice : 0
          });
          // Flip it to Long position
          TradeService(tradeService).increasePosition({
            _primaryAccount: vars.order.account,
            _subAccountId: vars.order.subAccountId,
            _marketIndex: vars.order.marketIndex,
            _sizeDelta: vars.order.sizeDelta + _existingPosition.positionSizeE30,
            _limitPriceE30: isGuaranteeLimitPrice ? vars.order.triggerPrice : 0
          });
        } else {
          // Not flip
          TradeService(tradeService).decreasePosition({
            _account: vars.order.account,
            _subAccountId: vars.order.subAccountId,
            _marketIndex: vars.order.marketIndex,
            _positionSizeE30ToDecrease: _min(
              uint256(vars.order.sizeDelta),
              uint256(-_existingPosition.positionSizeE30)
            ),
            _tpToken: vars.order.tpToken,
            _limitPriceE30: isGuaranteeLimitPrice ? vars.order.triggerPrice : 0
          });
        }
      }
    } else if (vars.order.sizeDelta < 0) {
      // SELL
      if (vars.isNewPosition || !vars.positionIsLong) {
        // New position and Short position
        // just increase position when SELL
        TradeService(tradeService).increasePosition({
          _primaryAccount: vars.order.account,
          _subAccountId: vars.order.subAccountId,
          _marketIndex: vars.order.marketIndex,
          _sizeDelta: vars.order.sizeDelta,
          _limitPriceE30: isGuaranteeLimitPrice ? vars.order.triggerPrice : 0
        });
      } else if (vars.positionIsLong) {
        bool _flipSide = !vars.order.reduceOnly && (-vars.order.sizeDelta) > _existingPosition.positionSizeE30;
        if (_flipSide) {
          // Flip the position
          // Fully close Long position
          TradeService(tradeService).decreasePosition({
            _account: vars.order.account,
            _subAccountId: vars.order.subAccountId,
            _marketIndex: vars.order.marketIndex,
            _positionSizeE30ToDecrease: uint256(_existingPosition.positionSizeE30),
            _tpToken: vars.order.tpToken,
            _limitPriceE30: isGuaranteeLimitPrice ? vars.order.triggerPrice : 0
          });
          // Flip it to Short position
          TradeService(tradeService).increasePosition({
            _primaryAccount: vars.order.account,
            _subAccountId: vars.order.subAccountId,
            _marketIndex: vars.order.marketIndex,
            _sizeDelta: vars.order.sizeDelta + _existingPosition.positionSizeE30,
            _limitPriceE30: isGuaranteeLimitPrice ? vars.order.triggerPrice : 0
          });
        } else {
          // Not flip
          TradeService(tradeService).decreasePosition({
            _account: vars.order.account,
            _subAccountId: vars.order.subAccountId,
            _marketIndex: vars.order.marketIndex,
            _positionSizeE30ToDecrease: _min(
              uint256(-vars.order.sizeDelta),
              uint256(_existingPosition.positionSizeE30)
            ),
            _tpToken: vars.order.tpToken,
            _limitPriceE30: isGuaranteeLimitPrice ? vars.order.triggerPrice : 0
          });
        }
      }
    }

    // Pay the executor
    _transferOutETH(vars.order.executionFee, vars.feeReceiver);

    emit LogExecuteLimitOrder(
      vars.order.account,
      vars.order.subAccountId,
      vars.orderIndex,
      vars.order.marketIndex,
      vars.order.sizeDelta,
      vars.order.triggerPrice,
      vars.order.triggerAboveThreshold,
      vars.order.executionFee,
      _currentPrice,
      vars.order.reduceOnly,
      vars.order.tpToken
    );
  }

  /// @notice Cancel a limit order
  /// @param _subAccountId Sub-account Id
  /// @param _orderIndex Order Index which could be retrieved from the emitted event from `createOrder()`
  function cancelOrder(uint8 _subAccountId, uint256 _orderIndex) external nonReentrant {
    address subAccount = _getSubAccount(msg.sender, _subAccountId);
    LimitOrder memory _order = limitOrders[subAccount][_orderIndex];
    // Check if this order still exists
    if (_order.account == address(0)) revert ILimitTradeHandler_NonExistentOrder();

    _cancelOrder(_order, subAccount, _orderIndex);
  }

  function _cancelOrder(LimitOrder memory _order, address _subAccount, uint256 _orderIndex) internal {
    // Remove this order from the list
    _removeOrder(_order, _subAccount, _orderIndex);

    // Refund the execution fee to the creator of this order
    _transferOutETH(_order.executionFee, _order.account);

    emit LogCancelLimitOrder(
      _order.account,
      _order.subAccountId,
      _orderIndex,
      _order.marketIndex,
      _order.sizeDelta,
      _order.triggerPrice,
      _order.triggerAboveThreshold,
      _order.executionFee,
      _order.reduceOnly,
      _order.tpToken
    );
  }

  /// @notice Update a limit order
  /// @param _subAccountId Sub-account Id
  /// @param _orderIndex Order Index which could be retrieved from the emitted event from `createOrder()`
  /// @param _sizeDelta How much the position size will change in USD (1e30), can be negative for INCREASE order
  /// @param _triggerPrice The price that this limit order will be triggered
  /// @param _triggerAboveThreshold The current price must go above/below the trigger price for the order to be executed
  /// @param _reduceOnly If true, it's a Reduce-Only order which will not flip the side of the position
  /// @param _tpToken Take profit token, when trader has profit
  function updateOrder(
    uint8 _subAccountId,
    uint256 _orderIndex,
    int256 _sizeDelta,
    uint256 _triggerPrice,
    bool _triggerAboveThreshold,
    bool _reduceOnly,
    address _tpToken
  ) external nonReentrant {
    address subAccount = _getSubAccount(msg.sender, _subAccountId);
    LimitOrder storage _order = limitOrders[subAccount][_orderIndex];
    // Check if this order still exists
    if (_order.account == address(0)) revert ILimitTradeHandler_NonExistentOrder();
    if (_sizeDelta == 0) revert ILimitTradeHandler_BadSizeDelta();

    if (_order.triggerPrice == 0) {
      // Market
      revert ILimitTradeHandler_MarketOrderNoUpdate();
    } else {
      // Limit
      // if trying to update to Market, revert
      if (_triggerPrice == 0) {
        revert ILimitTradeHandler_LimitOrderConvertToMarketOrder();
      }
    }

    // Update order
    _order.triggerPrice = _triggerPrice;
    _order.triggerAboveThreshold = _triggerAboveThreshold;
    _order.sizeDelta = _sizeDelta;
    _order.reduceOnly = _reduceOnly;
    _order.tpToken = _tpToken;

    emit LogUpdateLimitOrder(
      _order.account,
      _order.subAccountId,
      _orderIndex,
      _order.sizeDelta,
      _order.triggerPrice,
      _order.triggerAboveThreshold,
      _order.reduceOnly,
      _order.tpToken
    );
  }

  function _addOrder(LimitOrder memory _order, address _subAccount, uint256 _orderIndex) internal {
    limitOrdersIndex[_subAccount] = _orderIndex + 1;
    limitOrders[_subAccount][_orderIndex] = _order;

    uint256 _pointer = _encodePointer(_subAccount, uint96(_orderIndex));
    activeOrderPointers.add(_pointer);

    if (_order.triggerPrice == 0) {
      // Market
      activeMarketOrderPointers.add(_pointer);
    } else {
      // Limit
      activeLimitOrderPointers.add(_pointer);
    }
  }

  function _removeOrder(LimitOrder memory _order, address _subAccount, uint256 _orderIndex) internal {
    delete limitOrders[_subAccount][_orderIndex];

    uint256 _pointer = _encodePointer(_subAccount, uint96(_orderIndex));
    activeOrderPointers.remove(_pointer);

    if (_order.triggerPrice == 0) {
      // Market
      activeMarketOrderPointers.remove(_pointer);
    } else {
      // Limit
      activeLimitOrderPointers.remove(_pointer);
    }
  }

  /**
   * Getters
   */

  function getAllActiveOrders(uint256 _limit, uint256 _offset) external view returns (LimitOrder[] memory _orders) {
    return _getOrders(activeOrderPointers, _limit, _offset);
  }

  function getMarketActiveOrders(uint256 _limit, uint256 _offset) external view returns (LimitOrder[] memory _orders) {
    return _getOrders(activeMarketOrderPointers, _limit, _offset);
  }

  function getLimitActiveOrders(uint256 _limit, uint256 _offset) external view returns (LimitOrder[] memory _orders) {
    return _getOrders(activeLimitOrderPointers, _limit, _offset);
  }

  function _getOrders(
    EnumerableSet.UintSet storage _pointers,
    uint256 _limit,
    uint256 _offset
  ) internal view returns (LimitOrder[] memory _orders) {
    uint256 _len = _pointers.length();
    uint256 _startIndex = _offset;
    uint256 _endIndex = _offset + _limit;
    if (_startIndex > _len) return _orders;
    if (_endIndex > _len) {
      _endIndex = _len;
    }

    _orders = new LimitOrder[](_endIndex - _startIndex);

    for (uint256 i = _startIndex; i < _endIndex; ) {
      (address _account, uint96 _index) = _decodePointer(_pointers.at(i));
      LimitOrder memory _order = limitOrders[_account][_index];

      _orders[i - _offset] = _order;
      unchecked {
        ++i;
      }
    }

    return _orders;
  }

  function activeOrdersCount() external view returns (uint256) {
    return activeOrderPointers.length();
  }

  function activeLimitOrdersCount() external view returns (uint256) {
    return activeLimitOrderPointers.length();
  }

  function activeMarketOrdersCount() external view returns (uint256) {
    return activeMarketOrderPointers.length();
  }

  /**
   * Setters
   */
<<<<<<< HEAD
  function setGuaranteeLimitPrice(bool isActive) external onlyOwner {
    isGuaranteeLimitPrice = isActive;

    emit LogSetGuaranteeLimitPrice(isActive);
  }

  function setTradeService(address _newTradeService) external onlyOwner {
    if (_newTradeService == address(0)) revert ILimitTradeHandler_InvalidAddress();
    TradeService(_newTradeService).perpStorage();
    emit LogSetTradeService(address(tradeService), _newTradeService);
    tradeService = _newTradeService;
=======
  /// @notice Sets a new TradeService contract address.
  /// @param _tradeService The new TradeService contract address.
  function setTradeService(address _tradeService) external onlyOwner {
    if (_tradeService == address(0)) revert ILimitTradeHandler_InvalidAddress();
    TradeService(_tradeService).perpStorage();
    emit LogSetTradeService(address(tradeService), _tradeService);
    tradeService = _tradeService;
>>>>>>> 371968c1
  }

  /// @notice setMinExecutionFee
  /// @param _newMinExecutionFee minExecutionFee in ethers
  function setMinExecutionFee(uint256 _newMinExecutionFee) external nonReentrant onlyOwner {
    if (_newMinExecutionFee > MAX_EXECUTION_FEE) revert ILimitTradeHandler_MaxExecutionFee();
    emit LogSetMinExecutionFee(minExecutionFee, _newMinExecutionFee);
    minExecutionFee = _newMinExecutionFee;
  }

  function setIsAllowAllExecutor(bool _isAllow) external nonReentrant onlyOwner {
    emit LogSetIsAllowAllExecutor(isAllowAllExecutor, _isAllow);
    isAllowAllExecutor = _isAllow;
  }

  function setMinExecutionTimestamp(uint256 _newMinExecutionTimestamp) external onlyOwner {
    emit LogSetMinExecutionTimestamp(minExecutionTimestamp, _newMinExecutionTimestamp);
    minExecutionTimestamp = _newMinExecutionTimestamp;
  }

  /// @notice setOrderExecutor
  /// @param _executor address who will be executor
  /// @param _isAllow flag to allow to execute
  function setOrderExecutor(address _executor, bool _isAllow) external nonReentrant onlyOwner {
    if (_executor == address(0)) revert ILimitTradeHandler_InvalidAddress();
    orderExecutors[_executor] = _isAllow;
    emit LogSetOrderExecutor(_executor, _isAllow);
  }

<<<<<<< HEAD
  function setPyth(address _newPyth) external onlyOwner {
    if (_newPyth == address(0)) revert ILimitTradeHandler_InvalidAddress();
    // @todo sanity check
    // IPyth(_newPyth).getValidTimePeriod();

    emit LogSetPyth(address(tradeService), _newPyth);
    pyth = IEcoPyth(_newPyth);
=======
  /// @notice Sets a new Pyth contract address.
  /// @param _pyth The new Pyth contract address.
  function setPyth(address _pyth) external nonReentrant onlyOwner {
    if (_pyth == address(0)) revert ILimitTradeHandler_InvalidAddress();
    emit LogSetPyth(address(pyth), _pyth);
    pyth = IEcoPyth(_pyth);

    // Sanity check
    IEcoPyth(_pyth).getAssetIds();
>>>>>>> 371968c1
  }

  /**
   * Private Functions
   */

  /// @notice Derive sub-account from primary account and sub-account id
  function _getSubAccount(address primary, uint8 subAccountId) private pure returns (address) {
    if (subAccountId > 255) revert ILimitTradeHandler_BadSubAccountId();
    return address(uint160(primary) ^ uint160(subAccountId));
  }

  /// @notice Derive positionId from sub-account and market index
  function _getPositionId(address _subAccount, uint256 _marketIndex) private pure returns (bytes32) {
    return keccak256(abi.encodePacked(_subAccount, _marketIndex));
  }

  function _validatePositionOrderPrice(
    bool _triggerAboveThreshold,
    uint256 _triggerPrice,
    uint256 _acceptablePrice,
    uint256 _marketIndex,
    int256 _sizeDelta,
    bool _maximizePrice,
    bool _revertOnError
  ) private view returns (uint256, bool) {
    ValidatePositionOrderPriceVars memory vars;

    // Get price from Pyth
    vars.marketConfig = ConfigStorage(TradeService(tradeService).configStorage()).getMarketConfigByIndex(_marketIndex);
    vars.oracle = OracleMiddleware(ConfigStorage(TradeService(tradeService).configStorage()).oracle());
    vars.globalMarket = PerpStorage(TradeService(tradeService).perpStorage()).getMarketByIndex(_marketIndex);

    // Validate trigger price with oracle price
    (vars.oraclePrice, ) = vars.oracle.getLatestPrice(vars.marketConfig.assetId, true);
    vars.isPriceValid = _triggerAboveThreshold ? vars.oraclePrice > _triggerPrice : vars.oraclePrice < _triggerPrice;

    if (_revertOnError) {
      if (!vars.isPriceValid) revert ILimitTradeHandler_InvalidPriceForExecution();
    }

    // Validate acceptable price with adaptive price
    (vars.adaptivePrice, , vars.marketStatus) = vars.oracle.getLatestAdaptivePriceWithMarketStatus(
      vars.marketConfig.assetId,
      _maximizePrice,
      (int(vars.globalMarket.longPositionSize) - int(vars.globalMarket.shortPositionSize)),
      _sizeDelta,
      vars.marketConfig.fundingRate.maxSkewScaleUSD,
      _triggerPrice
    );

    // Validate market status
    if (vars.marketStatus != 2) {
      if (_revertOnError) revert ILimitTradeHandler_MarketIsClosed();
      else return (vars.adaptivePrice, false);
    }

    // Validate price is executable
    bool isBuy = _sizeDelta > 0;
    vars.isPriceValid = isBuy ? vars.adaptivePrice < _acceptablePrice : vars.adaptivePrice > _acceptablePrice;

    if (_revertOnError) {
      if (!vars.isPriceValid) revert ILimitTradeHandler_InvalidPriceForExecution();
    }

    return (vars.adaptivePrice, vars.isPriceValid);
  }

  function _validateCreateOrderPrice(
    bool _triggerAboveThreshold,
    uint256 _triggerPrice,
    uint256 _marketIndex,
    int256 _sizeDelta,
    bool _maximizePrice
  ) private view {
    if (_sizeDelta == 0) revert ILimitTradeHandler_BadSizeDelta();

    ValidatePositionOrderPriceVars memory vars;

    // Get price from Pyth
    vars.marketConfig = ConfigStorage(TradeService(tradeService).configStorage()).getMarketConfigByIndex(_marketIndex);
    vars.oracle = OracleMiddleware(ConfigStorage(TradeService(tradeService).configStorage()).oracle());
    vars.globalMarket = PerpStorage(TradeService(tradeService).perpStorage()).getMarketByIndex(_marketIndex);

    (uint256 _currentPrice, , ) = vars.oracle.getLatestAdaptivePriceWithMarketStatus(
      vars.marketConfig.assetId,
      _maximizePrice,
      (int(vars.globalMarket.longPositionSize) - int(vars.globalMarket.shortPositionSize)),
      _sizeDelta,
      vars.marketConfig.fundingRate.maxSkewScaleUSD,
      0
    );

    if (_triggerAboveThreshold) {
      if (_triggerPrice != 0 && _triggerPrice <= _currentPrice) {
        revert ILimitTradeHandler_TriggerPriceBelowCurrentPrice();
      }
    } else {
      if (_triggerPrice >= _currentPrice) {
        revert ILimitTradeHandler_TriggerPriceAboveCurrentPrice();
      }
    }
  }

  /// @notice Transfer in ETH from user to be used as execution fee
  /// @dev The received ETH will be wrapped into WETH and store in this contract for later use.
  function _transferInETH() private {
    IWNative(weth).deposit{ value: msg.value }();
  }

  /// @notice Transfer out ETH to the receiver
  /// @dev The stored WETH will be unwrapped and transfer as native token
  /// @param _amountOut Amount of ETH to be transferred
  /// @param _receiver The receiver of ETH in its native form. The receiver must be able to accept native token.
  function _transferOutETH(uint256 _amountOut, address _receiver) private {
    IWNative(weth).withdraw(_amountOut);
    // slither-disable-next-line arbitrary-send-eth
    payable(_receiver).transfer(_amountOut);
  }

  function _min(uint256 x, uint256 y) private pure returns (uint256) {
    return x < y ? x : y;
  }

  function _encodePointer(address _account, uint96 _index) internal pure returns (uint256 _pointer) {
    return uint256(bytes32(abi.encodePacked(_account, _index)));
  }

  function _decodePointer(uint256 _pointer) internal pure returns (address _account, uint96 _index) {
    return (address(uint160(_pointer >> 96)), uint96(_pointer));
  }

  /// @custom:oz-upgrades-unsafe-allow constructor
  constructor() {
    _disableInitializers();
  }
}<|MERGE_RESOLUTION|>--- conflicted
+++ resolved
@@ -674,19 +674,12 @@
   /**
    * Setters
    */
-<<<<<<< HEAD
   function setGuaranteeLimitPrice(bool isActive) external onlyOwner {
     isGuaranteeLimitPrice = isActive;
 
     emit LogSetGuaranteeLimitPrice(isActive);
   }
 
-  function setTradeService(address _newTradeService) external onlyOwner {
-    if (_newTradeService == address(0)) revert ILimitTradeHandler_InvalidAddress();
-    TradeService(_newTradeService).perpStorage();
-    emit LogSetTradeService(address(tradeService), _newTradeService);
-    tradeService = _newTradeService;
-=======
   /// @notice Sets a new TradeService contract address.
   /// @param _tradeService The new TradeService contract address.
   function setTradeService(address _tradeService) external onlyOwner {
@@ -694,7 +687,6 @@
     TradeService(_tradeService).perpStorage();
     emit LogSetTradeService(address(tradeService), _tradeService);
     tradeService = _tradeService;
->>>>>>> 371968c1
   }
 
   /// @notice setMinExecutionFee
@@ -724,15 +716,6 @@
     emit LogSetOrderExecutor(_executor, _isAllow);
   }
 
-<<<<<<< HEAD
-  function setPyth(address _newPyth) external onlyOwner {
-    if (_newPyth == address(0)) revert ILimitTradeHandler_InvalidAddress();
-    // @todo sanity check
-    // IPyth(_newPyth).getValidTimePeriod();
-
-    emit LogSetPyth(address(tradeService), _newPyth);
-    pyth = IEcoPyth(_newPyth);
-=======
   /// @notice Sets a new Pyth contract address.
   /// @param _pyth The new Pyth contract address.
   function setPyth(address _pyth) external nonReentrant onlyOwner {
@@ -742,7 +725,6 @@
 
     // Sanity check
     IEcoPyth(_pyth).getAssetIds();
->>>>>>> 371968c1
   }
 
   /**
