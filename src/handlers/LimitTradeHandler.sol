// SPDX-License-Identifier: BUSL-1.1
// This code is made available under the terms and conditions of the Business Source License 1.1 (BUSL-1.1).
// The act of publishing this code is driven by the aim to promote transparency and facilitate its utilization for educational purposes.

pragma solidity 0.8.18;

// base
import { OwnableUpgradeable } from "@openzeppelin-upgradeable/contracts/access/OwnableUpgradeable.sol";
import { ReentrancyGuardUpgradeable } from "@openzeppelin-upgradeable/contracts/security/ReentrancyGuardUpgradeable.sol";
import { EnumerableSet } from "@openzeppelin/contracts/utils/structs/EnumerableSet.sol";
import { SafeCastUpgradeable } from "@openzeppelin-upgradeable/contracts/utils/math/SafeCastUpgradeable.sol";
import { HMXLib } from "@hmx/libraries/HMXLib.sol";
import { AddressUpgradeable } from "@openzeppelin-upgradeable/contracts/utils/AddressUpgradeable.sol";

// contracts
import { OracleMiddleware } from "@hmx/oracles/OracleMiddleware.sol";
import { TradeService } from "@hmx/services/TradeService.sol";
import { ConfigStorage } from "@hmx/storages/ConfigStorage.sol";
import { PerpStorage } from "@hmx/storages/PerpStorage.sol";

// interfaces
import { ILimitTradeHandler } from "./interfaces/ILimitTradeHandler.sol";
import { IWNative } from "../interfaces/IWNative.sol";
import { IEcoPyth } from "@hmx/oracles/interfaces/IEcoPyth.sol";
<<<<<<< HEAD
import { MaxPositionHelper } from "@hmx/helpers/MaxPositionHelper.sol";
=======
import { LimitTradeHelper } from "@hmx/helpers/LimitTradeHelper.sol";
>>>>>>> db185b13

/// @title LimitTradeHandler
/// @notice This contract handles the create, update, and cancel for the Trading module.
contract LimitTradeHandler is OwnableUpgradeable, ReentrancyGuardUpgradeable, ILimitTradeHandler {
  using EnumerableSet for EnumerableSet.UintSet;
  using SafeCastUpgradeable for uint256;
  using SafeCastUpgradeable for int256;

  /**
   * Events
   */
  event LogSetTradeService(address oldValue, address newValue);
  event LogSetMinExecutionFee(uint64 oldValue, uint64 newValue);
  event LogSetIsAllowAllExecutor(bool oldValue, bool newValue);
  event LogSetMinExecutionTimestamp(uint32 oldValue, uint32 newValue);
  event LogSetOrderExecutor(address executor, bool isAllow);
  event LogSetPyth(address oldValue, address newValue);
  event LogCreateLimitOrder(
    address indexed account,
    uint256 indexed subAccountId,
    uint256 orderIndex,
    uint256 marketIndex,
    int256 sizeDelta,
    uint256 triggerPrice,
    uint256 acceptablePrice,
    bool triggerAboveThreshold,
    uint256 executionFee,
    bool reduceOnly,
    address tpToken
  );
  event LogExecuteMarketOrderFail(
    address indexed account,
    uint256 indexed subAccountId,
    uint256 orderIndex,
    uint256 marketIndex,
    int256 sizeDelta,
    uint256 triggerPrice,
    bool triggerAboveThreshold,
    uint256 executionFee,
    bool reduceOnly,
    address tpToken,
    bytes errMsg
  );
  event LogExecuteLimitOrder(
    address indexed account,
    uint256 indexed subAccountId,
    uint256 orderIndex,
    uint256 marketIndex,
    int256 sizeDelta,
    uint256 triggerPrice,
    bool triggerAboveThreshold,
    uint256 executionFee,
    uint256 executionPrice,
    bool reduceOnly,
    address tpToken
  );
  event LogUpdateLimitOrder(
    address indexed account,
    uint256 indexed subAccountId,
    uint256 orderIndex,
    uint256 marketIndex,
    int256 sizeDelta,
    uint256 triggerPrice,
    bool triggerAboveThreshold,
    bool reduceOnly,
    address tpToken
  );
  event LogCancelLimitOrder(
    address indexed account,
    uint256 indexed subAccountId,
    uint256 orderIndex,
    uint256 marketIndex,
    int256 sizeDelta,
    uint256 triggerPrice,
    bool triggerAboveThreshold,
    uint256 executionFee,
    bool reduceOnly,
    address tpToken
  );
  event LogSetGuaranteeLimitPrice(bool isActive);
  event LogSetDelegate(address sender, address delegate);
  event LogExecuteLimitOrderFail(
    address indexed account,
    uint256 indexed subAccountId,
    uint256 orderIndex,
    uint256 marketIndex,
    int256 sizeDelta,
    uint256 triggerPrice,
    bool triggerAboveThreshold,
    uint256 executionFee,
    bool reduceOnly,
    address tpToken,
    bytes errMsg
  );

  /**
   * Structs
   */

  struct ExecuteOrderVars {
    LimitOrder order;
    address subAccount;
    bytes32 positionId;
    bytes32 encodedVaas;
    bytes32[] priceData;
    bytes32[] publishTimeData;
    address payable feeReceiver;
    uint256 orderIndex;
    uint256 minPublishTime;
    bool positionIsLong;
    bool isNewPosition;
    bool isMarketOrder;
    int256 sizeDelta;
  }

  struct ValidatePositionOrderPriceVars {
    ConfigStorage.MarketConfig marketConfig;
    OracleMiddleware oracle;
    PerpStorage.Market globalMarket;
    uint256 oraclePrice;
    uint256 adaptivePrice;
    uint8 marketStatus;
    bool isPriceValid;
  }

  /**
   * Constants
   */
  uint8 internal constant BUY = 0;
  uint8 internal constant SELL = 1;
  uint64 internal constant MAX_EXECUTION_FEE = 5 ether;

  /**
   * States
   */
  IEcoPyth public pyth;
  address public weth;
  address public tradeService;
  address private senderOverride;

  uint64 public minExecutionFee; // Minimum execution fee to be collected by the order executor addresses for gas
  uint32 public minExecutionTimestamp; // Minimum execution timestamp using on market order to validate on order stale
  bool public isAllowAllExecutor; // If this is true, everyone can execute limit orders
  bool public isGuaranteeLimitPrice; // If this is ture, Gurantee Limit Price feature will be turned on. Limit Price set by orders will be used instead of the current Oracle Price.

  mapping(address => bool) public orderExecutors; // The allowed addresses to execute limit orders
  mapping(address => mapping(uint256 => LimitOrder)) public limitOrders; // Array of Limit Orders of each sub-account
  mapping(address => uint256) public limitOrdersIndex; // The last limit order index of each sub-account
  mapping(address => address) public delegations; // The mapping of mainAccount => Smart Wallet to be used for Account Abstraction

  // Pointers
  EnumerableSet.UintSet private activeOrderPointers;
  EnumerableSet.UintSet private activeMarketOrderPointers;
  EnumerableSet.UintSet private activeLimitOrderPointers;

  mapping(address => EnumerableSet.UintSet) private subAccountActiveOrderPointers;
  mapping(address => EnumerableSet.UintSet) private subAccountActiveMarketOrderPointers;
  mapping(address => EnumerableSet.UintSet) private subAccountActiveLimitOrderPointers;

<<<<<<< HEAD
  MaxPositionHelper public maxPositionHelper;
=======
  LimitTradeHelper public limitTradeHelper;
>>>>>>> db185b13

  /// @notice Initializes the CrossMarginHandler contract with the provided configuration parameters.
  /// @param _weth Address of WETH.
  /// @param _tradeService Address of the TradeService contract.
  /// @param _pyth Address of the Pyth contract.
  /// @param _minExecutionFee Minimum execution fee for a trading order.
  /// @param _minExecutionTimestamp If the order lives longer than this config, the order is stale and should be cancelled.
  function initialize(
    address _weth,
    address _tradeService,
    address _pyth,
    uint64 _minExecutionFee,
    uint32 _minExecutionTimestamp
  ) external initializer {
    OwnableUpgradeable.__Ownable_init();
    ReentrancyGuardUpgradeable.__ReentrancyGuard_init();

    if (_minExecutionFee > MAX_EXECUTION_FEE) revert ILimitTradeHandler_MaxExecutionFee();

    minExecutionFee = _minExecutionFee;
    minExecutionTimestamp = _minExecutionTimestamp;
    weth = _weth;
    tradeService = _tradeService;
    pyth = IEcoPyth(_pyth);
    isAllowAllExecutor = false;
    isGuaranteeLimitPrice = false;

    // Sanity check
    // slither-disable-next-line unused-return
    TradeService(_tradeService).perpStorage();
    IEcoPyth(_pyth).getAssetIds();
  }

  receive() external payable {
    if (msg.sender != weth) revert ILimitTradeHandler_InvalidSender();
  }

  /**
   * Modifiers
   */

  // Only whitelisted addresses can be able to execute limit orders
  modifier onlyOrderExecutor() {
    if (!orderExecutors[msg.sender]) revert ILimitTradeHandler_NotWhitelisted();
    _;
  }

  modifier delegate(address _mainAccount) {
    if (delegations[_mainAccount] == msg.sender) {
      senderOverride = _mainAccount;
    }
    _;
    senderOverride = address(0);
  }

  function _msgSender() internal view override returns (address) {
    if (senderOverride == address(0)) {
      return msg.sender;
    } else {
      return senderOverride;
    }
  }

  /**
   * Core Functions
   */
  function setDelegate(address _delegate) external {
    delegations[msg.sender] = _delegate;
    emit LogSetDelegate(msg.sender, _delegate);
  }

  function createOrder(
    address _mainAccount,
    uint8 _subAccountId,
    uint256 _marketIndex,
    int256 _sizeDelta,
    uint256 _triggerPrice,
    uint256 _acceptablePrice,
    bool _triggerAboveThreshold,
    uint256 _executionFee,
    bool _reduceOnly,
    address _tpToken
  ) external payable nonReentrant delegate(_mainAccount) {
    // Check if overrided _msgSender() is the same as _mainAccount.
    // If msg.sender is not a delegatee, _msgSender() won't be overrided
    // which then makes _msgSender() to become msg.sender not the _mainAccount.
    if (_mainAccount != _msgSender()) revert ILimitTradeHandler_Unauthorized();
    // Check if execution fee is lower than minExecutionFee, then it's too low. We won't allow it.
    if (_executionFee < uint256(minExecutionFee)) revert ILimitTradeHandler_InsufficientExecutionFee();
    // The attached native token must be equal to _executionFee
    if (msg.value != _executionFee) revert ILimitTradeHandler_IncorrectValueTransfer();
    // Transfer in the native token to be used as execution fee
    _transferInETH();

    _createOrder(
      _subAccountId,
      _marketIndex,
      _sizeDelta,
      _triggerPrice,
      _acceptablePrice,
      _triggerAboveThreshold,
      _executionFee,
      _reduceOnly,
      _tpToken
    );
  }

  /// @notice Create a new limit order
  /// @param _subAccountId Sub-account Id
  /// @param _marketIndex Market Index
  /// @param _sizeDelta How much the position size will change in USD (1e30), can be negative for INCREASE order
  /// @param _triggerPrice The price that this limit order will be triggered
  /// @param _acceptablePrice The acceptable price for the order
  /// @param _triggerAboveThreshold The current price must go above/below the trigger price for the order to be executed
  /// @param _executionFee The execution fee of this limit order
  /// @param _reduceOnly If true, it's a Reduce-Only order which will not flip the side of the position
  /// @param _tpToken Take profit token, when trader has profit
  function createOrder(
    uint8 _subAccountId,
    uint256 _marketIndex,
    int256 _sizeDelta,
    uint256 _triggerPrice,
    uint256 _acceptablePrice,
    bool _triggerAboveThreshold,
    uint256 _executionFee,
    bool _reduceOnly,
    address _tpToken
  ) external payable nonReentrant {
    // Check if execution fee is lower than minExecutionFee, then it's too low. We won't allow it.
    if (_executionFee < uint256(minExecutionFee)) revert ILimitTradeHandler_InsufficientExecutionFee();
    // The attached native token must be equal to _executionFee
    if (msg.value != _executionFee) revert ILimitTradeHandler_IncorrectValueTransfer();
    // Transfer in the native token to be used as execution fee
    _transferInETH();

    _createOrder(
      _subAccountId,
      _marketIndex,
      _sizeDelta,
      _triggerPrice,
      _acceptablePrice,
      _triggerAboveThreshold,
      _executionFee,
      _reduceOnly,
      _tpToken
    );
  }

  struct BatchCreateOrderLocalVars {
    uint256 marketIndex;
    int256 sizeDelta;
    uint256 triggerPrice;
    uint256 acceptablePrice;
    bool triggerAboveThreshold;
    uint256 executionFee;
    bool reduceOnly;
    address tpToken;
  }

  struct BatchUpdateOrderLocalVars {
    uint256 orderIndex;
    int256 sizeDelta;
    uint256 triggerPrice;
    uint256 acceptablePrice;
    bool triggerAboveThreshold;
    bool reduceOnly;
    address tpToken;
  }

  /// @notice Batch multiple commands to a one single transaction.
  /// @dev Support delegate and enforce a hard auth.
  /// @dev This is useful for a better UX to handle TP/SL.
  /// @param _mainAccount The owner of these actions.
  /// @param _subAccountId The sub account id.
  /// @param _cmds The commands to be executed.
  /// @param _datas The data for each command.
  function batch(
    address _mainAccount,
    uint8 _subAccountId,
    Command[] calldata _cmds,
    bytes[] calldata _datas
  ) external payable nonReentrant delegate(_mainAccount) {
    // Check if overrided _msgSender() is the same as _mainAccount.
    // If msg.sender is not a delegatee, _msgSender() won't be overrided
    // which then makes _msgSender() to become msg.sender not the _mainAccount.
    if (_mainAccount != _msgSender()) revert ILimitTradeHandler_Unauthorized();
    // Check if _cmds's len match with _data's len
    if (_cmds.length != _datas.length) revert ILimitTradeHandler_BadCalldata();

    // Execute commands
    // _expectedMsgValue is used for check after cmds are executed
    uint256 _expectedMsgValue = 0;
    for (uint i = 0; i < _cmds.length; ) {
      if (_cmds[i] == Command.Create) {
        // Perform the create order command
        BatchCreateOrderLocalVars memory _localVars;
        (
          _localVars.marketIndex,
          _localVars.sizeDelta,
          _localVars.triggerPrice,
          _localVars.acceptablePrice,
          _localVars.triggerAboveThreshold,
          _localVars.executionFee,
          _localVars.reduceOnly,
          _localVars.tpToken
        ) = abi.decode(_datas[i], (uint256, int256, uint256, uint256, bool, uint256, bool, address));
        // Check execution fee to make sure it is > minExecution before create an order.
        if (_localVars.executionFee < minExecutionFee) revert ILimitTradeHandler_InsufficientExecutionFee();
        // Optimistically create order here w/o checking if provided msg.value
        // is enough to execution fee here, but will check after finished all cmds.
        _createOrder(
          _subAccountId,
          _localVars.marketIndex,
          _localVars.sizeDelta,
          _localVars.triggerPrice,
          _localVars.acceptablePrice,
          _localVars.triggerAboveThreshold,
          _localVars.executionFee,
          _localVars.reduceOnly,
          _localVars.tpToken
        );
        // Update expectedMsgValue
        _expectedMsgValue += _localVars.executionFee;
      } else if (_cmds[i] == Command.Update) {
        BatchUpdateOrderLocalVars memory _localVars;
        (
          _localVars.orderIndex,
          _localVars.sizeDelta,
          _localVars.triggerPrice,
          _localVars.acceptablePrice,
          _localVars.triggerAboveThreshold,
          _localVars.reduceOnly,
          _localVars.tpToken
        ) = abi.decode(_datas[i], (uint256, int256, uint256, uint256, bool, bool, address));
        _updateOrder(
          _mainAccount,
          _subAccountId,
          _localVars.orderIndex,
          _localVars.sizeDelta,
          _localVars.triggerPrice,
          _localVars.acceptablePrice,
          _localVars.triggerAboveThreshold,
          _localVars.reduceOnly,
          _localVars.tpToken
        );
      } else if (_cmds[i] == Command.Cancel) {
        // Perform the cancel order command
        uint256 _orderIndex = abi.decode(_datas[i], (uint256));
        address _subAccount = HMXLib.getSubAccount(_msgSender(), _subAccountId);
        LimitOrder memory _order = limitOrders[_subAccount][_orderIndex];
        // Check if order still exists
        if (_order.account == address(0)) revert ILimitTradeHandler_NonExistentOrder();
        _cancelOrder(_order, _subAccount, _orderIndex);
      }

      unchecked {
        ++i;
      }
    }

    // Check if msg.value equals to _expectedMsgValue
    // This is a bit anti-check/effect/interaction pattern
    // but it's the best way to make sure that the msg.value is enough
    if (msg.value != _expectedMsgValue) revert ILimitTradeHandler_InsufficientExecutionFee();
    // Transfer in the native token to be used as execution fee
    _transferInETH();
  }

  function _createOrder(
    uint8 _subAccountId,
    uint256 _marketIndex,
    int256 _sizeDelta,
    uint256 _triggerPrice,
    uint256 _acceptablePrice,
    bool _triggerAboveThreshold,
    uint256 _executionFee,
    bool _reduceOnly,
    address _tpToken
  ) internal {
    // Get the sub-account and order index for the limit order
    address _subAccount = HMXLib.getSubAccount(_msgSender(), _subAccountId);
    uint256 _orderIndex = limitOrdersIndex[_subAccount];

<<<<<<< HEAD
    if (address(maxPositionHelper) != address(0))
      maxPositionHelper.validate(true, _msgSender(), _subAccountId, _marketIndex, _reduceOnly, _sizeDelta);
=======
    if (address(limitTradeHelper) != address(0))
      limitTradeHelper.validate(_msgSender(), _subAccountId, _marketIndex, _reduceOnly, _sizeDelta, true);
>>>>>>> db185b13

    // Create the limit order
    LimitOrder memory _order = LimitOrder({
      account: _msgSender(),
      subAccountId: _subAccountId,
      orderIndex: _orderIndex,
      marketIndex: _marketIndex,
      sizeDelta: _sizeDelta,
      triggerPrice: _triggerPrice,
      acceptablePrice: _acceptablePrice,
      triggerAboveThreshold: _triggerPrice == 0 ? true : _triggerAboveThreshold,
      executionFee: _executionFee,
      reduceOnly: _reduceOnly,
      tpToken: _tpToken,
      createdTimestamp: block.timestamp
    });

    // Insert the limit order into the list
    _addOrder(_order, _subAccount, _orderIndex);

    emit LogCreateLimitOrder(
      _msgSender(),
      _subAccountId,
      _orderIndex,
      _marketIndex,
      _sizeDelta,
      _triggerPrice,
      _acceptablePrice,
      _triggerAboveThreshold,
      _executionFee,
      _reduceOnly,
      _tpToken
    );
  }

  /// @notice Execute a limit order
  /// @param _accounts the primary account of the order
  /// @param _subAccountIds Sub-account Id
  /// @param _orderIndexes Order Index which could be retrieved from the emitted event from `createOrder()`
  /// @param _feeReceiver Which address will receive the execution fee for this transaction
  /// @param _priceData Price data from the Pyth oracle.
  /// @param _publishTimeData Publish time data from the Pyth oracle.
  /// @param _minPublishTime Minimum publish time for the Pyth oracle data.
  /// @param _encodedVaas Encoded VaaS data for the Pyth oracle.
  /// @param _isRevert If true, when limit order failed to execute, this function will revert.
  function executeOrders(
    address[] memory _accounts,
    uint8[] memory _subAccountIds,
    uint256[] memory _orderIndexes,
    address payable _feeReceiver,
    bytes32[] calldata _priceData,
    bytes32[] calldata _publishTimeData,
    uint256 _minPublishTime,
    bytes32 _encodedVaas,
    bool _isRevert
  ) external nonReentrant onlyOrderExecutor {
    _executeOrders(
      _accounts,
      _subAccountIds,
      _orderIndexes,
      _feeReceiver,
      _priceData,
      _publishTimeData,
      _minPublishTime,
      _encodedVaas,
      _isRevert
    );
  }

  function executeOrders(
    address[] memory _accounts,
    uint8[] memory _subAccountIds,
    uint256[] memory _orderIndexes,
    address payable _feeReceiver,
    bytes32[] calldata _priceData,
    bytes32[] calldata _publishTimeData,
    uint256 _minPublishTime,
    bytes32 _encodedVaas
  ) external nonReentrant onlyOrderExecutor {
    _executeOrders(
      _accounts,
      _subAccountIds,
      _orderIndexes,
      _feeReceiver,
      _priceData,
      _publishTimeData,
      _minPublishTime,
      _encodedVaas,
      false
    );
  }

  function _executeOrders(
    address[] memory _accounts,
    uint8[] memory _subAccountIds,
    uint256[] memory _orderIndexes,
    address payable _feeReceiver,
    bytes32[] calldata _priceData,
    bytes32[] calldata _publishTimeData,
    uint256 _minPublishTime,
    bytes32 _encodedVaas,
    bool _isRevert
  ) internal {
    if (_accounts.length != _subAccountIds.length && _accounts.length != _orderIndexes.length)
      revert ILimitTradeHandler_InvalidArraySize();

    // Update price to Pyth
    pyth.updatePriceFeeds(_priceData, _publishTimeData, _minPublishTime, _encodedVaas);

    ExecuteOrderVars memory vars;
    vars.feeReceiver = _feeReceiver;
    vars.priceData = _priceData;
    vars.publishTimeData = _publishTimeData;
    vars.minPublishTime = _minPublishTime;
    vars.encodedVaas = _encodedVaas;

    // Loop through order list
    for (uint256 i = 0; i < _accounts.length; ) {
      _executeOrder(vars, _accounts[i], _subAccountIds[i], _orderIndexes[i], _isRevert);

      unchecked {
        ++i;
      }
    }
  }

  function _executeOrder(
    ExecuteOrderVars memory vars,
    address _account,
    uint8 _subAccountId,
    uint256 _orderIndex,
    bool _isRevert
  ) internal {
    vars.subAccount = HMXLib.getSubAccount(_account, _subAccountId);
    vars.order = limitOrders[vars.subAccount][_orderIndex];
    vars.orderIndex = _orderIndex;
    vars.isMarketOrder = vars.order.triggerAboveThreshold && vars.order.triggerPrice == 0;

    // Check if this order still exists
    if (vars.order.account == address(0)) revert ILimitTradeHandler_NonExistentOrder();

    // Check if the order is a market order and is stale
    if (vars.isMarketOrder && block.timestamp > vars.order.createdTimestamp + uint256(minExecutionTimestamp)) {
      _cancelOrder(vars.order, vars.subAccount, vars.orderIndex);
      return;
    }

    // try executing order
    try this.executeLimitOrder(vars) {
      // Execution succeeded
    } catch Error(string memory errMsg) {
      _handleOrderFail(vars, bytes(errMsg), _isRevert);
    } catch Panic(uint /*errorCode*/) {
      _handleOrderFail(vars, bytes("Panic occurred while executing the limit order"), _isRevert);
    } catch (bytes memory errMsg) {
      _handleOrderFail(vars, errMsg, _isRevert);
    }
  }

  function _handleOrderFail(ExecuteOrderVars memory vars, bytes memory errMsg, bool _isRevert) internal {
    // Handle the error depending on the type of order
    if (vars.isMarketOrder) {
      // Cancel market order and transfer execution fee to executor
      _removeOrder(vars.order, vars.subAccount, vars.orderIndex);
      _transferOutETH(vars.order.executionFee, vars.feeReceiver);

      emit LogExecuteMarketOrderFail(
        vars.order.account,
        vars.order.subAccountId,
        vars.orderIndex,
        vars.order.marketIndex,
        vars.order.sizeDelta,
        vars.order.triggerPrice,
        vars.order.triggerAboveThreshold,
        vars.order.executionFee,
        vars.order.reduceOnly,
        vars.order.tpToken,
        errMsg
      );
    } else {
      if (_isRevert) {
        // Revert with the error message
        require(false, string(errMsg));
      } else {
        emit LogExecuteLimitOrderFail(
          vars.order.account,
          vars.order.subAccountId,
          vars.orderIndex,
          vars.order.marketIndex,
          vars.order.sizeDelta,
          vars.order.triggerPrice,
          vars.order.triggerAboveThreshold,
          vars.order.executionFee,
          vars.order.reduceOnly,
          vars.order.tpToken,
          errMsg
        );
      }
    }
  }

  function executeLimitOrder(ExecuteOrderVars memory vars) external {
    // if not in executing state, then revert
    if (msg.sender != address(this)) revert ILimitTradeHandler_Unauthorized();

    // SLOADs
    TradeService _tradeService = TradeService(tradeService);
    bool _isGuaranteeLimitPrice = isGuaranteeLimitPrice;

    // Remove this executed order from the list
    _removeOrder(vars.order, vars.subAccount, vars.orderIndex);

    // Retrieve existing position
    vars.positionId = HMXLib.getPositionId(vars.subAccount, vars.order.marketIndex);
    PerpStorage.Position memory _existingPosition = PerpStorage(_tradeService.perpStorage()).getPositionById(
      vars.positionId
    );

<<<<<<< HEAD
    if (address(maxPositionHelper) != address(0))
      maxPositionHelper.validate(
        true,
=======
    if (address(limitTradeHelper) != address(0))
      limitTradeHelper.validate(
>>>>>>> db185b13
        vars.order.account,
        vars.order.subAccountId,
        vars.order.marketIndex,
        vars.order.reduceOnly,
<<<<<<< HEAD
        vars.order.sizeDelta
=======
        vars.order.sizeDelta,
        true
>>>>>>> db185b13
      );
    vars.positionIsLong = _existingPosition.positionSizeE30 > 0;
    vars.isNewPosition = _existingPosition.positionSizeE30 == 0;

    // Validate if the current price is valid for the execution of this order

    // Handle the sizeDelta in case it is sent with max int 256
    vars.sizeDelta = vars.order.sizeDelta;
    if (vars.order.sizeDelta == type(int256).max || vars.order.sizeDelta == type(int256).min) {
      if (vars.order.sizeDelta > 0) {
        vars.sizeDelta = int256(HMXLib.abs(_existingPosition.positionSizeE30));
      } else {
        vars.sizeDelta = -int256(HMXLib.abs(_existingPosition.positionSizeE30));
      }
    }
    if (vars.sizeDelta == 0) revert ILimitTradeHandler_BadSizeDelta();

    (uint256 _currentPrice, ) = _validatePositionOrderPrice(
      vars.order.triggerAboveThreshold,
      vars.order.triggerPrice,
      vars.order.acceptablePrice,
      vars.order.marketIndex,
      vars.sizeDelta,
      vars.sizeDelta > 0
    );

    // Execute the order
    if (vars.order.reduceOnly) {
      bool isCloseLong = (vars.sizeDelta > 0 && _existingPosition.positionSizeE30 < 0);
      bool isCloseShort = (vars.sizeDelta < 0 && _existingPosition.positionSizeE30 > 0);
      bool isClosePosition = !vars.isNewPosition && (isCloseLong || isCloseShort);
      if (isClosePosition) {
        _tradeService.decreasePosition({
          _account: vars.order.account,
          _subAccountId: vars.order.subAccountId,
          _marketIndex: vars.order.marketIndex,
          _positionSizeE30ToDecrease: HMXLib.min(
            HMXLib.abs(vars.sizeDelta),
            HMXLib.abs(_existingPosition.positionSizeE30)
          ),
          _tpToken: vars.order.tpToken,
          _limitPriceE30: _isGuaranteeLimitPrice ? vars.order.triggerPrice : 0
        });
      } else {
        // Do nothing if the size delta is wrong for reduce-only
      }
    } else {
      if (vars.sizeDelta > 0) {
        // BUY
        if (vars.isNewPosition || vars.positionIsLong) {
          // New position and Long position
          // just increase position when BUY
          _tradeService.increasePosition({
            _primaryAccount: vars.order.account,
            _subAccountId: vars.order.subAccountId,
            _marketIndex: vars.order.marketIndex,
            _sizeDelta: vars.sizeDelta,
            _limitPriceE30: _isGuaranteeLimitPrice ? vars.order.triggerPrice : 0
          });
        } else if (!vars.positionIsLong) {
          bool _flipSide = !vars.order.reduceOnly && vars.sizeDelta > (-_existingPosition.positionSizeE30);
          if (_flipSide) {
            // Flip the position
            // Fully close Short position
            _tradeService.decreasePosition({
              _account: vars.order.account,
              _subAccountId: vars.order.subAccountId,
              _marketIndex: vars.order.marketIndex,
              _positionSizeE30ToDecrease: uint256(-_existingPosition.positionSizeE30),
              _tpToken: vars.order.tpToken,
              _limitPriceE30: _isGuaranteeLimitPrice ? vars.order.triggerPrice : 0
            });
            // Flip it to Long position
            _tradeService.increasePosition({
              _primaryAccount: vars.order.account,
              _subAccountId: vars.order.subAccountId,
              _marketIndex: vars.order.marketIndex,
              _sizeDelta: vars.sizeDelta + _existingPosition.positionSizeE30,
              _limitPriceE30: _isGuaranteeLimitPrice ? vars.order.triggerPrice : 0
            });
          } else {
            // Not flip
            _tradeService.decreasePosition({
              _account: vars.order.account,
              _subAccountId: vars.order.subAccountId,
              _marketIndex: vars.order.marketIndex,
              _positionSizeE30ToDecrease: HMXLib.min(
                uint256(vars.sizeDelta),
                uint256(-_existingPosition.positionSizeE30)
              ),
              _tpToken: vars.order.tpToken,
              _limitPriceE30: _isGuaranteeLimitPrice ? vars.order.triggerPrice : 0
            });
          }
        }
      } else if (vars.sizeDelta < 0) {
        // SELL
        if (vars.isNewPosition || !vars.positionIsLong) {
          // New position and Short position
          // just increase position when SELL
          _tradeService.increasePosition({
            _primaryAccount: vars.order.account,
            _subAccountId: vars.order.subAccountId,
            _marketIndex: vars.order.marketIndex,
            _sizeDelta: vars.sizeDelta,
            _limitPriceE30: _isGuaranteeLimitPrice ? vars.order.triggerPrice : 0
          });
        } else if (vars.positionIsLong) {
          bool _flipSide = !vars.order.reduceOnly && (-vars.sizeDelta) > _existingPosition.positionSizeE30;
          if (_flipSide) {
            // Flip the position
            // Fully close Long position
            _tradeService.decreasePosition({
              _account: vars.order.account,
              _subAccountId: vars.order.subAccountId,
              _marketIndex: vars.order.marketIndex,
              _positionSizeE30ToDecrease: uint256(_existingPosition.positionSizeE30),
              _tpToken: vars.order.tpToken,
              _limitPriceE30: _isGuaranteeLimitPrice ? vars.order.triggerPrice : 0
            });
            // Flip it to Short position
            _tradeService.increasePosition({
              _primaryAccount: vars.order.account,
              _subAccountId: vars.order.subAccountId,
              _marketIndex: vars.order.marketIndex,
              _sizeDelta: vars.sizeDelta + _existingPosition.positionSizeE30,
              _limitPriceE30: _isGuaranteeLimitPrice ? vars.order.triggerPrice : 0
            });
          } else {
            // Not flip
            _tradeService.decreasePosition({
              _account: vars.order.account,
              _subAccountId: vars.order.subAccountId,
              _marketIndex: vars.order.marketIndex,
              _positionSizeE30ToDecrease: HMXLib.min(
                uint256(-vars.sizeDelta),
                uint256(_existingPosition.positionSizeE30)
              ),
              _tpToken: vars.order.tpToken,
              _limitPriceE30: _isGuaranteeLimitPrice ? vars.order.triggerPrice : 0
            });
          }
        }
      }
    }

    // Pay the executor
    _transferOutETH(vars.order.executionFee, vars.feeReceiver);

    emit LogExecuteLimitOrder(
      vars.order.account,
      vars.order.subAccountId,
      vars.orderIndex,
      vars.order.marketIndex,
      vars.order.sizeDelta,
      vars.order.triggerPrice,
      vars.order.triggerAboveThreshold,
      vars.order.executionFee,
      _currentPrice,
      vars.order.reduceOnly,
      vars.order.tpToken
    );
  }

  /// @notice Cancel a limit order
  /// @param _subAccountId Sub-account Id
  /// @param _orderIndex Order Index which could be retrieved from the emitted event from `createOrder()`
  function cancelOrder(
    address _mainAccount,
    uint8 _subAccountId,
    uint256 _orderIndex
  ) external nonReentrant delegate(_mainAccount) {
    // Check if overrided _msgSender() is the same as _mainAccount.
    // If msg.sender is not a delegatee, _msgSender() won't be overrided
    // which then makes _msgSender() to become msg.sender not the _mainAccount.
    if (_mainAccount != _msgSender()) revert ILimitTradeHandler_Unauthorized();

    address _subAccount = HMXLib.getSubAccount(_msgSender(), _subAccountId);
    LimitOrder memory _order = limitOrders[_subAccount][_orderIndex];
    // Check if this order still exists
    if (_order.account == address(0)) revert ILimitTradeHandler_NonExistentOrder();

    _cancelOrder(_order, _subAccount, _orderIndex);
  }

  function _cancelOrder(LimitOrder memory _order, address _subAccount, uint256 _orderIndex) internal {
    // Remove this order from the list
    _removeOrder(_order, _subAccount, _orderIndex);

    // Refund the execution fee to the creator of this order
    _transferOutETH(_order.executionFee, _order.account);

    emit LogCancelLimitOrder(
      _order.account,
      _order.subAccountId,
      _orderIndex,
      _order.marketIndex,
      _order.sizeDelta,
      _order.triggerPrice,
      _order.triggerAboveThreshold,
      _order.executionFee,
      _order.reduceOnly,
      _order.tpToken
    );
  }

  /// @notice Update a limit order
  /// @param _subAccountId Sub-account Id
  /// @param _orderIndex Order Index which could be retrieved from the emitted event from `createOrder()`
  /// @param _sizeDelta How much the position size will change in USD (1e30), can be negative for INCREASE order
  /// @param _triggerPrice The price that this limit order will be triggered
  /// @param _acceptablePrice The acceptable price for the order
  /// @param _triggerAboveThreshold The current price must go above/below the trigger price for the order to be executed
  /// @param _reduceOnly If true, it's a Reduce-Only order which will not flip the side of the position
  /// @param _tpToken Take profit token, when trader has profit
  function updateOrder(
    address _mainAccount,
    uint8 _subAccountId,
    uint256 _orderIndex,
    int256 _sizeDelta,
    uint256 _triggerPrice,
    uint256 _acceptablePrice,
    bool _triggerAboveThreshold,
    bool _reduceOnly,
    address _tpToken
  ) external nonReentrant delegate(_mainAccount) {
    // Check if overrided _msgSender() is the same as _mainAccount.
    // If msg.sender is not a delegatee, _msgSender() won't be overrided
    // which then makes _msgSender() to become msg.sender not the _mainAccount.
    if (_mainAccount != _msgSender()) revert ILimitTradeHandler_Unauthorized();

    _updateOrder(
      _mainAccount,
      _subAccountId,
      _orderIndex,
      _sizeDelta,
      _triggerPrice,
      _acceptablePrice,
      _triggerAboveThreshold,
      _reduceOnly,
      _tpToken
    );
  }

  function _updateOrder(
    address _mainAccount,
    uint8 _subAccountId,
    uint256 _orderIndex,
    int256 _sizeDelta,
    uint256 _triggerPrice,
    uint256 _acceptablePrice,
    bool _triggerAboveThreshold,
    bool _reduceOnly,
    address _tpToken
  ) internal {
    address subAccount = HMXLib.getSubAccount(_msgSender(), _subAccountId);
    LimitOrder storage _order = limitOrders[subAccount][_orderIndex];
    // Check if this order still exists
    if (_order.account == address(0)) revert ILimitTradeHandler_NonExistentOrder();
    if (_sizeDelta == 0) revert ILimitTradeHandler_BadSizeDelta();

    if (_order.triggerPrice == 0) {
      // Market
      revert ILimitTradeHandler_MarketOrderNoUpdate();
    } else {
      // Limit
      // if trying to update to Market, revert
      if (_triggerPrice == 0) {
        revert ILimitTradeHandler_LimitOrderConvertToMarketOrder();
      }
    }

    // Update order
    _order.triggerPrice = _triggerPrice;
    _order.acceptablePrice = _acceptablePrice;
    _order.triggerAboveThreshold = _triggerAboveThreshold;
    _order.sizeDelta = _sizeDelta;
    _order.reduceOnly = _reduceOnly;
    _order.tpToken = _tpToken;

    emit LogUpdateLimitOrder(
      _mainAccount,
      _subAccountId,
      _orderIndex,
      _order.marketIndex,
      _sizeDelta,
      _triggerPrice,
      _triggerAboveThreshold,
      _reduceOnly,
      _tpToken
    );
  }

  function _addOrder(LimitOrder memory _order, address _subAccount, uint256 _orderIndex) internal {
    limitOrdersIndex[_subAccount] = _orderIndex + 1;
    limitOrders[_subAccount][_orderIndex] = _order;

    uint256 _pointer = _encodePointer(_subAccount, uint96(_orderIndex));
    activeOrderPointers.add(_pointer);
    subAccountActiveOrderPointers[_subAccount].add(_pointer);

    if (_order.triggerPrice == 0) {
      // Market
      activeMarketOrderPointers.add(_pointer);
      subAccountActiveMarketOrderPointers[_subAccount].add(_pointer);
    } else {
      // Limit
      activeLimitOrderPointers.add(_pointer);
      subAccountActiveLimitOrderPointers[_subAccount].add(_pointer);
    }
  }

  function _removeOrder(LimitOrder memory _order, address _subAccount, uint256 _orderIndex) internal {
    delete limitOrders[_subAccount][_orderIndex];

    uint256 _pointer = _encodePointer(_subAccount, uint96(_orderIndex));
    activeOrderPointers.remove(_pointer);
    subAccountActiveOrderPointers[_subAccount].remove(_pointer);

    if (_order.triggerPrice == 0) {
      // Market
      activeMarketOrderPointers.remove(_pointer);
      subAccountActiveMarketOrderPointers[_subAccount].remove(_pointer);
    } else {
      // Limit
      activeLimitOrderPointers.remove(_pointer);
      subAccountActiveLimitOrderPointers[_subAccount].remove(_pointer);
    }
  }

  /**
   * Getters
   */

  function getAllActiveOrders(uint256 _limit, uint256 _offset) external view returns (LimitOrder[] memory _orders) {
    return _getOrders(activeOrderPointers, _limit, _offset);
  }

  function getMarketActiveOrders(uint256 _limit, uint256 _offset) external view returns (LimitOrder[] memory _orders) {
    return _getOrders(activeMarketOrderPointers, _limit, _offset);
  }

  function getLimitActiveOrders(uint256 _limit, uint256 _offset) external view returns (LimitOrder[] memory _orders) {
    return _getOrders(activeLimitOrderPointers, _limit, _offset);
  }

  function getAllActiveOrdersBySubAccount(
    address _subAccount,
    uint256 _limit,
    uint256 _offset
  ) external view returns (LimitOrder[] memory _orders) {
    return _getOrders(subAccountActiveOrderPointers[_subAccount], _limit, _offset);
  }

  function getMarketActiveOrdersBySubAccount(
    address _subAccount,
    uint256 _limit,
    uint256 _offset
  ) external view returns (LimitOrder[] memory _orders) {
    return _getOrders(subAccountActiveMarketOrderPointers[_subAccount], _limit, _offset);
  }

  function getLimitActiveOrdersBySubAccount(
    address _subAccount,
    uint256 _limit,
    uint256 _offset
  ) external view returns (LimitOrder[] memory _orders) {
    return _getOrders(subAccountActiveLimitOrderPointers[_subAccount], _limit, _offset);
  }

  function _getOrders(
    EnumerableSet.UintSet storage _pointers,
    uint256 _limit,
    uint256 _offset
  ) internal view returns (LimitOrder[] memory _orders) {
    uint256 _len = _pointers.length();
    uint256 _startIndex = _offset;
    uint256 _endIndex = _offset + _limit;
    if (_startIndex > _len) return _orders;
    if (_endIndex > _len) {
      _endIndex = _len;
    }

    _orders = new LimitOrder[](_endIndex - _startIndex);

    for (uint256 i = _startIndex; i < _endIndex; ) {
      (address _account, uint96 _index) = _decodePointer(_pointers.at(i));
      LimitOrder memory _order = limitOrders[_account][_index];

      _orders[i - _offset] = _order;
      unchecked {
        ++i;
      }
    }

    return _orders;
  }

  function activeOrdersCount() external view returns (uint256) {
    return activeOrderPointers.length();
  }

  function activeLimitOrdersCount() external view returns (uint256) {
    return activeLimitOrderPointers.length();
  }

  function activeMarketOrdersCount() external view returns (uint256) {
    return activeMarketOrderPointers.length();
  }

  /**
   * Setters
   */
  function setGuaranteeLimitPrice(bool isActive) external onlyOwner {
    isGuaranteeLimitPrice = isActive;

    emit LogSetGuaranteeLimitPrice(isActive);
  }

  /// @notice Sets a new TradeService contract address.
  /// @param _tradeService The new TradeService contract address.
  function setTradeService(address _tradeService) external onlyOwner {
    if (_tradeService == address(0)) revert ILimitTradeHandler_InvalidAddress();
    TradeService(_tradeService).perpStorage();
    emit LogSetTradeService(address(tradeService), _tradeService);
    tradeService = _tradeService;
  }

  /// @notice setMinExecutionFee
  /// @param _newMinExecutionFee minExecutionFee in ethers
  function setMinExecutionFee(uint64 _newMinExecutionFee) external nonReentrant onlyOwner {
    if (_newMinExecutionFee > MAX_EXECUTION_FEE) revert ILimitTradeHandler_MaxExecutionFee();
    emit LogSetMinExecutionFee(minExecutionFee, _newMinExecutionFee);
    minExecutionFee = _newMinExecutionFee;
  }

  function setMinExecutionTimestamp(uint32 _newMinExecutionTimestamp) external onlyOwner {
    emit LogSetMinExecutionTimestamp(minExecutionTimestamp, _newMinExecutionTimestamp);
    minExecutionTimestamp = _newMinExecutionTimestamp;
  }

  /// @notice setOrderExecutor
  /// @param _executor address who will be executor
  /// @param _isAllow flag to allow to execute
  function setOrderExecutor(address _executor, bool _isAllow) external nonReentrant onlyOwner {
    if (_executor == address(0)) revert ILimitTradeHandler_InvalidAddress();
    orderExecutors[_executor] = _isAllow;
    emit LogSetOrderExecutor(_executor, _isAllow);
  }

  /// @notice Sets a new Pyth contract address.
  /// @param _pyth The new Pyth contract address.
  function setPyth(address _pyth) external nonReentrant onlyOwner {
    if (_pyth == address(0)) revert ILimitTradeHandler_InvalidAddress();
    emit LogSetPyth(address(pyth), _pyth);
    pyth = IEcoPyth(_pyth);

    // Sanity check
    IEcoPyth(_pyth).getAssetIds();
  }

<<<<<<< HEAD
  function setMaxPositionHelper(address _maxPositionHelper) external onlyOwner {
    maxPositionHelper = MaxPositionHelper(_maxPositionHelper);
=======
  function setLimitTradeHelper(address _limitTradeHelper) external onlyOwner {
    limitTradeHelper = LimitTradeHelper(_limitTradeHelper);
>>>>>>> db185b13
  }

  function multicall(bytes[] calldata data) external returns (bytes[] memory results) {
    results = new bytes[](data.length);
    for (uint256 i = 0; i < data.length; i++) {
      results[i] = _functionDelegateCall(address(this), data[i]);
    }
    return results;
  }

  /**
   * Private Functions
   */
  /**
   * @dev Same as {xref-Address-functionCall-address-bytes-string-}[`functionCall`],
   * but performing a delegate call.
   *
   * _Available since v3.4._
   */
  function _functionDelegateCall(address target, bytes memory data) private returns (bytes memory) {
    require(AddressUpgradeable.isContract(target), "Address: delegate call to non-contract");

    // solhint-disable-next-line avoid-low-level-calls
    (bool success, bytes memory returndata) = target.delegatecall(data);
    return AddressUpgradeable.verifyCallResult(success, returndata, "Address: low-level delegate call failed");
  }

  function _validatePositionOrderPrice(
    bool _triggerAboveThreshold,
    uint256 _triggerPrice,
    uint256 _acceptablePrice,
    uint256 _marketIndex,
    int256 _sizeDelta,
    bool _maximizePrice
  ) private view returns (uint256, bool) {
    ValidatePositionOrderPriceVars memory vars;

    // SLOADs
    // Get price from Pyth
    TradeService _tradeService = TradeService(tradeService);
    vars.marketConfig = ConfigStorage(_tradeService.configStorage()).getMarketConfigByIndex(_marketIndex);
    vars.oracle = OracleMiddleware(ConfigStorage(_tradeService.configStorage()).oracle());
    vars.globalMarket = PerpStorage(_tradeService.perpStorage()).getMarketByIndex(_marketIndex);

    // Validate trigger price with oracle price
    (vars.oraclePrice, ) = vars.oracle.getLatestPrice(vars.marketConfig.assetId, true);
    vars.isPriceValid = _triggerAboveThreshold ? vars.oraclePrice > _triggerPrice : vars.oraclePrice < _triggerPrice;

    if (!vars.isPriceValid) revert ILimitTradeHandler_InvalidPriceForExecution();

    // Validate acceptable price with adaptive price
    (vars.adaptivePrice, , vars.marketStatus) = vars.oracle.getLatestAdaptivePriceWithMarketStatus(
      vars.marketConfig.assetId,
      _maximizePrice,
      (int(vars.globalMarket.longPositionSize) - int(vars.globalMarket.shortPositionSize)),
      _sizeDelta,
      vars.marketConfig.fundingRate.maxSkewScaleUSD,
      0
    );

    // Validate market status
    if (vars.marketStatus != 2) revert ILimitTradeHandler_MarketIsClosed();

    // Validate price is executable
    bool isBuy = _sizeDelta > 0;
    vars.isPriceValid = isBuy ? vars.adaptivePrice < _acceptablePrice : vars.adaptivePrice > _acceptablePrice;

    if (!vars.isPriceValid) revert ILimitTradeHandler_PriceSlippage();

    return (vars.adaptivePrice, vars.isPriceValid);
  }

  function _validateCreateOrderPrice(
    bool _triggerAboveThreshold,
    uint256 _triggerPrice,
    uint256 _marketIndex,
    int256 _sizeDelta,
    bool _maximizePrice
  ) private view {
    if (_sizeDelta == 0) revert ILimitTradeHandler_BadSizeDelta();
    // SLOAD
    TradeService _tradeService = TradeService(tradeService);
    ConfigStorage _configStorage = ConfigStorage(_tradeService.configStorage());
    ValidatePositionOrderPriceVars memory vars;

    // Get price from Pyth
    vars.marketConfig = _configStorage.getMarketConfigByIndex(_marketIndex);
    vars.oracle = OracleMiddleware(_configStorage.oracle());
    vars.globalMarket = PerpStorage(_tradeService.perpStorage()).getMarketByIndex(_marketIndex);

    (uint256 _currentPrice, , ) = vars.oracle.unsafeGetLatestAdaptivePriceWithMarketStatus(
      vars.marketConfig.assetId,
      _maximizePrice,
      (int(vars.globalMarket.longPositionSize) - int(vars.globalMarket.shortPositionSize)),
      _sizeDelta,
      vars.marketConfig.fundingRate.maxSkewScaleUSD,
      0
    );

    if (_triggerAboveThreshold) {
      if (_triggerPrice != 0 && _triggerPrice <= _currentPrice) {
        revert ILimitTradeHandler_TriggerPriceBelowCurrentPrice();
      }
    } else {
      if (_triggerPrice >= _currentPrice) {
        revert ILimitTradeHandler_TriggerPriceAboveCurrentPrice();
      }
    }
  }

  /// @notice Transfer in ETH from user to be used as execution fee
  /// @dev The received ETH will be wrapped into WETH and store in this contract for later use.
  function _transferInETH() private {
    IWNative(weth).deposit{ value: msg.value }();
  }

  /// @notice Transfer out ETH to the receiver
  /// @dev The stored WETH will be unwrapped and transfer as native token
  /// @param _amountOut Amount of ETH to be transferred
  /// @param _receiver The receiver of ETH in its native form. The receiver must be able to accept native token.
  function _transferOutETH(uint256 _amountOut, address _receiver) private {
    IWNative(weth).withdraw(_amountOut);
    // slither-disable-next-line arbitrary-send-eth
    // To mitigate potential attacks, the call method is utilized,
    // allowing the contract to bypass any revert calls from the destination address.
    // By setting the gas limit to 2300, equivalent to the gas limit of the transfer method,
    // the transaction maintains a secure execution."
    (bool success, ) = _receiver.call{ value: _amountOut, gas: 2300 }("");
    // send WNative instead when native token transfer fail
    if (!success) {
      IWNative(weth).deposit{ value: _amountOut }();
      IWNative(weth).transfer(_receiver, _amountOut);
    }
  }

  function _encodePointer(address _account, uint96 _index) internal pure returns (uint256 _pointer) {
    return uint256(bytes32(abi.encodePacked(_account, _index)));
  }

  function _decodePointer(uint256 _pointer) internal pure returns (address _account, uint96 _index) {
    return (address(uint160(_pointer >> 96)), uint96(_pointer));
  }

  /// @custom:oz-upgrades-unsafe-allow constructor
  constructor() {
    _disableInitializers();
  }
}<|MERGE_RESOLUTION|>--- conflicted
+++ resolved
@@ -22,11 +22,7 @@
 import { ILimitTradeHandler } from "./interfaces/ILimitTradeHandler.sol";
 import { IWNative } from "../interfaces/IWNative.sol";
 import { IEcoPyth } from "@hmx/oracles/interfaces/IEcoPyth.sol";
-<<<<<<< HEAD
-import { MaxPositionHelper } from "@hmx/helpers/MaxPositionHelper.sol";
-=======
 import { LimitTradeHelper } from "@hmx/helpers/LimitTradeHelper.sol";
->>>>>>> db185b13
 
 /// @title LimitTradeHandler
 /// @notice This contract handles the create, update, and cancel for the Trading module.
@@ -186,11 +182,7 @@
   mapping(address => EnumerableSet.UintSet) private subAccountActiveMarketOrderPointers;
   mapping(address => EnumerableSet.UintSet) private subAccountActiveLimitOrderPointers;
 
-<<<<<<< HEAD
-  MaxPositionHelper public maxPositionHelper;
-=======
   LimitTradeHelper public limitTradeHelper;
->>>>>>> db185b13
 
   /// @notice Initializes the CrossMarginHandler contract with the provided configuration parameters.
   /// @param _weth Address of WETH.
@@ -474,13 +466,8 @@
     address _subAccount = HMXLib.getSubAccount(_msgSender(), _subAccountId);
     uint256 _orderIndex = limitOrdersIndex[_subAccount];
 
-<<<<<<< HEAD
-    if (address(maxPositionHelper) != address(0))
-      maxPositionHelper.validate(true, _msgSender(), _subAccountId, _marketIndex, _reduceOnly, _sizeDelta);
-=======
     if (address(limitTradeHelper) != address(0))
       limitTradeHelper.validate(_msgSender(), _subAccountId, _marketIndex, _reduceOnly, _sizeDelta, true);
->>>>>>> db185b13
 
     // Create the limit order
     LimitOrder memory _order = LimitOrder({
@@ -699,24 +686,14 @@
       vars.positionId
     );
 
-<<<<<<< HEAD
-    if (address(maxPositionHelper) != address(0))
-      maxPositionHelper.validate(
-        true,
-=======
     if (address(limitTradeHelper) != address(0))
       limitTradeHelper.validate(
->>>>>>> db185b13
         vars.order.account,
         vars.order.subAccountId,
         vars.order.marketIndex,
         vars.order.reduceOnly,
-<<<<<<< HEAD
-        vars.order.sizeDelta
-=======
         vars.order.sizeDelta,
         true
->>>>>>> db185b13
       );
     vars.positionIsLong = _existingPosition.positionSizeE30 > 0;
     vars.isNewPosition = _existingPosition.positionSizeE30 == 0;
@@ -1178,13 +1155,8 @@
     IEcoPyth(_pyth).getAssetIds();
   }
 
-<<<<<<< HEAD
-  function setMaxPositionHelper(address _maxPositionHelper) external onlyOwner {
-    maxPositionHelper = MaxPositionHelper(_maxPositionHelper);
-=======
   function setLimitTradeHelper(address _limitTradeHelper) external onlyOwner {
     limitTradeHelper = LimitTradeHelper(_limitTradeHelper);
->>>>>>> db185b13
   }
 
   function multicall(bytes[] calldata data) external returns (bytes[] memory results) {
