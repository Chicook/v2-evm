// SPDX-License-Identifier: MIT
pragma solidity 0.8.18;

// base
<<<<<<< HEAD
import { IERC20 } from "@openzeppelin/contracts/token/ERC20/IERC20.sol";
import { ReentrancyGuard } from "@openzeppelin/contracts/security/ReentrancyGuard.sol";
import { Owned } from "@hmx/base/Owned.sol";
import { EnumerableSet } from "@openzeppelin/contracts/utils/structs/EnumerableSet.sol";
=======
import { OwnableUpgradeable } from "@openzeppelin-upgradeable/contracts/access/OwnableUpgradeable.sol";
import { ReentrancyGuardUpgradeable } from "@openzeppelin-upgradeable/contracts/security/ReentrancyGuardUpgradeable.sol";
>>>>>>> b5f4e815

// contracts
import { OracleMiddleware } from "@hmx/oracles/OracleMiddleware.sol";
import { TradeService } from "@hmx/services/TradeService.sol";
import { ConfigStorage } from "@hmx/storages/ConfigStorage.sol";
import { PerpStorage } from "@hmx/storages/PerpStorage.sol";

// interfaces
import { ILimitTradeHandler } from "./interfaces/ILimitTradeHandler.sol";
import { IWNative } from "../interfaces/IWNative.sol";
import { IEcoPyth } from "@hmx/oracles/interfaces/IEcoPyth.sol";

<<<<<<< HEAD
contract LimitTradeHandler is Owned, ReentrancyGuard, ILimitTradeHandler {
  using EnumerableSet for EnumerableSet.UintSet;

=======
contract LimitTradeHandler is OwnableUpgradeable, ReentrancyGuardUpgradeable, ILimitTradeHandler {
>>>>>>> b5f4e815
  /**
   * Events
   */
  event LogSetTradeService(address oldValue, address newValue);
  event LogSetMinExecutionFee(uint256 oldValue, uint256 newValue);
  event LogSetOrderExecutor(address executor, bool isAllow);
  event LogSetPyth(address oldValue, address newValue);
  event LogCreateLimitOrder(
    address indexed account,
    uint256 indexed subAccountId,
    uint256 orderIndex,
    uint256 marketIndex,
    int256 sizeDelta,
    uint256 triggerPrice,
    uint256 acceptablePrice,
    bool triggerAboveThreshold,
    uint256 executionFee,
    bool reduceOnly,
    address tpToken
  );
  event LogExecuteLimitOrder(
    address indexed account,
    uint256 indexed subAccountId,
    uint256 orderIndex,
    uint256 marketIndex,
    int256 sizeDelta,
    uint256 triggerPrice,
    bool triggerAboveThreshold,
    uint256 executionFee,
    uint256 executionPrice,
    bool reduceOnly,
    address tpToken
  );
  event LogUpdateLimitOrder(
    address indexed account,
    uint256 indexed subAccountId,
    uint256 orderIndex,
    int256 sizeDelta,
    uint256 triggerPrice,
    bool triggerAboveThreshold,
    bool reduceOnly,
    address tpToken
  );
  event LogCancelLimitOrder(
    address indexed account,
    uint256 indexed subAccountId,
    uint256 orderIndex,
    uint256 marketIndex,
    int256 sizeDelta,
    uint256 triggerPrice,
    bool triggerAboveThreshold,
    uint256 executionFee,
    bool reduceOnly,
    address tpToken
  );

  /**
   * Structs
   */

  struct ExecuteOrderVars {
    LimitOrder order;
    address subAccount;
    bytes32 positionId;
    bool positionIsLong;
    bool isNewPosition;
  }

  struct ValidatePositionOrderPriceVars {
    ConfigStorage.MarketConfig marketConfig;
    OracleMiddleware oracle;
    PerpStorage.Market globalMarket;
    uint256 oraclePrice;
    uint256 adaptivePrice;
    uint8 marketStatus;
    bool isPriceValid;
  }

  /**
   * Constants
   */
  uint8 internal constant BUY = 0;
  uint8 internal constant SELL = 1;
  uint256 internal constant MAX_EXECUTION_FEE = 5 ether;

  /**
   * States
   */
  address public weth;
  address public tradeService;
  IEcoPyth public pyth;
  uint256 public minExecutionFee; // Minimum execution fee to be collected by the order executor addresses for gas
  bool public isAllowAllExecutor; // If this is true, everyone can execute limit orders
  mapping(address => bool) public orderExecutors; // The allowed addresses to execute limit orders
  mapping(address => mapping(uint256 => LimitOrder)) public limitOrders; // Array of Limit Orders of each sub-account
  mapping(address => uint256) public limitOrdersIndex; // The last limit order index of each sub-account

<<<<<<< HEAD
  EnumerableSet.UintSet private activeOrderPointers;
  EnumerableSet.UintSet private activeMarketOrderPointers;
  EnumerableSet.UintSet private activeLimitOrderPointers;

  constructor(address _weth, address _tradeService, address _pyth, uint256 _minExecutionFee) {
=======
  function initialize(
    address _weth,
    address _tradeService,
    address _pyth,
    uint256 _minExecutionFee
  ) external initializer {
    OwnableUpgradeable.__Ownable_init();
    ReentrancyGuardUpgradeable.__ReentrancyGuard_init();

>>>>>>> b5f4e815
    weth = _weth;
    tradeService = _tradeService;
    pyth = IEcoPyth(_pyth);
    isAllowAllExecutor = false;

    if (_minExecutionFee > MAX_EXECUTION_FEE) revert ILimitTradeHandler_MaxExecutionFee();
    minExecutionFee = _minExecutionFee;

    // slither-disable-next-line unused-return
    TradeService(_tradeService).perpStorage();
    // @todo sanity check ecopyth
  }

  receive() external payable {
    if (msg.sender != weth) revert ILimitTradeHandler_InvalidSender();
  }

  /**
   * Modifiers
   */

  // Only whitelisted addresses can be able to execute limit orders
  modifier onlyOrderExecutor() {
    if (!isAllowAllExecutor && !orderExecutors[msg.sender]) revert ILimitTradeHandler_NotWhitelisted();
    _;
  }

  /**
   * Core Functions
   */
  /// @notice Create a new limit order
  /// @param _subAccountId Sub-account Id
  /// @param _marketIndex Market Index
  /// @param _sizeDelta How much the position size will change in USD (1e30), can be negative for INCREASE order
  /// @param _triggerPrice The price that this limit order will be triggered
  /// @param _triggerAboveThreshold The current price must go above/below the trigger price for the order to be executed
  /// @param _executionFee The execution fee of this limit order
  /// @param _reduceOnly If true, it's a Reduce-Only order which will not flip the side of the position
  /// @param _tpToken Take profit token, when trader has profit
  function createOrder(
    uint8 _subAccountId,
    uint256 _marketIndex,
    int256 _sizeDelta,
    uint256 _triggerPrice,
    uint256 _acceptablePrice,
    bool _triggerAboveThreshold,
    uint256 _executionFee,
    bool _reduceOnly,
    address _tpToken
  ) external payable nonReentrant {
    // Check if execution fee is lower than minExecutionFee, then it's too low. We won't allow it.
    if (_executionFee < minExecutionFee) revert ILimitTradeHandler_InsufficientExecutionFee();
    // The attached native token must be equal to _executionFee
    if (msg.value != _executionFee) revert ILimitTradeHandler_IncorrectValueTransfer();

    _validateCreateOrderPrice(_triggerAboveThreshold, _triggerPrice, _marketIndex, _sizeDelta, _sizeDelta > 0);

    // Transfer in the native token to be used as execution fee
    _transferInETH();

    address _subAccount = _getSubAccount(msg.sender, _subAccountId);
    uint256 _orderIndex = limitOrdersIndex[_subAccount];
    LimitOrder memory _order = LimitOrder({
      account: msg.sender,
      subAccountId: _subAccountId,
      marketIndex: _marketIndex,
      sizeDelta: _sizeDelta,
      triggerPrice: _triggerPrice,
      acceptablePrice: _acceptablePrice,
      triggerAboveThreshold: _triggerPrice == 0 ? true : _triggerAboveThreshold,
      executionFee: _executionFee,
      reduceOnly: _reduceOnly,
      tpToken: _tpToken
    });

    // Insert the limit order into the list
    _addOrder(_order, _subAccount, _orderIndex);

    emit LogCreateLimitOrder(
      msg.sender,
      _subAccountId,
      _orderIndex,
      _marketIndex,
      _sizeDelta,
      _triggerPrice,
      _acceptablePrice,
      _triggerAboveThreshold,
      _executionFee,
      _reduceOnly,
      _tpToken
    );
  }

  /// @notice Execute a limit order
  /// @param _account the primary account of the order
  /// @param _subAccountId Sub-account Id
  /// @param _orderIndex Order Index which could be retrieved from the emitted event from `createOrder()`
  /// @param _feeReceiver Which address will receive the execution fee for this transaction
  /// @param _priceData Price data from Pyth to be used for updating the market prices
  function executeOrder(
    address _account,
    uint8 _subAccountId,
    uint256 _orderIndex,
    address payable _feeReceiver,
    bytes32[] memory _priceData,
    bytes32[] memory _publishTimeData,
    uint256 _minPublishTime,
    bytes32 _encodedVaas
  ) external nonReentrant onlyOrderExecutor {
    ExecuteOrderVars memory vars;

    vars.subAccount = _getSubAccount(_account, _subAccountId);
    vars.order = limitOrders[vars.subAccount][_orderIndex];

    // Remove this executed order from the list
    _removeOrder(vars.order, vars.subAccount, _orderIndex);

    // Check if this order still exists
    if (vars.order.account == address(0)) revert ILimitTradeHandler_NonExistentOrder();

    // Update price to Pyth
    pyth.updatePriceFeeds(_priceData, _publishTimeData, _minPublishTime, _encodedVaas);

    // Validate if the current price is valid for the execution of this order
    (uint256 _currentPrice, ) = _validatePositionOrderPrice(
      vars.order.triggerAboveThreshold,
      vars.order.triggerPrice,
      vars.order.acceptablePrice,
      vars.order.marketIndex,
      vars.order.sizeDelta,
      vars.order.sizeDelta > 0,
      true
    );

    // Retrieve existing position
    vars.positionId = _getPositionId(vars.subAccount, vars.order.marketIndex);
    PerpStorage.Position memory _existingPosition = PerpStorage(TradeService(tradeService).perpStorage())
      .getPositionById(vars.positionId);
    vars.positionIsLong = _existingPosition.positionSizeE30 > 0;
    vars.isNewPosition = _existingPosition.positionSizeE30 == 0;

    // Execute the order
    if (vars.order.sizeDelta > 0) {
      // BUY
      if (vars.isNewPosition || vars.positionIsLong) {
        // New position and Long position
        // just increase position when BUY
        TradeService(tradeService).increasePosition({
          _primaryAccount: _account,
          _subAccountId: _subAccountId,
          _marketIndex: vars.order.marketIndex,
          _sizeDelta: vars.order.sizeDelta,
          _limitPriceE30: vars.order.triggerPrice
        });
      } else if (!vars.positionIsLong) {
        bool _flipSide = !vars.order.reduceOnly && vars.order.sizeDelta > (-_existingPosition.positionSizeE30);
        if (_flipSide) {
          // Flip the position
          // Fully close Short position
          TradeService(tradeService).decreasePosition({
            _account: _account,
            _subAccountId: _subAccountId,
            _marketIndex: vars.order.marketIndex,
            _positionSizeE30ToDecrease: uint256(-_existingPosition.positionSizeE30),
            _tpToken: vars.order.tpToken,
            _limitPriceE30: vars.order.triggerPrice
          });
          // Flip it to Long position
          TradeService(tradeService).increasePosition({
            _primaryAccount: _account,
            _subAccountId: _subAccountId,
            _marketIndex: vars.order.marketIndex,
            _sizeDelta: vars.order.sizeDelta + _existingPosition.positionSizeE30,
            _limitPriceE30: vars.order.triggerPrice
          });
        } else {
          // Not flip
          TradeService(tradeService).decreasePosition({
            _account: _account,
            _subAccountId: _subAccountId,
            _marketIndex: vars.order.marketIndex,
            _positionSizeE30ToDecrease: _min(
              uint256(vars.order.sizeDelta),
              uint256(-_existingPosition.positionSizeE30)
            ),
            _tpToken: vars.order.tpToken,
            _limitPriceE30: vars.order.triggerPrice
          });
        }
      }
    } else if (vars.order.sizeDelta < 0) {
      // SELL
      if (vars.isNewPosition || !vars.positionIsLong) {
        // New position and Short position
        // just increase position when SELL
        TradeService(tradeService).increasePosition({
          _primaryAccount: _account,
          _subAccountId: _subAccountId,
          _marketIndex: vars.order.marketIndex,
          _sizeDelta: vars.order.sizeDelta,
          _limitPriceE30: vars.order.triggerPrice
        });
      } else if (vars.positionIsLong) {
        bool _flipSide = !vars.order.reduceOnly && (-vars.order.sizeDelta) > _existingPosition.positionSizeE30;
        if (_flipSide) {
          // Flip the position
          // Fully close Long position
          TradeService(tradeService).decreasePosition({
            _account: _account,
            _subAccountId: _subAccountId,
            _marketIndex: vars.order.marketIndex,
            _positionSizeE30ToDecrease: uint256(_existingPosition.positionSizeE30),
            _tpToken: vars.order.tpToken,
            _limitPriceE30: vars.order.triggerPrice
          });
          // Flip it to Short position
          TradeService(tradeService).increasePosition({
            _primaryAccount: _account,
            _subAccountId: _subAccountId,
            _marketIndex: vars.order.marketIndex,
            _sizeDelta: vars.order.sizeDelta + _existingPosition.positionSizeE30,
            _limitPriceE30: vars.order.triggerPrice
          });
        } else {
          // Not flip
          TradeService(tradeService).decreasePosition({
            _account: _account,
            _subAccountId: _subAccountId,
            _marketIndex: vars.order.marketIndex,
            _positionSizeE30ToDecrease: _min(
              uint256(-vars.order.sizeDelta),
              uint256(_existingPosition.positionSizeE30)
            ),
            _tpToken: vars.order.tpToken,
            _limitPriceE30: vars.order.triggerPrice
          });
        }
      }
    }

    // Pay the executor
    _transferOutETH(vars.order.executionFee, _feeReceiver);

    emit LogExecuteLimitOrder(
      _account,
      _subAccountId,
      _orderIndex,
      vars.order.marketIndex,
      vars.order.sizeDelta,
      vars.order.triggerPrice,
      vars.order.triggerAboveThreshold,
      vars.order.executionFee,
      _currentPrice,
      vars.order.reduceOnly,
      vars.order.tpToken
    );
  }

  /// @notice Cancel a limit order
  /// @param _subAccountId Sub-account Id
  /// @param _orderIndex Order Index which could be retrieved from the emitted event from `createOrder()`
  function cancelOrder(uint8 _subAccountId, uint256 _orderIndex) external nonReentrant {
    address subAccount = _getSubAccount(msg.sender, _subAccountId);
    LimitOrder memory _order = limitOrders[subAccount][_orderIndex];
    // Check if this order still exists
    if (_order.account == address(0)) revert ILimitTradeHandler_NonExistentOrder();

    // Remove this order from the list
    _removeOrder(_order, subAccount, _orderIndex);

    // Refund the execution fee to the creator of this order
    _transferOutETH(_order.executionFee, _order.account);

    emit LogCancelLimitOrder(
      _order.account,
      _subAccountId,
      _orderIndex,
      _order.marketIndex,
      _order.sizeDelta,
      _order.triggerPrice,
      _order.triggerAboveThreshold,
      _order.executionFee,
      _order.reduceOnly,
      _order.tpToken
    );
  }

  /// @notice Update a limit order
  /// @param _subAccountId Sub-account Id
  /// @param _orderIndex Order Index which could be retrieved from the emitted event from `createOrder()`
  /// @param _sizeDelta How much the position size will change in USD (1e30), can be negative for INCREASE order
  /// @param _triggerPrice The price that this limit order will be triggered
  /// @param _triggerAboveThreshold The current price must go above/below the trigger price for the order to be executed
  /// @param _reduceOnly If true, it's a Reduce-Only order which will not flip the side of the position
  /// @param _tpToken Take profit token, when trader has profit
  function updateOrder(
    uint8 _subAccountId,
    uint256 _orderIndex,
    int256 _sizeDelta,
    uint256 _triggerPrice,
    bool _triggerAboveThreshold,
    bool _reduceOnly,
    address _tpToken
  ) external nonReentrant {
    address subAccount = _getSubAccount(msg.sender, _subAccountId);
    LimitOrder storage _order = limitOrders[subAccount][_orderIndex];
    // Check if this order still exists
    if (_order.account == address(0)) revert ILimitTradeHandler_NonExistentOrder();

    if (_order.triggerPrice == 0) {
      // Market
      revert ILimitTradeHandler_MarketOrderNoUpdate();
    } else {
      // Limit
      // if trying to update to Market, revert
      if (_triggerPrice == 0) {
        revert ILimitTradeHandler_LimitOrderCovnertToMarketOrder();
      }
    }

    // Update order
    _order.triggerPrice = _triggerPrice;
    _order.triggerAboveThreshold = _triggerAboveThreshold;
    _order.sizeDelta = _sizeDelta;
    _order.reduceOnly = _reduceOnly;
    _order.tpToken = _tpToken;

    emit LogUpdateLimitOrder(
      _order.account,
      _order.subAccountId,
      _orderIndex,
      _order.sizeDelta,
      _order.triggerPrice,
      _order.triggerAboveThreshold,
      _order.reduceOnly,
      _order.tpToken
    );
  }

  function _addOrder(LimitOrder memory _order, address _subAccount, uint256 _orderIndex) internal {
    limitOrdersIndex[_subAccount] = _orderIndex + 1;
    limitOrders[_subAccount][_orderIndex] = _order;

    uint256 _pointer = _encodePointer(_subAccount, uint96(_orderIndex));
    activeOrderPointers.add(_pointer);

    if (_order.triggerPrice == 0) {
      // Market
      activeMarketOrderPointers.add(_pointer);
    } else {
      // Limit
      activeLimitOrderPointers.add(_pointer);
    }
  }

  function _removeOrder(LimitOrder memory _order, address _subAccount, uint256 _orderIndex) internal {
    delete limitOrders[_subAccount][_orderIndex];

    uint256 _pointer = _encodePointer(_subAccount, uint96(_orderIndex));
    activeOrderPointers.remove(_pointer);

    if (_order.triggerPrice == 0) {
      // Market
      activeMarketOrderPointers.remove(_pointer);
    } else {
      // Limit
      activeLimitOrderPointers.remove(_pointer);
    }
  }

  /**
   * Getters
   */

  function getAllActiveOrders(uint256 _limit, uint256 _offset) external view returns (LimitOrder[] memory _orders) {
    return _getOrders(activeOrderPointers, _limit, _offset);
  }

  function getMarketActiveOrders(uint256 _limit, uint256 _offset) external view returns (LimitOrder[] memory _orders) {
    return _getOrders(activeMarketOrderPointers, _limit, _offset);
  }

  function getLimitActiveOrders(uint256 _limit, uint256 _offset) external view returns (LimitOrder[] memory _orders) {
    return _getOrders(activeLimitOrderPointers, _limit, _offset);
  }

  function _getOrders(
    EnumerableSet.UintSet storage _pointers,
    uint256 _limit,
    uint256 _offset
  ) internal view returns (LimitOrder[] memory _orders) {
    uint256 _len = _pointers.length();
    uint256 _startIndex = _offset;
    uint256 _endIndex = _offset + _limit;
    if (_startIndex > _len) return _orders;
    if (_endIndex > _len) {
      _endIndex = _len;
    }

    _orders = new LimitOrder[](_endIndex - _startIndex);

    for (uint256 i = _startIndex; i < _endIndex; ) {
      (address _account, uint96 _index) = _decodePointer(_pointers.at(i));
      LimitOrder memory _order = limitOrders[_account][_index];

      _orders[i - _offset] = _order;
      unchecked {
        ++i;
      }
    }

    return _orders;
  }

  function activeOrdersCount() external view returns (uint256) {
    return activeOrderPointers.length();
  }

  function activeLimitOrdersCount() external view returns (uint256) {
    return activeLimitOrderPointers.length();
  }

  function activeMarketOrdersCount() external view returns (uint256) {
    return activeMarketOrderPointers.length();
  }

  /**
   * Setters
   */
  function setTradeService(address _newTradeService) external onlyOwner {
    if (_newTradeService == address(0)) revert ILimitTradeHandler_InvalidAddress();
    TradeService(_newTradeService).perpStorage();
    emit LogSetTradeService(address(tradeService), _newTradeService);
    tradeService = _newTradeService;
  }

  function setMinExecutionFee(uint256 _newMinExecutionFee) external onlyOwner {
    if (_newMinExecutionFee > MAX_EXECUTION_FEE) revert ILimitTradeHandler_MaxExecutionFee();
    emit LogSetMinExecutionFee(minExecutionFee, _newMinExecutionFee);
    minExecutionFee = _newMinExecutionFee;
  }

  function setOrderExecutor(address _executor, bool _isAllow) external onlyOwner {
    orderExecutors[_executor] = _isAllow;
    emit LogSetOrderExecutor(_executor, _isAllow);
  }

  function setPyth(address _newPyth) external onlyOwner {
    if (_newPyth == address(0)) revert ILimitTradeHandler_InvalidAddress();
    // @todo sanity check
    // IPyth(_newPyth).getValidTimePeriod();
    emit LogSetPyth(address(tradeService), _newPyth);
    pyth = IEcoPyth(_newPyth);
  }

  /**
   * Private Functions
   */

  /// @notice Derive sub-account from primary account and sub-account id
  function _getSubAccount(address primary, uint8 subAccountId) private pure returns (address) {
    if (subAccountId > 255) revert ILimitTradeHandler_BadSubAccountId();
    return address(uint160(primary) ^ uint160(subAccountId));
  }

  /// @notice Derive positionId from sub-account and market index
  function _getPositionId(address _subAccount, uint256 _marketIndex) private pure returns (bytes32) {
    return keccak256(abi.encodePacked(_subAccount, _marketIndex));
  }

  function _validatePositionOrderPrice(
    bool _triggerAboveThreshold,
    uint256 _triggerPrice,
    uint256 _acceptablePrice,
    uint256 _marketIndex,
    int256 _sizeDelta,
    bool _maximizePrice,
    bool _revertOnError
  ) private view returns (uint256, bool) {
    ValidatePositionOrderPriceVars memory vars;

    // Get price from Pyth
    vars.marketConfig = ConfigStorage(TradeService(tradeService).configStorage()).getMarketConfigByIndex(_marketIndex);
    vars.oracle = OracleMiddleware(ConfigStorage(TradeService(tradeService).configStorage()).oracle());
    vars.globalMarket = PerpStorage(TradeService(tradeService).perpStorage()).getMarketByIndex(_marketIndex);

    // Validate trigger price with oracle price
    (vars.oraclePrice, ) = vars.oracle.getLatestPrice(vars.marketConfig.assetId, true);
    vars.isPriceValid = _triggerAboveThreshold ? vars.oraclePrice > _triggerPrice : vars.oraclePrice < _triggerPrice;

    if (_revertOnError) {
      if (!vars.isPriceValid) revert ILimitTradeHandler_InvalidPriceForExecution();
    }

    // Validate acceptable price with adaptive price
    (vars.adaptivePrice, , vars.marketStatus) = vars.oracle.getLatestAdaptivePriceWithMarketStatus(
      vars.marketConfig.assetId,
      _maximizePrice,
      (int(vars.globalMarket.longPositionSize) - int(vars.globalMarket.shortPositionSize)),
      _sizeDelta,
      vars.marketConfig.fundingRate.maxSkewScaleUSD,
      _triggerPrice
    );

    // Validate market status
    if (vars.marketStatus != 2) {
      if (_revertOnError) revert ILimitTradeHandler_MarketIsClosed();
      else return (vars.adaptivePrice, false);
    }

    // Validate price is executable
    vars.isPriceValid = _triggerAboveThreshold
      ? vars.adaptivePrice < _acceptablePrice
      : vars.adaptivePrice > _acceptablePrice;

    if (_revertOnError) {
      if (!vars.isPriceValid) revert ILimitTradeHandler_InvalidPriceForExecution();
    }

    return (vars.adaptivePrice, vars.isPriceValid);
  }

  function _validateCreateOrderPrice(
    bool _triggerAboveThreshold,
    uint256 _triggerPrice,
    uint256 _marketIndex,
    int256 _sizeDelta,
    bool _maximizePrice
  ) private view {
    ValidatePositionOrderPriceVars memory vars;

    // Get price from Pyth
    vars.marketConfig = ConfigStorage(TradeService(tradeService).configStorage()).getMarketConfigByIndex(_marketIndex);
    vars.oracle = OracleMiddleware(ConfigStorage(TradeService(tradeService).configStorage()).oracle());
    vars.globalMarket = PerpStorage(TradeService(tradeService).perpStorage()).getMarketByIndex(_marketIndex);

    (uint256 _currentPrice, , ) = vars.oracle.getLatestAdaptivePriceWithMarketStatus(
      vars.marketConfig.assetId,
      _maximizePrice,
      (int(vars.globalMarket.longPositionSize) - int(vars.globalMarket.shortPositionSize)),
      _sizeDelta,
      vars.marketConfig.fundingRate.maxSkewScaleUSD,
      0
    );

    if (_triggerAboveThreshold) {
      if (_triggerPrice != 0 && _triggerPrice <= _currentPrice) {
        revert ILimitTradeHandler_TriggerPriceBelowCurrentPrice();
      }
    } else {
      if (_triggerPrice >= _currentPrice) {
        revert ILimitTradeHandler_TriggerPriceAboveCurrentPrice();
      }
    }
  }

  /// @notice Transfer in ETH from user to be used as execution fee
  /// @dev The received ETH will be wrapped into WETH and store in this contract for later use.
  function _transferInETH() private {
    IWNative(weth).deposit{ value: msg.value }();
  }

  /// @notice Transfer out ETH to the receiver
  /// @dev The stored WETH will be unwrapped and transfer as native token
  /// @param _amountOut Amount of ETH to be transferred
  /// @param _receiver The receiver of ETH in its native form. The receiver must be able to accept native token.
  function _transferOutETH(uint256 _amountOut, address _receiver) private {
    IWNative(weth).withdraw(_amountOut);
    // slither-disable-next-line arbitrary-send-eth
    payable(_receiver).transfer(_amountOut);
  }

  function _min(uint256 x, uint256 y) private pure returns (uint256) {
    return x < y ? x : y;
  }

<<<<<<< HEAD
  function _encodePointer(address _account, uint96 _index) internal pure returns (uint256 _pointer) {
    return uint256(bytes32(abi.encodePacked(_account, _index)));
  }

  function _decodePointer(uint256 _pointer) internal pure returns (address _account, uint96 _index) {
    return (address(uint160(_pointer >> 96)), uint96(_pointer));
=======
  /// @custom:oz-upgrades-unsafe-allow constructor
  constructor() {
    _disableInitializers();
>>>>>>> b5f4e815
  }
}<|MERGE_RESOLUTION|>--- conflicted
+++ resolved
@@ -2,15 +2,9 @@
 pragma solidity 0.8.18;
 
 // base
-<<<<<<< HEAD
-import { IERC20 } from "@openzeppelin/contracts/token/ERC20/IERC20.sol";
-import { ReentrancyGuard } from "@openzeppelin/contracts/security/ReentrancyGuard.sol";
-import { Owned } from "@hmx/base/Owned.sol";
-import { EnumerableSet } from "@openzeppelin/contracts/utils/structs/EnumerableSet.sol";
-=======
 import { OwnableUpgradeable } from "@openzeppelin-upgradeable/contracts/access/OwnableUpgradeable.sol";
 import { ReentrancyGuardUpgradeable } from "@openzeppelin-upgradeable/contracts/security/ReentrancyGuardUpgradeable.sol";
->>>>>>> b5f4e815
+import { EnumerableSet } from "@openzeppelin/contracts/utils/structs/EnumerableSet.sol";
 
 // contracts
 import { OracleMiddleware } from "@hmx/oracles/OracleMiddleware.sol";
@@ -23,13 +17,8 @@
 import { IWNative } from "../interfaces/IWNative.sol";
 import { IEcoPyth } from "@hmx/oracles/interfaces/IEcoPyth.sol";
 
-<<<<<<< HEAD
-contract LimitTradeHandler is Owned, ReentrancyGuard, ILimitTradeHandler {
+contract LimitTradeHandler is OwnableUpgradeable, ReentrancyGuardUpgradeable, ILimitTradeHandler {
   using EnumerableSet for EnumerableSet.UintSet;
-
-=======
-contract LimitTradeHandler is OwnableUpgradeable, ReentrancyGuardUpgradeable, ILimitTradeHandler {
->>>>>>> b5f4e815
   /**
    * Events
    */
@@ -127,13 +116,10 @@
   mapping(address => mapping(uint256 => LimitOrder)) public limitOrders; // Array of Limit Orders of each sub-account
   mapping(address => uint256) public limitOrdersIndex; // The last limit order index of each sub-account
 
-<<<<<<< HEAD
   EnumerableSet.UintSet private activeOrderPointers;
   EnumerableSet.UintSet private activeMarketOrderPointers;
   EnumerableSet.UintSet private activeLimitOrderPointers;
 
-  constructor(address _weth, address _tradeService, address _pyth, uint256 _minExecutionFee) {
-=======
   function initialize(
     address _weth,
     address _tradeService,
@@ -143,7 +129,6 @@
     OwnableUpgradeable.__Ownable_init();
     ReentrancyGuardUpgradeable.__ReentrancyGuard_init();
 
->>>>>>> b5f4e815
     weth = _weth;
     tradeService = _tradeService;
     pyth = IEcoPyth(_pyth);
@@ -720,17 +705,16 @@
     return x < y ? x : y;
   }
 
-<<<<<<< HEAD
   function _encodePointer(address _account, uint96 _index) internal pure returns (uint256 _pointer) {
     return uint256(bytes32(abi.encodePacked(_account, _index)));
   }
 
   function _decodePointer(uint256 _pointer) internal pure returns (address _account, uint96 _index) {
     return (address(uint160(_pointer >> 96)), uint96(_pointer));
-=======
+  }
+
   /// @custom:oz-upgrades-unsafe-allow constructor
   constructor() {
     _disableInitializers();
->>>>>>> b5f4e815
   }
 }