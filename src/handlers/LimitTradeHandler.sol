--- conflicted
+++ resolved
@@ -7,7 +7,7 @@
 import { Owned } from "@hmx/base/Owned.sol";
 
 // contracts
-import { OracleMiddleware } from "@hmx/oracle/OracleMiddleware.sol";
+import { OracleMiddleware } from "@hmx/oracles/OracleMiddleware.sol";
 import { TradeService } from "@hmx/services/TradeService.sol";
 import { ConfigStorage } from "@hmx/storages/ConfigStorage.sol";
 import { PerpStorage } from "@hmx/storages/PerpStorage.sol";
@@ -16,13 +16,6 @@
 import { ILimitTradeHandler } from "./interfaces/ILimitTradeHandler.sol";
 import { IWNative } from "../interfaces/IWNative.sol";
 import { IPyth } from "pyth-sdk-solidity/IPyth.sol";
-<<<<<<< HEAD
-import { IOracleMiddleware } from "../oracles/interfaces/IOracleMiddleware.sol";
-import { ITradeService } from "../services/interfaces/ITradeService.sol";
-import { IConfigStorage } from "../storages/interfaces/IConfigStorage.sol";
-import { IPerpStorage } from "../storages/interfaces/IPerpStorage.sol";
-=======
->>>>>>> 0e46d0a5
 
 contract LimitTradeHandler is Owned, ReentrancyGuard, ILimitTradeHandler {
   /**
@@ -494,11 +487,7 @@
     vars.oracle = OracleMiddleware(ConfigStorage(TradeService(tradeService).configStorage()).oracle());
     vars.globalMarket = PerpStorage(TradeService(tradeService).perpStorage()).getGlobalMarketByIndex(_marketIndex);
 
-<<<<<<< HEAD
     (uint256 _currentPrice, , uint8 _marketStatus) = vars.oracle.getLatestAdaptivePriceWithMarketStatus(
-=======
-    (uint256 _currentPrice, , , , uint8 _marketStatus) = vars.oracle.getLatestAdaptivePriceWithMarketStatus(
->>>>>>> 0e46d0a5
       vars.marketConfig.assetId,
       _maximizePrice,
       (int(vars.globalMarket.longPositionSize) - int(vars.globalMarket.shortPositionSize)),
