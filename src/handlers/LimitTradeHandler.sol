--- conflicted
+++ resolved
@@ -237,10 +237,7 @@
       vars.order.triggerAboveThreshold,
       vars.order.triggerPrice,
       vars.order.marketIndex,
-<<<<<<< HEAD
       vars.order.sizeDelta,
-=======
->>>>>>> fbee78ec
       vars.order.sizeDelta > 0,
       true
     );
