// SPDX-License-Identifier: MIT
pragma solidity 0.8.18;

// base
import { OwnableUpgradeable } from "@openzeppelin-upgradeable/contracts/access/OwnableUpgradeable.sol";
import { ReentrancyGuardUpgradeable } from "@openzeppelin-upgradeable/contracts/security/ReentrancyGuardUpgradeable.sol";
import { EnumerableSet } from "@openzeppelin/contracts/utils/structs/EnumerableSet.sol";

// contracts
import { OracleMiddleware } from "@hmx/oracles/OracleMiddleware.sol";
import { TradeService } from "@hmx/services/TradeService.sol";
import { ConfigStorage } from "@hmx/storages/ConfigStorage.sol";
import { PerpStorage } from "@hmx/storages/PerpStorage.sol";

// interfaces
import { ILimitTradeHandler } from "./interfaces/ILimitTradeHandler.sol";
import { IWNative } from "../interfaces/IWNative.sol";
import { IEcoPyth } from "@hmx/oracles/interfaces/IEcoPyth.sol";

/// @title LimitTradeHandler
/// @notice This contract handles the create, update, and cancel for the Trading module.
contract LimitTradeHandler is OwnableUpgradeable, ReentrancyGuardUpgradeable, ILimitTradeHandler {
  using EnumerableSet for EnumerableSet.UintSet;
  /**
   * Events
   */
  event LogSetTradeService(address oldValue, address newValue);
  event LogSetMinExecutionFee(uint256 oldValue, uint256 newValue);
<<<<<<< HEAD
  event LogSetIsAllowAllExecutor(bool oldValue, bool newValue);
=======
  event LogSetMinExecutionTimestamp(uint256 oldValue, uint256 newValue);
>>>>>>> f3396a81
  event LogSetOrderExecutor(address executor, bool isAllow);
  event LogSetPyth(address oldValue, address newValue);
  event LogCreateLimitOrder(
    address indexed account,
    uint256 indexed subAccountId,
    uint256 orderIndex,
    uint256 marketIndex,
    int256 sizeDelta,
    uint256 triggerPrice,
    uint256 acceptablePrice,
    bool triggerAboveThreshold,
    uint256 executionFee,
    bool reduceOnly,
    address tpToken
  );
  event LogExecuteMarketOrderFail(
    address indexed account,
    uint256 indexed subAccountId,
    uint256 orderIndex,
    uint256 marketIndex,
    int256 sizeDelta,
    uint256 triggerPrice,
    bool triggerAboveThreshold,
    uint256 executionFee,
    bool reduceOnly,
    address tpToken,
    string errMsg
  );
  event LogExecuteLimitOrder(
    address indexed account,
    uint256 indexed subAccountId,
    uint256 orderIndex,
    uint256 marketIndex,
    int256 sizeDelta,
    uint256 triggerPrice,
    bool triggerAboveThreshold,
    uint256 executionFee,
    uint256 executionPrice,
    bool reduceOnly,
    address tpToken
  );
  event LogUpdateLimitOrder(
    address indexed account,
    uint256 indexed subAccountId,
    uint256 orderIndex,
    int256 sizeDelta,
    uint256 triggerPrice,
    bool triggerAboveThreshold,
    bool reduceOnly,
    address tpToken
  );
  event LogCancelLimitOrder(
    address indexed account,
    uint256 indexed subAccountId,
    uint256 orderIndex,
    uint256 marketIndex,
    int256 sizeDelta,
    uint256 triggerPrice,
    bool triggerAboveThreshold,
    uint256 executionFee,
    bool reduceOnly,
    address tpToken
  );

  /**
   * Structs
   */

  struct ExecuteOrderVars {
    LimitOrder order;
    address subAccount;
    bytes32 positionId;
    bytes32 encodedVaas;
    bytes32[] priceData;
    bytes32[] publishTimeData;
    address payable feeReceiver;
    uint256 orderIndex;
    uint256 minPublishTime;
    bool positionIsLong;
    bool isNewPosition;
    bool isMarketOrder;
  }

  struct ValidatePositionOrderPriceVars {
    ConfigStorage.MarketConfig marketConfig;
    OracleMiddleware oracle;
    PerpStorage.Market globalMarket;
    uint256 oraclePrice;
    uint256 adaptivePrice;
    uint8 marketStatus;
    bool isPriceValid;
  }

  /**
   * Constants
   */
  uint8 internal constant BUY = 0;
  uint8 internal constant SELL = 1;
  uint256 internal constant MAX_EXECUTION_FEE = 5 ether;

  /**
   * States
   */
  address public weth;
  address public tradeService;
  IEcoPyth public pyth;
  uint256 public minExecutionFee; // Minimum execution fee to be collected by the order executor addresses for gas
  uint256 public minExecutionTimestamp; // Minimum execution timestamp using on market order to validate on order stale
  bool private isExecuting; // order is executing (prevent direct call executeLimitOrder()
  bool public isAllowAllExecutor; // If this is true, everyone can execute limit orders
  mapping(address => bool) public orderExecutors; // The allowed addresses to execute limit orders
  mapping(address => mapping(uint256 => LimitOrder)) public limitOrders; // Array of Limit Orders of each sub-account
  mapping(address => uint256) public limitOrdersIndex; // The last limit order index of each sub-account

  EnumerableSet.UintSet private activeOrderPointers;
  EnumerableSet.UintSet private activeMarketOrderPointers;
  EnumerableSet.UintSet private activeLimitOrderPointers;

  /// @notice Initializes the CrossMarginHandler contract with the provided configuration parameters.
  /// @param _weth Address of WETH.
  /// @param _tradeService Address of the TradeService contract.
  /// @param _pyth Address of the Pyth contract.
  /// @param _minExecutionFee Minimum execution fee for a trading order.
  function initialize(
    address _weth,
    address _tradeService,
    address _pyth,
    uint256 _minExecutionFee,
    uint256 _minExecutionTimestamp
  ) external initializer {
    OwnableUpgradeable.__Ownable_init();
    ReentrancyGuardUpgradeable.__ReentrancyGuard_init();

    // Sanity check
    TradeService(_tradeService).perpStorage();
    IEcoPyth(_pyth).getAssetIds();
    if (_minExecutionFee > MAX_EXECUTION_FEE) revert ILimitTradeHandler_MaxExecutionFee();

    minExecutionFee = _minExecutionFee;
    weth = _weth;
    tradeService = _tradeService;
    pyth = IEcoPyth(_pyth);
    isAllowAllExecutor = false;
<<<<<<< HEAD
=======

    if (_minExecutionFee > MAX_EXECUTION_FEE) revert ILimitTradeHandler_MaxExecutionFee();
    minExecutionFee = _minExecutionFee;
    minExecutionTimestamp = _minExecutionTimestamp;

    // slither-disable-next-line unused-return
    TradeService(_tradeService).perpStorage();
    // @todo sanity check ecopyth
>>>>>>> f3396a81
  }

  receive() external payable {
    if (msg.sender != weth) revert ILimitTradeHandler_InvalidSender();
  }

  /**
   * Modifiers
   */

  // Only whitelisted addresses can be able to execute limit orders
  modifier onlyOrderExecutor() {
    if (!isAllowAllExecutor && !orderExecutors[msg.sender]) revert ILimitTradeHandler_NotWhitelisted();
    _;
  }

  /**
   * Core Functions
   */
  /// @notice Create a new limit order
  /// @param _subAccountId Sub-account Id
  /// @param _marketIndex Market Index
  /// @param _sizeDelta How much the position size will change in USD (1e30), can be negative for INCREASE order
  /// @param _triggerPrice The price that this limit order will be triggered
  /// @param _acceptablePrice The acceptable price for the order
  /// @param _triggerAboveThreshold The current price must go above/below the trigger price for the order to be executed
  /// @param _executionFee The execution fee of this limit order
  /// @param _reduceOnly If true, it's a Reduce-Only order which will not flip the side of the position
  /// @param _tpToken Take profit token, when trader has profit
  function createOrder(
    uint8 _subAccountId,
    uint256 _marketIndex,
    int256 _sizeDelta,
    uint256 _triggerPrice,
    uint256 _acceptablePrice,
    bool _triggerAboveThreshold,
    uint256 _executionFee,
    bool _reduceOnly,
    address _tpToken
  ) external payable nonReentrant {
    // Check if execution fee is lower than minExecutionFee, then it's too low. We won't allow it.
    if (_executionFee < minExecutionFee) revert ILimitTradeHandler_InsufficientExecutionFee();
    // The attached native token must be equal to _executionFee
    if (msg.value != _executionFee) revert ILimitTradeHandler_IncorrectValueTransfer();

    // Validate the order price
    _validateCreateOrderPrice(_triggerAboveThreshold, _triggerPrice, _marketIndex, _sizeDelta, _sizeDelta > 0);

    // Transfer in the native token to be used as execution fee
    _transferInETH();

    // Get the sub-account and order index for the limit order
    address _subAccount = _getSubAccount(msg.sender, _subAccountId);
    uint256 _orderIndex = limitOrdersIndex[_subAccount];

    // Create the limit order
    LimitOrder memory _order = LimitOrder({
      account: msg.sender,
      subAccountId: _subAccountId,
      marketIndex: _marketIndex,
      sizeDelta: _sizeDelta,
      triggerPrice: _triggerPrice,
      acceptablePrice: _acceptablePrice,
      triggerAboveThreshold: _triggerPrice == 0 ? true : _triggerAboveThreshold,
      executionFee: _executionFee,
      reduceOnly: _reduceOnly,
      tpToken: _tpToken,
      createdTimestamp: block.timestamp
    });

    // Insert the limit order into the list
    _addOrder(_order, _subAccount, _orderIndex);

    emit LogCreateLimitOrder(
      msg.sender,
      _subAccountId,
      _orderIndex,
      _marketIndex,
      _sizeDelta,
      _triggerPrice,
      _acceptablePrice,
      _triggerAboveThreshold,
      _executionFee,
      _reduceOnly,
      _tpToken
    );
  }

  /// @notice Execute a limit order
  /// @param _account the primary account of the order
  /// @param _subAccountId Sub-account Id
  /// @param _orderIndex Order Index which could be retrieved from the emitted event from `createOrder()`
  /// @param _feeReceiver Which address will receive the execution fee for this transaction
  /// @param _priceData Price data from the Pyth oracle.
  /// @param _publishTimeData Publish time data from the Pyth oracle.
  /// @param _minPublishTime Minimum publish time for the Pyth oracle data.
  /// @param _encodedVaas Encoded VaaS data for the Pyth oracle.
  function executeOrder(
    address _account,
    uint8 _subAccountId,
    uint256 _orderIndex,
    address payable _feeReceiver,
    bytes32[] memory _priceData,
    bytes32[] memory _publishTimeData,
    uint256 _minPublishTime,
    bytes32 _encodedVaas
  ) external nonReentrant onlyOrderExecutor {
    ExecuteOrderVars memory vars;
<<<<<<< HEAD

    // Get the sub-account and order index for the limit order
    vars.subAccount = _getSubAccount(_account, _subAccountId);
    vars.order = limitOrders[vars.subAccount][_orderIndex];

    // Remove this executed order from the list
    _removeOrder(vars.order, vars.subAccount, _orderIndex);

    // Update the price and publish time data using the Pyth oracle
=======
    vars.subAccount = _getSubAccount(_account, _subAccountId);
    vars.order = limitOrders[vars.subAccount][_orderIndex];

    // Check if this order still exists
>>>>>>> f3396a81
    if (vars.order.account == address(0)) revert ILimitTradeHandler_NonExistentOrder();

    vars.orderIndex = _orderIndex;
    vars.feeReceiver = _feeReceiver;
    vars.priceData = _priceData;
    vars.publishTimeData = _publishTimeData;
    vars.minPublishTime = _minPublishTime;
    vars.encodedVaas = _encodedVaas;
    vars.isMarketOrder = vars.order.triggerAboveThreshold && vars.order.triggerPrice == 0;

    // Check if the order is a market order and is stale
    if (vars.isMarketOrder && block.timestamp > vars.order.createdTimestamp + minExecutionTimestamp) {
      _cancelOrder(vars.order, vars.subAccount, vars.orderIndex);
      return;
    }

    // try executing order
    isExecuting = true;
    try this.executeLimitOrder(vars) {
      // Execution succeeded
      isExecuting = false;
    } catch Error(string memory errMsg) {
      _handleOrderFail(vars, errMsg);
    } catch Panic(uint /*errorCode*/) {
      _handleOrderFail(vars, "Panic occurred while executing the limit order");
    } catch (bytes memory errMsg) {
      _handleOrderFail(vars, string(errMsg));
    }
  }

  function _handleOrderFail(ExecuteOrderVars memory vars, string memory errMsg) internal {
    // Execution failed
    isExecuting = false;

    // Handle the error depending on the type of order
    if (vars.isMarketOrder) {
      // Cancel market order and transfer execution fee to executor
      _removeOrder(vars.order, vars.subAccount, vars.orderIndex);
      _transferOutETH(vars.order.executionFee, vars.feeReceiver);

      emit LogExecuteMarketOrderFail(
        vars.order.account,
        vars.order.subAccountId,
        vars.orderIndex,
        vars.order.marketIndex,
        vars.order.sizeDelta,
        vars.order.triggerPrice,
        vars.order.triggerAboveThreshold,
        vars.order.executionFee,
        vars.order.reduceOnly,
        vars.order.tpToken,
        errMsg
      );
    } else {
      // Revert with the error message
      require(false, errMsg);
    }
  }

  function executeLimitOrder(ExecuteOrderVars memory vars) external {
    // if not in executing state, then revert
    if (!isExecuting) revert ILimitTradeHandler_NotExecutionState();

    // Remove this executed order from the list
    _removeOrder(vars.order, vars.subAccount, vars.orderIndex);

    // Update price to Pyth
    pyth.updatePriceFeeds(vars.priceData, vars.publishTimeData, vars.minPublishTime, vars.encodedVaas);

    // Validate if the current price is valid for the execution of this order
    (uint256 _currentPrice, ) = _validatePositionOrderPrice(
      vars.order.triggerAboveThreshold,
      vars.order.triggerPrice,
      vars.order.acceptablePrice,
      vars.order.marketIndex,
      vars.order.sizeDelta,
      vars.order.sizeDelta > 0,
      true
    );

    // Retrieve existing position
    vars.positionId = _getPositionId(vars.subAccount, vars.order.marketIndex);
    PerpStorage.Position memory _existingPosition = PerpStorage(TradeService(tradeService).perpStorage())
      .getPositionById(vars.positionId);
    vars.positionIsLong = _existingPosition.positionSizeE30 > 0;
    vars.isNewPosition = _existingPosition.positionSizeE30 == 0;

    // Execute the order
    if (vars.order.sizeDelta > 0) {
      // BUY
      if (vars.isNewPosition || vars.positionIsLong) {
        // New position and Long position
        // just increase position when BUY
        TradeService(tradeService).increasePosition({
          _primaryAccount: vars.order.account,
          _subAccountId: vars.order.subAccountId,
          _marketIndex: vars.order.marketIndex,
          _sizeDelta: vars.order.sizeDelta,
          _limitPriceE30: vars.order.triggerPrice
        });
      } else if (!vars.positionIsLong) {
        bool _flipSide = !vars.order.reduceOnly && vars.order.sizeDelta > (-_existingPosition.positionSizeE30);
        if (_flipSide) {
          // Flip the position
          // Fully close Short position
          TradeService(tradeService).decreasePosition({
            _account: vars.order.account,
            _subAccountId: vars.order.subAccountId,
            _marketIndex: vars.order.marketIndex,
            _positionSizeE30ToDecrease: uint256(-_existingPosition.positionSizeE30),
            _tpToken: vars.order.tpToken,
            _limitPriceE30: vars.order.triggerPrice
          });
          // Flip it to Long position
          TradeService(tradeService).increasePosition({
            _primaryAccount: vars.order.account,
            _subAccountId: vars.order.subAccountId,
            _marketIndex: vars.order.marketIndex,
            _sizeDelta: vars.order.sizeDelta + _existingPosition.positionSizeE30,
            _limitPriceE30: vars.order.triggerPrice
          });
        } else {
          // Not flip
          TradeService(tradeService).decreasePosition({
            _account: vars.order.account,
            _subAccountId: vars.order.subAccountId,
            _marketIndex: vars.order.marketIndex,
            _positionSizeE30ToDecrease: _min(
              uint256(vars.order.sizeDelta),
              uint256(-_existingPosition.positionSizeE30)
            ),
            _tpToken: vars.order.tpToken,
            _limitPriceE30: vars.order.triggerPrice
          });
        }
      }
    } else if (vars.order.sizeDelta < 0) {
      // SELL
      if (vars.isNewPosition || !vars.positionIsLong) {
        // New position and Short position
        // just increase position when SELL
        TradeService(tradeService).increasePosition({
          _primaryAccount: vars.order.account,
          _subAccountId: vars.order.subAccountId,
          _marketIndex: vars.order.marketIndex,
          _sizeDelta: vars.order.sizeDelta,
          _limitPriceE30: vars.order.triggerPrice
        });
      } else if (vars.positionIsLong) {
        bool _flipSide = !vars.order.reduceOnly && (-vars.order.sizeDelta) > _existingPosition.positionSizeE30;
        if (_flipSide) {
          // Flip the position
          // Fully close Long position
          TradeService(tradeService).decreasePosition({
            _account: vars.order.account,
            _subAccountId: vars.order.subAccountId,
            _marketIndex: vars.order.marketIndex,
            _positionSizeE30ToDecrease: uint256(_existingPosition.positionSizeE30),
            _tpToken: vars.order.tpToken,
            _limitPriceE30: vars.order.triggerPrice
          });
          // Flip it to Short position
          TradeService(tradeService).increasePosition({
            _primaryAccount: vars.order.account,
            _subAccountId: vars.order.subAccountId,
            _marketIndex: vars.order.marketIndex,
            _sizeDelta: vars.order.sizeDelta + _existingPosition.positionSizeE30,
            _limitPriceE30: vars.order.triggerPrice
          });
        } else {
          // Not flip
          TradeService(tradeService).decreasePosition({
            _account: vars.order.account,
            _subAccountId: vars.order.subAccountId,
            _marketIndex: vars.order.marketIndex,
            _positionSizeE30ToDecrease: _min(
              uint256(-vars.order.sizeDelta),
              uint256(_existingPosition.positionSizeE30)
            ),
            _tpToken: vars.order.tpToken,
            _limitPriceE30: vars.order.triggerPrice
          });
        }
      }
    }

    // Pay the executor
    _transferOutETH(vars.order.executionFee, vars.feeReceiver);

    emit LogExecuteLimitOrder(
      vars.order.account,
      vars.order.subAccountId,
      vars.orderIndex,
      vars.order.marketIndex,
      vars.order.sizeDelta,
      vars.order.triggerPrice,
      vars.order.triggerAboveThreshold,
      vars.order.executionFee,
      _currentPrice,
      vars.order.reduceOnly,
      vars.order.tpToken
    );
  }

  /// @notice Cancel a limit order
  /// @param _subAccountId Sub-account Id
  /// @param _orderIndex Order Index which could be retrieved from the emitted event from `createOrder()`
  function cancelOrder(uint8 _subAccountId, uint256 _orderIndex) external nonReentrant {
    address subAccount = _getSubAccount(msg.sender, _subAccountId);
    LimitOrder memory _order = limitOrders[subAccount][_orderIndex];
    // Check if this order still exists
    if (_order.account == address(0)) revert ILimitTradeHandler_NonExistentOrder();

    _cancelOrder(_order, subAccount, _orderIndex);
  }

  function _cancelOrder(LimitOrder memory _order, address _subAccount, uint256 _orderIndex) internal {
    // Remove this order from the list
    _removeOrder(_order, _subAccount, _orderIndex);

    // Refund the execution fee to the creator of this order
    _transferOutETH(_order.executionFee, _order.account);

    emit LogCancelLimitOrder(
      _order.account,
      _order.subAccountId,
      _orderIndex,
      _order.marketIndex,
      _order.sizeDelta,
      _order.triggerPrice,
      _order.triggerAboveThreshold,
      _order.executionFee,
      _order.reduceOnly,
      _order.tpToken
    );
  }

  /// @notice Update a limit order
  /// @param _subAccountId Sub-account Id
  /// @param _orderIndex Order Index which could be retrieved from the emitted event from `createOrder()`
  /// @param _sizeDelta How much the position size will change in USD (1e30), can be negative for INCREASE order
  /// @param _triggerPrice The price that this limit order will be triggered
  /// @param _triggerAboveThreshold The current price must go above/below the trigger price for the order to be executed
  /// @param _reduceOnly If true, it's a Reduce-Only order which will not flip the side of the position
  /// @param _tpToken Take profit token, when trader has profit
  function updateOrder(
    uint8 _subAccountId,
    uint256 _orderIndex,
    int256 _sizeDelta,
    uint256 _triggerPrice,
    bool _triggerAboveThreshold,
    bool _reduceOnly,
    address _tpToken
  ) external nonReentrant {
    address subAccount = _getSubAccount(msg.sender, _subAccountId);
    LimitOrder storage _order = limitOrders[subAccount][_orderIndex];
    // Check if this order still exists
    if (_order.account == address(0)) revert ILimitTradeHandler_NonExistentOrder();
    if (_sizeDelta == 0) revert ILimitTradeHandler_BadSizeDelta();

    if (_order.triggerPrice == 0) {
      // Market
      revert ILimitTradeHandler_MarketOrderNoUpdate();
    } else {
      // Limit
      // if trying to update to Market, revert
      if (_triggerPrice == 0) {
        revert ILimitTradeHandler_LimitOrderConvertToMarketOrder();
      }
    }

    // Update order
    _order.triggerPrice = _triggerPrice;
    _order.triggerAboveThreshold = _triggerAboveThreshold;
    _order.sizeDelta = _sizeDelta;
    _order.reduceOnly = _reduceOnly;
    _order.tpToken = _tpToken;

    emit LogUpdateLimitOrder(
      _order.account,
      _order.subAccountId,
      _orderIndex,
      _order.sizeDelta,
      _order.triggerPrice,
      _order.triggerAboveThreshold,
      _order.reduceOnly,
      _order.tpToken
    );
  }

  function _addOrder(LimitOrder memory _order, address _subAccount, uint256 _orderIndex) internal {
    limitOrdersIndex[_subAccount] = _orderIndex + 1;
    limitOrders[_subAccount][_orderIndex] = _order;

    uint256 _pointer = _encodePointer(_subAccount, uint96(_orderIndex));
    activeOrderPointers.add(_pointer);

    if (_order.triggerPrice == 0) {
      // Market
      activeMarketOrderPointers.add(_pointer);
    } else {
      // Limit
      activeLimitOrderPointers.add(_pointer);
    }
  }

  function _removeOrder(LimitOrder memory _order, address _subAccount, uint256 _orderIndex) internal {
    delete limitOrders[_subAccount][_orderIndex];

    uint256 _pointer = _encodePointer(_subAccount, uint96(_orderIndex));
    activeOrderPointers.remove(_pointer);

    if (_order.triggerPrice == 0) {
      // Market
      activeMarketOrderPointers.remove(_pointer);
    } else {
      // Limit
      activeLimitOrderPointers.remove(_pointer);
    }
  }

  /**
   * Getters
   */

  function getAllActiveOrders(uint256 _limit, uint256 _offset) external view returns (LimitOrder[] memory _orders) {
    return _getOrders(activeOrderPointers, _limit, _offset);
  }

  function getMarketActiveOrders(uint256 _limit, uint256 _offset) external view returns (LimitOrder[] memory _orders) {
    return _getOrders(activeMarketOrderPointers, _limit, _offset);
  }

  function getLimitActiveOrders(uint256 _limit, uint256 _offset) external view returns (LimitOrder[] memory _orders) {
    return _getOrders(activeLimitOrderPointers, _limit, _offset);
  }

  function _getOrders(
    EnumerableSet.UintSet storage _pointers,
    uint256 _limit,
    uint256 _offset
  ) internal view returns (LimitOrder[] memory _orders) {
    uint256 _len = _pointers.length();
    uint256 _startIndex = _offset;
    uint256 _endIndex = _offset + _limit;
    if (_startIndex > _len) return _orders;
    if (_endIndex > _len) {
      _endIndex = _len;
    }

    _orders = new LimitOrder[](_endIndex - _startIndex);

    for (uint256 i = _startIndex; i < _endIndex; ) {
      (address _account, uint96 _index) = _decodePointer(_pointers.at(i));
      LimitOrder memory _order = limitOrders[_account][_index];

      _orders[i - _offset] = _order;
      unchecked {
        ++i;
      }
    }

    return _orders;
  }

  function activeOrdersCount() external view returns (uint256) {
    return activeOrderPointers.length();
  }

  function activeLimitOrdersCount() external view returns (uint256) {
    return activeLimitOrderPointers.length();
  }

  function activeMarketOrdersCount() external view returns (uint256) {
    return activeMarketOrderPointers.length();
  }

  /**
   * Setters
   */
  /// @notice Sets a new TradeService contract address.
  /// @param _tradeService The new TradeService contract address.
  function setTradeService(address _tradeService) external onlyOwner {
    if (_tradeService == address(0)) revert ILimitTradeHandler_InvalidAddress();
    TradeService(_tradeService).perpStorage();
    emit LogSetTradeService(address(tradeService), _tradeService);
    tradeService = _tradeService;
  }

  /// @notice setMinExecutionFee
  /// @param _newMinExecutionFee minExecutionFee in ethers
  function setMinExecutionFee(uint256 _newMinExecutionFee) external nonReentrant onlyOwner {
    if (_newMinExecutionFee > MAX_EXECUTION_FEE) revert ILimitTradeHandler_MaxExecutionFee();
    emit LogSetMinExecutionFee(minExecutionFee, _newMinExecutionFee);
    minExecutionFee = _newMinExecutionFee;
  }

<<<<<<< HEAD
  function setIsAllowAllExecutor(bool _isAllow) external nonReentrant onlyOwner {
    emit LogSetIsAllowAllExecutor(isAllowAllExecutor, _isAllow);
    isAllowAllExecutor = _isAllow;
  }

  /// @notice setOrderExecutor
  /// @param _executor address who will be executor
  /// @param _isAllow flag to allow to execute
  function setOrderExecutor(address _executor, bool _isAllow) external nonReentrant onlyOwner {
    if (_executor == address(0)) revert ILimitTradeHandler_InvalidAddress();
=======
  function setMinExecutionTimestamp(uint256 _newMinExecutionTimestamp) external onlyOwner {
    emit LogSetMinExecutionTimestamp(minExecutionTimestamp, _newMinExecutionTimestamp);
    minExecutionTimestamp = _newMinExecutionTimestamp;
  }

  function setOrderExecutor(address _executor, bool _isAllow) external onlyOwner {
>>>>>>> f3396a81
    orderExecutors[_executor] = _isAllow;
    emit LogSetOrderExecutor(_executor, _isAllow);
  }

  /// @notice Sets a new Pyth contract address.
  /// @param _pyth The new Pyth contract address.
  function setPyth(address _pyth) external nonReentrant onlyOwner {
    if (_pyth == address(0)) revert ILimitTradeHandler_InvalidAddress();
    emit LogSetPyth(address(pyth), _pyth);
    pyth = IEcoPyth(_pyth);

    // Sanity check
    IEcoPyth(_pyth).getAssetIds();
  }

  /**
   * Private Functions
   */

  /// @notice Derive sub-account from primary account and sub-account id
  function _getSubAccount(address primary, uint8 subAccountId) private pure returns (address) {
    if (subAccountId > 255) revert ILimitTradeHandler_BadSubAccountId();
    return address(uint160(primary) ^ uint160(subAccountId));
  }

  /// @notice Derive positionId from sub-account and market index
  function _getPositionId(address _subAccount, uint256 _marketIndex) private pure returns (bytes32) {
    return keccak256(abi.encodePacked(_subAccount, _marketIndex));
  }

  function _validatePositionOrderPrice(
    bool _triggerAboveThreshold,
    uint256 _triggerPrice,
    uint256 _acceptablePrice,
    uint256 _marketIndex,
    int256 _sizeDelta,
    bool _maximizePrice,
    bool _revertOnError
  ) private view returns (uint256, bool) {
    ValidatePositionOrderPriceVars memory vars;

    // Get price from Pyth
    vars.marketConfig = ConfigStorage(TradeService(tradeService).configStorage()).getMarketConfigByIndex(_marketIndex);
    vars.oracle = OracleMiddleware(ConfigStorage(TradeService(tradeService).configStorage()).oracle());
    vars.globalMarket = PerpStorage(TradeService(tradeService).perpStorage()).getMarketByIndex(_marketIndex);

    // Validate trigger price with oracle price
    (vars.oraclePrice, ) = vars.oracle.getLatestPrice(vars.marketConfig.assetId, true);
    vars.isPriceValid = _triggerAboveThreshold ? vars.oraclePrice > _triggerPrice : vars.oraclePrice < _triggerPrice;

    if (_revertOnError) {
      if (!vars.isPriceValid) revert ILimitTradeHandler_InvalidPriceForExecution();
    }

    // Validate acceptable price with adaptive price
    (vars.adaptivePrice, , vars.marketStatus) = vars.oracle.getLatestAdaptivePriceWithMarketStatus(
      vars.marketConfig.assetId,
      _maximizePrice,
      (int(vars.globalMarket.longPositionSize) - int(vars.globalMarket.shortPositionSize)),
      _sizeDelta,
      vars.marketConfig.fundingRate.maxSkewScaleUSD,
      _triggerPrice
    );

    // Validate market status
    if (vars.marketStatus != 2) {
      if (_revertOnError) revert ILimitTradeHandler_MarketIsClosed();
      else return (vars.adaptivePrice, false);
    }

    // Validate price is executable
    vars.isPriceValid = _triggerAboveThreshold
      ? vars.adaptivePrice < _acceptablePrice
      : vars.adaptivePrice > _acceptablePrice;

    if (_revertOnError) {
      if (!vars.isPriceValid) revert ILimitTradeHandler_InvalidPriceForExecution();
    }

    return (vars.adaptivePrice, vars.isPriceValid);
  }

  function _validateCreateOrderPrice(
    bool _triggerAboveThreshold,
    uint256 _triggerPrice,
    uint256 _marketIndex,
    int256 _sizeDelta,
    bool _maximizePrice
  ) private view {
    if (_sizeDelta == 0) revert ILimitTradeHandler_BadSizeDelta();

    ValidatePositionOrderPriceVars memory vars;

    // Get price from Pyth
    vars.marketConfig = ConfigStorage(TradeService(tradeService).configStorage()).getMarketConfigByIndex(_marketIndex);
    vars.oracle = OracleMiddleware(ConfigStorage(TradeService(tradeService).configStorage()).oracle());
    vars.globalMarket = PerpStorage(TradeService(tradeService).perpStorage()).getMarketByIndex(_marketIndex);

    (uint256 _currentPrice, , ) = vars.oracle.getLatestAdaptivePriceWithMarketStatus(
      vars.marketConfig.assetId,
      _maximizePrice,
      (int(vars.globalMarket.longPositionSize) - int(vars.globalMarket.shortPositionSize)),
      _sizeDelta,
      vars.marketConfig.fundingRate.maxSkewScaleUSD,
      0
    );

    if (_triggerAboveThreshold) {
      if (_triggerPrice != 0 && _triggerPrice <= _currentPrice) {
        revert ILimitTradeHandler_TriggerPriceBelowCurrentPrice();
      }
    } else {
      if (_triggerPrice >= _currentPrice) {
        revert ILimitTradeHandler_TriggerPriceAboveCurrentPrice();
      }
    }
  }

  /// @notice Transfer in ETH from user to be used as execution fee
  /// @dev The received ETH will be wrapped into WETH and store in this contract for later use.
  function _transferInETH() private {
    IWNative(weth).deposit{ value: msg.value }();
  }

  /// @notice Transfer out ETH to the receiver
  /// @dev The stored WETH will be unwrapped and transfer as native token
  /// @param _amountOut Amount of ETH to be transferred
  /// @param _receiver The receiver of ETH in its native form. The receiver must be able to accept native token.
  function _transferOutETH(uint256 _amountOut, address _receiver) private {
    IWNative(weth).withdraw(_amountOut);
    // slither-disable-next-line arbitrary-send-eth
    payable(_receiver).transfer(_amountOut);
  }

  function _min(uint256 x, uint256 y) private pure returns (uint256) {
    return x < y ? x : y;
  }

  function _encodePointer(address _account, uint96 _index) internal pure returns (uint256 _pointer) {
    return uint256(bytes32(abi.encodePacked(_account, _index)));
  }

  function _decodePointer(uint256 _pointer) internal pure returns (address _account, uint96 _index) {
    return (address(uint160(_pointer >> 96)), uint96(_pointer));
  }

  /// @custom:oz-upgrades-unsafe-allow constructor
  constructor() {
    _disableInitializers();
  }
}<|MERGE_RESOLUTION|>--- conflicted
+++ resolved
@@ -26,11 +26,8 @@
    */
   event LogSetTradeService(address oldValue, address newValue);
   event LogSetMinExecutionFee(uint256 oldValue, uint256 newValue);
-<<<<<<< HEAD
   event LogSetIsAllowAllExecutor(bool oldValue, bool newValue);
-=======
   event LogSetMinExecutionTimestamp(uint256 oldValue, uint256 newValue);
->>>>>>> f3396a81
   event LogSetOrderExecutor(address executor, bool isAllow);
   event LogSetPyth(address oldValue, address newValue);
   event LogCreateLimitOrder(
@@ -174,8 +171,6 @@
     tradeService = _tradeService;
     pyth = IEcoPyth(_pyth);
     isAllowAllExecutor = false;
-<<<<<<< HEAD
-=======
 
     if (_minExecutionFee > MAX_EXECUTION_FEE) revert ILimitTradeHandler_MaxExecutionFee();
     minExecutionFee = _minExecutionFee;
@@ -184,7 +179,6 @@
     // slither-disable-next-line unused-return
     TradeService(_tradeService).perpStorage();
     // @todo sanity check ecopyth
->>>>>>> f3396a81
   }
 
   receive() external payable {
@@ -293,22 +287,10 @@
     bytes32 _encodedVaas
   ) external nonReentrant onlyOrderExecutor {
     ExecuteOrderVars memory vars;
-<<<<<<< HEAD
-
-    // Get the sub-account and order index for the limit order
     vars.subAccount = _getSubAccount(_account, _subAccountId);
     vars.order = limitOrders[vars.subAccount][_orderIndex];
 
-    // Remove this executed order from the list
-    _removeOrder(vars.order, vars.subAccount, _orderIndex);
-
-    // Update the price and publish time data using the Pyth oracle
-=======
-    vars.subAccount = _getSubAccount(_account, _subAccountId);
-    vars.order = limitOrders[vars.subAccount][_orderIndex];
-
     // Check if this order still exists
->>>>>>> f3396a81
     if (vars.order.account == address(0)) revert ILimitTradeHandler_NonExistentOrder();
 
     vars.orderIndex = _orderIndex;
@@ -706,10 +688,14 @@
     minExecutionFee = _newMinExecutionFee;
   }
 
-<<<<<<< HEAD
   function setIsAllowAllExecutor(bool _isAllow) external nonReentrant onlyOwner {
     emit LogSetIsAllowAllExecutor(isAllowAllExecutor, _isAllow);
     isAllowAllExecutor = _isAllow;
+  }
+
+  function setMinExecutionTimestamp(uint256 _newMinExecutionTimestamp) external onlyOwner {
+    emit LogSetMinExecutionTimestamp(minExecutionTimestamp, _newMinExecutionTimestamp);
+    minExecutionTimestamp = _newMinExecutionTimestamp;
   }
 
   /// @notice setOrderExecutor
@@ -717,14 +703,6 @@
   /// @param _isAllow flag to allow to execute
   function setOrderExecutor(address _executor, bool _isAllow) external nonReentrant onlyOwner {
     if (_executor == address(0)) revert ILimitTradeHandler_InvalidAddress();
-=======
-  function setMinExecutionTimestamp(uint256 _newMinExecutionTimestamp) external onlyOwner {
-    emit LogSetMinExecutionTimestamp(minExecutionTimestamp, _newMinExecutionTimestamp);
-    minExecutionTimestamp = _newMinExecutionTimestamp;
-  }
-
-  function setOrderExecutor(address _executor, bool _isAllow) external onlyOwner {
->>>>>>> f3396a81
     orderExecutors[_executor] = _isAllow;
     emit LogSetOrderExecutor(_executor, _isAllow);
   }
