--- conflicted
+++ resolved
@@ -68,13 +68,8 @@
     uint8 _subAccountId,
     uint256 _marketIndex,
     address _tpToken
-<<<<<<< HEAD
-  ) external nonReentrant onlyPositionManager {
-    ITradeService(tradeService).forceClosePosition(_account, _subAccountId, _marketIndex, _tpToken);
-=======
   ) external onlyPositionManager {
     TradeService(tradeService).forceClosePosition(_account, _subAccountId, _marketIndex, _tpToken);
->>>>>>> 649535f8
 
     emit LogTakeMaxProfit(_account, _subAccountId, _marketIndex, _tpToken);
   }
