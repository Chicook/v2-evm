// SPDX-License-Identifier: MIT
pragma solidity 0.8.18;

// base
import { ReentrancyGuard } from "lib/openzeppelin-contracts/contracts/security/ReentrancyGuard.sol";
import { SafeERC20 } from "lib/openzeppelin-contracts/contracts/token/ERC20/utils/SafeERC20.sol";
import { IERC20 } from "lib/openzeppelin-contracts/contracts/token/ERC20/IERC20.sol";

// interfaces
import { IBotHandler } from "@hmx/handlers/interfaces/IBotHandler.sol";
import { ITradeService } from "@hmx/services/interfaces/ITradeService.sol";
import { LiquidationService } from "@hmx/services/LiquidationService.sol";
<<<<<<< HEAD
import { IPyth } from "lib/pyth-sdk-solidity/IPyth.sol";
=======
import { IEcoPyth } from "@hmx/oracle/interfaces/IEcoPyth.sol";
>>>>>>> d443eca5

// contracts
import { Owned } from "@hmx/base/Owned.sol";
import { TradeService } from "@hmx/services/TradeService.sol";
import { OracleMiddleware } from "@hmx/oracle/OracleMiddleware.sol";
import { ConfigStorage } from "@hmx/storages/ConfigStorage.sol";
import { VaultStorage } from "@hmx/storages/VaultStorage.sol";

// @todo - integrate with BotHandler in another PRs
contract BotHandler is ReentrancyGuard, IBotHandler, Owned {
  using SafeERC20 for IERC20;

  /**
   * Events
   */
  event LogTakeMaxProfit(address indexed account, uint8 subAccountId, uint256 marketIndex, address tpToken);
  event LogDeleverage(address indexed account, uint8 subAccountId, uint256 marketIndex, address tpToken);
  event LogCloseDelistedMarketPosition(
    address indexed account,
    uint8 subAccountId,
    uint256 marketIndex,
    address tpToken
  );
  event LogLiquidate(address subAccount);
  event LogInjectTokenToPlpLiquidity(address indexed account, address token, uint256 amount);
  event LogInjectTokenToFundingFeeReserve(address indexed account, address token, uint256 amount);

  event LogSetTradeService(address oldTradeService, address newTradeService);
  event LogSetPositionManager(address account, bool allowed);
  event LogSetLiquidationService(address oldLiquidationService, address newLiquidationService);
  event LogSetPyth(address oldPyth, address newPyth);

  /**
   * States
   */

  // contract who can close position in protocol.
  // contract => allowed
  mapping(address => bool) public positionManagers;
  address public tradeService;
  address public liquidationService;
  address public pyth;

  /**
   * Modifiers
   */

  /// @notice modifier to check msg.sender is in position managers
  modifier onlyPositionManager() {
    if (!positionManagers[msg.sender]) revert IBotHandler_UnauthorizedSender();
    _;
  }

  constructor(address _tradeService, address _liquidationService, address _pyth) {
    // Sanity check
    ITradeService(_tradeService).configStorage();
    LiquidationService(_liquidationService).perpStorage();
<<<<<<< HEAD
    // IPyth(_pyth).getUpdateFee(new bytes[](0));
=======
    // @todo
    // IPyth(_pyth).getValidTimePeriod();
>>>>>>> d443eca5

    tradeService = _tradeService;
    liquidationService = _liquidationService;
    pyth = _pyth;
  }

  /**
   * Core Functions
   */

  /// @notice force to close position and take profit, depend on reserve value on this position
  /// @param _account position's owner
  /// @param _subAccountId sub-account that owned position
  /// @param _marketIndex market index of position
  /// @param _tpToken token that trader receive as profit
  function forceTakeMaxProfit(
    address _account,
    uint8 _subAccountId,
    uint256 _marketIndex,
    address _tpToken,
    bytes32[] memory _priceData,
    bytes32[] memory _publishTimeData,
    uint256 _minPublishTime,
    bytes32 _encodedVaas
  ) external payable nonReentrant onlyPositionManager {
    // Feed Price
    // slither-disable-next-line arbitrary-send-eth
    IEcoPyth(pyth).updatePriceFeeds(_priceData, _publishTimeData, _minPublishTime, _encodedVaas);

    (bool _isMaxProfit, , ) = TradeService(tradeService).forceClosePosition(
      _account,
      _subAccountId,
      _marketIndex,
      _tpToken
    );

    TradeService(tradeService).validateMaxProfit(_isMaxProfit);

    emit LogTakeMaxProfit(_account, _subAccountId, _marketIndex, _tpToken);
  }

  /// @notice deleverage
  /// @param _account position's owner
  /// @param _subAccountId sub-account that owned position
  /// @param _marketIndex market index of position
  /// @param _tpToken token that trader receive as profit
  /// @param _priceData Pyth price feed data, can be derived from Pyth client SDK.
  function deleverage(
    address _account,
    uint8 _subAccountId,
    uint256 _marketIndex,
    address _tpToken,
    bytes32[] memory _priceData,
    bytes32[] memory _publishTimeData,
    uint256 _minPublishTime,
    bytes32 _encodedVaas
  ) external payable nonReentrant onlyPositionManager {
    // Feed Price
    // slither-disable-next-line arbitrary-send-eth
    IEcoPyth(pyth).updatePriceFeeds(_priceData, _publishTimeData, _minPublishTime, _encodedVaas);

    TradeService(tradeService).validateDeleverage();

    TradeService(tradeService).forceClosePosition(_account, _subAccountId, _marketIndex, _tpToken);

    emit LogDeleverage(_account, _subAccountId, _marketIndex, _tpToken);
  }

  /// @notice forceClosePosition
  /// @param _account position's owner
  /// @param _subAccountId sub-account that owned position
  /// @param _marketIndex market index of position
  /// @param _tpToken token that trader receive as profit
  /// @param _priceData Pyth price feed data, can be derived from Pyth client SDK.
  function closeDelistedMarketPosition(
    address _account,
    uint8 _subAccountId,
    uint256 _marketIndex,
    address _tpToken,
    bytes32[] memory _priceData,
    bytes32[] memory _publishTimeData,
    uint256 _minPublishTime,
    bytes32 _encodedVaas
  ) external payable nonReentrant onlyPositionManager {
    // Feed Price
    // slither-disable-next-line arbitrary-send-eth
    IEcoPyth(pyth).updatePriceFeeds(_priceData, _publishTimeData, _minPublishTime, _encodedVaas);

    TradeService(tradeService).validateMarketDelisted(_marketIndex);

    TradeService(tradeService).forceClosePosition(_account, _subAccountId, _marketIndex, _tpToken);

    emit LogCloseDelistedMarketPosition(_account, _subAccountId, _marketIndex, _tpToken);
  }

  /// @notice Liquidates a sub-account by settling its positions and resetting its value in storage.
  /// @param _subAccount The sub-account to be liquidated.
  /// @param _priceData Pyth price feed data, can be derived from Pyth client SDK.
  function liquidate(
    address _subAccount,
    bytes32[] memory _priceData,
    bytes32[] memory _publishTimeData,
    uint256 _minPublishTime,
    bytes32 _encodedVaas
  ) external payable nonReentrant onlyPositionManager {
    // Feed Price
    // slither-disable-next-line arbitrary-send-eth
    IEcoPyth(pyth).updatePriceFeeds(_priceData, _publishTimeData, _minPublishTime, _encodedVaas);

    // liquidate
    LiquidationService(liquidationService).liquidate(_subAccount, msg.sender);

    emit LogLiquidate(_subAccount);
  }

  /// @notice convert all tokens on funding fee reserve to stable token (USDC)
  /// @param _stableToken target token that will convert all funding fee reserves to
  struct ConvertFundingFeeReserveLocalVars {
    address[] collateralTokens;
    address collatToken;
    uint256 collatTokenPrice;
    uint256 fundingFeeReserve;
    uint256 convertedStableAmount;
  }

  function convertFundingFeeReserve(
    address _stableToken,
    bytes32[] memory _priceData,
    bytes32[] memory _publishTimeData,
    uint256 _minPublishTime,
    bytes32 _encodedVaas
  ) external payable nonReentrant onlyOwner {
    ConvertFundingFeeReserveLocalVars memory vars;
    // Feed Price
    // slither-disable-next-line arbitrary-send-eth
    IEcoPyth(pyth).updatePriceFeeds(_priceData, _publishTimeData, _minPublishTime, _encodedVaas);
    // SLOAD
    ConfigStorage _configStorage = ConfigStorage(ITradeService(tradeService).configStorage());
    VaultStorage _vaultStorage = VaultStorage(ITradeService(tradeService).vaultStorage());
    OracleMiddleware _oracle = OracleMiddleware(_configStorage.oracle());

    // Get stable token price
    (uint256 _stableTokenPrice, ) = _oracle.getLatestPrice(_configStorage.tokenAssetIds(_stableToken), false);

    // Loop through collateral lists
    // And do accounting to swap token on funding fee reserve with plp liquidity

    vars.collateralTokens = _configStorage.getCollateralTokens();
    uint256 _len = vars.collateralTokens.length;
    for (uint256 _i; _i < _len; ) {
      vars.collatToken = vars.collateralTokens[_i];
      if (_stableToken != vars.collatToken) {
        vars.fundingFeeReserve = _vaultStorage.fundingFeeReserve(vars.collatToken);

        if (vars.fundingFeeReserve > 0) {
          (vars.collatTokenPrice, ) = _oracle.getLatestPrice(_configStorage.tokenAssetIds(vars.collatToken), false);

          // stable token amount = funding fee reserve value / stable price
          vars.convertedStableAmount =
            (vars.fundingFeeReserve *
              vars.collatTokenPrice *
              (10 ** _configStorage.getAssetTokenDecimal(_stableToken))) /
            (_stableTokenPrice * (10 ** _configStorage.getAssetTokenDecimal(vars.collatToken)));

          if (_vaultStorage.plpLiquidity(_stableToken) < vars.convertedStableAmount)
            revert IBotHandler_InsufficientLiquidity();

          // funding fee should be reduced while liquidity should be increased
          _vaultStorage.convertFundingFeeReserveWithPLP(
            vars.collatToken,
            _stableToken,
            vars.fundingFeeReserve,
            vars.convertedStableAmount
          );
        }
      }

      unchecked {
        ++_i;
      }
    }
  }

  /// @notice This function transfers tokens to the vault storage and performs accounting.
  /// @param _token The address of the token to be transferred.
  /// @param _amount The amount of tokens to be transferred.
  function injectTokenToPlpLiquidity(address _token, uint256 _amount) external nonReentrant onlyOwner {
    VaultStorage _vaultStorage = VaultStorage(ITradeService(tradeService).vaultStorage());

    // transfer token
    IERC20(_token).safeTransferFrom(msg.sender, address(_vaultStorage), _amount);

    // do accounting on vault storage
    _vaultStorage.addPLPLiquidity(_token, _amount);
    _vaultStorage.pullToken(_token);

    emit LogInjectTokenToPlpLiquidity(msg.sender, _token, _amount);
  }

  /// @notice This function transfers tokens to the vault storage and performs accounting.
  /// @param _token The address of the token to be transferred.
  /// @param _amount The amount of tokens to be transferred.
  function injectTokenToFundingFeeReserve(address _token, uint256 _amount) external nonReentrant onlyOwner {
    VaultStorage _vaultStorage = VaultStorage(ITradeService(tradeService).vaultStorage());

    // transfer token
    IERC20(_token).safeTransferFrom(msg.sender, address(_vaultStorage), _amount);

    // do accounting on vault storage
    _vaultStorage.addFundingFee(_token, _amount);
    _vaultStorage.pullToken(_token);

    emit LogInjectTokenToFundingFeeReserve(msg.sender, _token, _amount);
  }

  /// @notice Reset trade service
  /// @param _newTradeService new trade service address
  function setTradeService(address _newTradeService) external nonReentrant onlyOwner {
    emit LogSetTradeService(tradeService, _newTradeService);

    tradeService = _newTradeService;

    // Sanity check
    TradeService(_newTradeService).configStorage();
  }

  /// @notice This function use to set address who can close position when emergency happen
  /// @param _addresses list of address that we allow
  /// @param _isAllowed flag to allow / disallow list of address to close position
  function setPositionManagers(address[] calldata _addresses, bool _isAllowed) external nonReentrant onlyOwner {
    uint256 _len = _addresses.length;
    address _address;
    for (uint256 _i; _i < _len; ) {
      _address = _addresses[_i];
      positionManagers[_address] = _isAllowed;

      emit LogSetPositionManager(_address, _isAllowed);

      unchecked {
        ++_i;
      }
    }
  }

  /// @notice Set new liquidation service contract address.
  /// @param _newLiquidationService New liquidation service contract address.
  function setLiquidationService(address _newLiquidationService) external nonReentrant onlyOwner {
    // Sanity check
    LiquidationService(_newLiquidationService).perpStorage();

    address _liquidationService = liquidationService;

    liquidationService = _newLiquidationService;

    emit LogSetLiquidationService(address(_liquidationService), _newLiquidationService);
  }

  /// @notice Set new Pyth contract address.
  /// @param _newPyth New Pyth contract address.
  function setPyth(address _newPyth) external nonReentrant onlyOwner {
<<<<<<< HEAD
    // Sanity check
    IPyth(_newPyth).getUpdateFee(new bytes[](0));
=======
    // @todo Sanity check
    // IPyth(_newPyth).getValidTimePeriod();
>>>>>>> d443eca5

    pyth = _newPyth;

    emit LogSetPyth(pyth, _newPyth);
  }
}<|MERGE_RESOLUTION|>--- conflicted
+++ resolved
@@ -10,11 +10,7 @@
 import { IBotHandler } from "@hmx/handlers/interfaces/IBotHandler.sol";
 import { ITradeService } from "@hmx/services/interfaces/ITradeService.sol";
 import { LiquidationService } from "@hmx/services/LiquidationService.sol";
-<<<<<<< HEAD
-import { IPyth } from "lib/pyth-sdk-solidity/IPyth.sol";
-=======
 import { IEcoPyth } from "@hmx/oracle/interfaces/IEcoPyth.sol";
->>>>>>> d443eca5
 
 // contracts
 import { Owned } from "@hmx/base/Owned.sol";
@@ -72,12 +68,8 @@
     // Sanity check
     ITradeService(_tradeService).configStorage();
     LiquidationService(_liquidationService).perpStorage();
-<<<<<<< HEAD
-    // IPyth(_pyth).getUpdateFee(new bytes[](0));
-=======
     // @todo
     // IPyth(_pyth).getValidTimePeriod();
->>>>>>> d443eca5
 
     tradeService = _tradeService;
     liquidationService = _liquidationService;
@@ -338,13 +330,8 @@
   /// @notice Set new Pyth contract address.
   /// @param _newPyth New Pyth contract address.
   function setPyth(address _newPyth) external nonReentrant onlyOwner {
-<<<<<<< HEAD
-    // Sanity check
-    IPyth(_newPyth).getUpdateFee(new bytes[](0));
-=======
     // @todo Sanity check
     // IPyth(_newPyth).getValidTimePeriod();
->>>>>>> d443eca5
 
     pyth = _newPyth;
 
