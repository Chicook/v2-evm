--- conflicted
+++ resolved
@@ -255,18 +255,6 @@
     address payable _feeReceiver,
     bytes[] memory _priceData
   ) external nonReentrant onlyOrderExecutor {
-    // Update price to Pyth
-<<<<<<< HEAD
-=======
-
-    uint256 _feedPriceFee = IPyth(pyth).getUpdateFee(_priceData);
-
-    // TODO will fix on another pr
-    // _transferOutETH(_feedPriceFee, address(this));
-    // slither-disable-next-line arbitrary-send-eth
-    IPyth(pyth).updatePriceFeeds{ value: _feedPriceFee }(_priceData);
->>>>>>> d7a15064
-
     if (liquidityOrders[_account].length == 0) revert ILiquidityHandler_NoOrder();
     uint256 _updateFee = IPyth(pyth).getUpdateFee(_priceData);
 
