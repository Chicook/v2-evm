// SPDX-License-Identifier: MIT
pragma solidity 0.8.18;

// base
import { SafeERC20 } from "@openzeppelin/contracts/token/ERC20/utils/SafeERC20.sol";
import { Owned } from "@hmx/base/Owned.sol";
import { IERC20 } from "@openzeppelin/contracts/token/ERC20/IERC20.sol";
import { ReentrancyGuard } from "@openzeppelin/contracts/security/ReentrancyGuard.sol";

// contracts
import { LiquidityService } from "@hmx/services/LiquidityService.sol";
import { ConfigStorage } from "@hmx/storages/ConfigStorage.sol";
import { VaultStorage } from "@hmx/storages/VaultStorage.sol";
import { PerpStorage } from "@hmx/storages/PerpStorage.sol";
import { Calculator } from "@hmx/contracts/Calculator.sol";
import { OracleMiddleware } from "@hmx/oracle/OracleMiddleware.sol";

// interfaces
<<<<<<< HEAD
import { ILiquidityHandler } from "./interfaces/ILiquidityHandler.sol";
import { ILiquidityService } from "../services/interfaces/ILiquidityService.sol";
import { IConfigStorage } from "../storages/interfaces/IConfigStorage.sol";
import { IVaultStorage } from "../storages/interfaces/IVaultStorage.sol";
import { IPerpStorage } from "../storages/interfaces/IPerpStorage.sol";
import { ICalculator } from "../contracts/interfaces/ICalculator.sol";
import { IOracleMiddleware } from "../oracles/interfaces/IOracleMiddleware.sol";
import { AddressUtils } from "../libraries/AddressUtils.sol";
=======
import { ILiquidityHandler } from "@hmx/handlers/interfaces/ILiquidityHandler.sol";
>>>>>>> 0e46d0a5
import { IWNative } from "../interfaces/IWNative.sol";
import { IPyth } from "pyth-sdk-solidity/IPyth.sol";

import { console } from "forge-std/console.sol";

/// @title LiquidityHandler
contract LiquidityHandler is Owned, ReentrancyGuard, ILiquidityHandler {
  using SafeERC20 for IERC20;

  /**
   * Events
   */
  event LogSetLiquidityService(ILiquidityService oldValue, ILiquidityService newValue);
  event LogSetMinExecutionFee(uint256 oldValue, uint256 newValue);
  event LogSetPyth(address oldPyth, address newPyth);
  event LogSetOrderExecutor(address executor, bool isAllow);
  event LogCreateAddLiquidityOrder(
    address indexed account,
    address token,
    uint256 amountIn,
    uint256 minOut,
    uint256 executionFee,
    uint256 orderIndex
  );
  event LogCreateRemoveLiquidityOrder(
    address indexed account,
    address token,
    uint256 amountIn,
    uint256 minOut,
    uint256 executionFee,
    bool isNativeOut,
    uint256 orderIndex
  );
  event LogExecuteLiquidityOrder(
    address payable account,
    address token,
    uint256 amount,
    uint256 minOut,
    bool isAdd,
    uint256 actualOut
  );
  event LogCancelLiquidityOrder(address payable account, address token, uint256 amount, uint256 minOut, bool isAdd);

  /**
   * States
   */

  ILiquidityService liquidityService; //liquidityService
  address pyth; //pyth
  uint256 public executionOrderFee; // executionOrderFee in tokenAmount unit
  bool isExecuting; // order is executing (prevent direct call executeLiquidity()

  uint256 public nextExecutionOrderIndex;
  LiquidityOrder[] public liquidityOrders; // all liquidityOrder

  mapping(address => bool) public orderExecutors; //address -> flag to execute

<<<<<<< HEAD
  constructor(ILiquidityService _liquidityService, address _pyth, uint256 _minExecutionFee) {
=======
  constructor(address _liquidityService, address _pyth, uint256 _executionOrderFee) {
>>>>>>> 0e46d0a5
    liquidityService = _liquidityService;
    pyth = _pyth;
    executionOrderFee = _executionOrderFee;
    // slither-disable-next-line unused-return
    LiquidityService(_liquidityService).perpStorage();
    // slither-disable-next-line unused-return
    IPyth(_pyth).getValidTimePeriod();
  }

  /**
   * MODIFIER
   */

  modifier onlyAcceptedToken(address _token) {
<<<<<<< HEAD
    IConfigStorage(liquidityService.configStorage()).validateAcceptedLiquidityToken(_token);
=======
    ConfigStorage(LiquidityService(liquidityService).configStorage()).validateAcceptedLiquidityToken(_token);
>>>>>>> 0e46d0a5
    _;
  }

  modifier onlyOrderExecutor() {
    if (!orderExecutors[msg.sender]) revert ILiquidityHandler_NotWhitelisted();
    _;
  }

  receive() external payable {
<<<<<<< HEAD
    if (msg.sender != IConfigStorage(liquidityService.configStorage()).weth()) revert ILiquidityHandler_InvalidSender();
=======
    if (msg.sender != ConfigStorage(LiquidityService(liquidityService).configStorage()).weth())
      revert ILiquidityHandler_InvalidSender();
>>>>>>> 0e46d0a5
  }

  /**
   * Core Function
   */

  /// @notice Create a new AddLiquidity order
  /// @param _tokenIn address token in
  /// @param _amountIn amount token in (based on decimals)
  /// @param _minOut minPLP out
  /// @param _executionFee The execution fee of order
  /// @param _shouldWrap in case of sending native token
  function createAddLiquidityOrder(
    address _tokenIn,
    uint256 _amountIn,
    uint256 _minOut,
    uint256 _executionFee,
    bool _shouldWrap
  ) external payable nonReentrant onlyAcceptedToken(_tokenIn) returns (uint256 _latestOrderIndex) {
    LiquidityService(liquidityService).validatePreAddRemoveLiquidity(_amountIn);

    //1. convert native to WNative (including executionFee)
    _transferInETH();

    if (_executionFee < executionOrderFee) revert ILiquidityHandler_InsufficientExecutionFee();

    if (_shouldWrap) {
      if (msg.value != _amountIn + executionOrderFee) {
        revert ILiquidityHandler_InCorrectValueTransfer();
      }
    } else {
      if (msg.value != executionOrderFee) revert ILiquidityHandler_InCorrectValueTransfer();
      IERC20(_tokenIn).safeTransferFrom(msg.sender, address(this), _amountIn);
    }

    liquidityOrders.push(
      LiquidityOrder({
        account: payable(msg.sender),
        token: _tokenIn,
        amount: _amountIn,
        minOut: _minOut,
        isAdd: true,
        executionFee: _executionFee,
        isNativeOut: _shouldWrap
      })
    );

    _latestOrderIndex = liquidityOrders.length - 1;

    emit LogCreateAddLiquidityOrder(msg.sender, _tokenIn, _amountIn, _minOut, _executionFee, _latestOrderIndex);
    return _latestOrderIndex;
  }

  /// @notice Create a new RemoveLiquidity order
  /// @param _tokenOut address token in
  /// @param _amountIn amount token in (based on decimals)
  /// @param _minOut minAmountOut
  /// @param _executionFee The execution fee of order
  /// @param _isNativeOut in case of user need native token
  function createRemoveLiquidityOrder(
    address _tokenOut,
    uint256 _amountIn,
    uint256 _minOut,
    uint256 _executionFee,
    bool _isNativeOut
  ) external payable nonReentrant onlyAcceptedToken(_tokenOut) returns (uint256 _latestOrderIndex) {
    LiquidityService(liquidityService).validatePreAddRemoveLiquidity(_amountIn);

    //convert native to WNative (including executionFee)
    _transferInETH();

    if (_executionFee < executionOrderFee) revert ILiquidityHandler_InsufficientExecutionFee();

    if (msg.value != executionOrderFee) revert ILiquidityHandler_InCorrectValueTransfer();

<<<<<<< HEAD
    IERC20(IConfigStorage(liquidityService.configStorage()).plp()).safeTransferFrom(
=======
    IERC20(ConfigStorage(LiquidityService(liquidityService).configStorage()).plp()).safeTransferFrom(
>>>>>>> 0e46d0a5
      msg.sender,
      address(this),
      _amountIn
    );

    liquidityOrders.push(
      LiquidityOrder({
        account: payable(msg.sender),
        token: _tokenOut,
        amount: _amountIn,
        minOut: _minOut,
        isAdd: false,
        executionFee: _executionFee,
        isNativeOut: _isNativeOut
      })
    );

    _latestOrderIndex = liquidityOrders.length - 1;

    emit LogCreateRemoveLiquidityOrder(
      msg.sender,
      _tokenOut,
      _amountIn,
      _minOut,
      _executionFee,
      _isNativeOut,
      _latestOrderIndex
    );

    return _latestOrderIndex;
  }

  /// @notice Cancel order
  /// @param _orderIndex orderIndex of user order
  function cancelLiquidityOrder(uint256 _orderIndex) external nonReentrant {
    _cancelLiquidityOrder(msg.sender, _orderIndex);
  }

  /// @notice Cancel order
  /// @param _account the primary account
  /// @param _orderIndex Order Index which could be retrieved from lastOrderIndex(address) beware in case of index is 0`
  function _cancelLiquidityOrder(address _account, uint256 _orderIndex) internal {
    if (
      _orderIndex < nextExecutionOrderIndex || // orderIndex to execute must >= nextExecutionOrderIndex
      liquidityOrders.length <= _orderIndex // orders length must > orderIndex
    ) {
      revert ILiquidityHandler_NoOrder();
    }

    if (_account != liquidityOrders[_orderIndex].account) {
      revert ILiquidityHandler_NotOrderOwner();
    }

    LiquidityOrder memory order = liquidityOrders[_orderIndex];
    delete liquidityOrders[_orderIndex];
    _refund(order);

    emit LogCancelLiquidityOrder(payable(_account), order.token, order.amount, order.minOut, order.isAdd);
  }

  /// @notice refund order
  /// @dev this method has not be called directly
  /// @param _order order to execute
  // slither-disable-next-line
<<<<<<< HEAD
  function refund(LiquidityOrder memory _order) external {
    if (isRefund) {
      if (_order.token == IConfigStorage(liquidityService.configStorage()).weth()) {
=======
  function _refund(LiquidityOrder memory _order) internal {
    if (_order.amount == 0) {
      revert ILiquidityHandler_NoOrder();
    }
    address _plp = ConfigStorage(LiquidityService(liquidityService).configStorage()).plp();

    if (_order.isAdd) {
      if (_order.isNativeOut) {
>>>>>>> 0e46d0a5
        _transferOutETH(_order.amount, _order.account);
      } else {
        IERC20(_order.token).safeTransfer(_order.account, _order.amount);
      }
    } else {
      IERC20(_plp).safeTransfer(_order.account, _order.amount);
    }
  }

  /// @notice orderExecutor pending order
  /// @param _feeReceiver ExecutionFee Receiver Address
  /// @param _priceData Price data from Pyth to be used for updating the market prices
  // slither-disable-next-line reentrancy-eth
  function executeOrder(
    uint256 _endIndex,
    address payable _feeReceiver,
    bytes[] memory _priceData
  ) external nonReentrant onlyOrderExecutor {
    uint256 _orderLength = liquidityOrders.length;
    uint256 _latestOrderIndex = _orderLength - 1;
    if (_orderLength == 0 || nextExecutionOrderIndex == _orderLength) {
      revert ILiquidityHandler_NoOrder();
    }

    if (_endIndex > _latestOrderIndex) {
      _endIndex = _latestOrderIndex;
    }

    uint256 _updateFee = IPyth(pyth).getUpdateFee(_priceData);
    IWNative(ConfigStorage(LiquidityService(liquidityService).configStorage()).weth()).withdraw(_updateFee);

    // slither-disable-next-line arbitrary-send-eth
    IPyth(pyth).updatePriceFeeds{ value: _updateFee }(_priceData);
    uint256 _totalFeeReceiver = 0;

    for (uint256 i = nextExecutionOrderIndex; i <= _endIndex; ) {
      LiquidityOrder memory _order = liquidityOrders[i];

      delete liquidityOrders[i];

      // refund in case of order updatePythFee > executionFee
      if (_updateFee > _order.executionFee) {
        _refund(_order);
      } else {
        isExecuting = true;

        try this.executeLiquidity(_order) returns (uint256 result) {
          emit LogExecuteLiquidityOrder(
            _order.account,
            _order.token,
            _order.amount,
            _order.minOut,
            _order.isAdd,
            result
          );
        } catch Error(string memory) {
          //refund in case of revert as message
          _refund(_order);
        } catch (bytes memory) {
          //refund in case of revert as bytes
          _refund(_order);
        }
        isExecuting = false;
      }

      _totalFeeReceiver += _order.executionFee;

      unchecked {
        ++i;
      }
    }

    nextExecutionOrderIndex = _endIndex + 1;
    // Pay the executor
    _transferOutETH(_totalFeeReceiver - _updateFee, _feeReceiver);
  }

  /// @notice execute either addLiquidity or removeLiquidity
  /// @param _order order of executing
  // slither-disable-next-line
  function executeLiquidity(LiquidityOrder memory _order) external returns (uint256) {
    if (isExecuting) {
      if (_order.isAdd) {
<<<<<<< HEAD
        IERC20(_order.token).safeTransfer(address(liquidityService.vaultStorage()), _order.amount);
        return liquidityService.addLiquidity(_order.account, _order.token, _order.amount, _order.minOut);
      } else {
        uint256 amountOut = liquidityService.removeLiquidity(
=======
        IERC20(_order.token).safeTransfer(LiquidityService(liquidityService).vaultStorage(), _order.amount);
        return
          LiquidityService(liquidityService).addLiquidity(_order.account, _order.token, _order.amount, _order.minOut);
      } else {
        uint256 amountOut = LiquidityService(liquidityService).removeLiquidity(
>>>>>>> 0e46d0a5
          _order.account,
          _order.token,
          _order.amount,
          _order.minOut
        );

        if (_order.isNativeOut) {
          _transferOutETH(amountOut, payable(_order.account));
        } else {
          IERC20(_order.token).safeTransfer(_order.account, amountOut);
        }
        return amountOut;
      }
    } else {
      revert ILiquidityHandler_NotExecutionState();
    }
  }

  /// @notice Transfer in ETH from user to be used as execution fee
  /// @dev The received ETH will be wrapped into WETH and store in this contract for later use.
  function _transferInETH() private {
<<<<<<< HEAD
    IWNative(IConfigStorage(liquidityService.configStorage()).weth()).deposit{ value: msg.value }();
=======
    IWNative(ConfigStorage(LiquidityService(liquidityService).configStorage()).weth()).deposit{ value: msg.value }();
>>>>>>> 0e46d0a5
  }

  /// @notice Transfer out ETH to the receiver
  /// @dev The stored WETH will be unwrapped and transfer as native token
  /// @param _amountOut Amount of ETH to be transferred
  /// @param _receiver The receiver of ETH in its native form. The receiver must be able to accept native token.
  function _transferOutETH(uint256 _amountOut, address _receiver) private {
<<<<<<< HEAD
    IWNative(IConfigStorage(liquidityService.configStorage()).weth()).withdraw(_amountOut);
=======
    IWNative(ConfigStorage(LiquidityService(liquidityService).configStorage()).weth()).withdraw(_amountOut);
>>>>>>> 0e46d0a5
    // slither-disable-next-line arbitrary-send-eth
    payable(_receiver).transfer(_amountOut);
  }

  /**
   * GETTER
   */

  /// @notice get liquidity order
  function getLiquidityOrders() external view returns (LiquidityOrder[] memory _liquidityOrder) {
    return liquidityOrders;
  }

  /**
   * SETTER
   */

  /// @notice setLiquidityService
  /// @param _newLiquidityService liquidityService address
<<<<<<< HEAD
  function setLiquidityService(ILiquidityService _newLiquidityService) external onlyOwner {
    if (address(_newLiquidityService) == address(0)) revert ILiquidityHandler_InvalidAddress();
    // sanity check if the new liquidity service is compatible
    _newLiquidityService.vaultStorage();
    emit LogSetLiquidityService(liquidityService, _newLiquidityService);
    liquidityService = _newLiquidityService;
=======
  function setLiquidityService(address _newLiquidityService) external nonReentrant onlyOwner {
    if (_newLiquidityService == address(0)) revert ILiquidityHandler_InvalidAddress();
    emit LogSetLiquidityService(liquidityService, _newLiquidityService);
    liquidityService = _newLiquidityService;
    LiquidityService(_newLiquidityService).vaultStorage();
>>>>>>> 0e46d0a5
  }

  /// @notice setMinExecutionFee
  /// @param _newMinExecutionFee minExecutionFee in ethers
  function setMinExecutionFee(uint256 _newMinExecutionFee) external nonReentrant onlyOwner {
    emit LogSetMinExecutionFee(executionOrderFee, _newMinExecutionFee);
    executionOrderFee = _newMinExecutionFee;
  }

  /// @notice setMinExecutionFee
  /// @param _executor address who will be executor
  /// @param _isAllow flag to allow to execute
  function setOrderExecutor(address _executor, bool _isAllow) external nonReentrant onlyOwner {
    orderExecutors[_executor] = _isAllow;
    emit LogSetOrderExecutor(_executor, _isAllow);
  }

  /// @notice Set new Pyth contract address.
  /// @param _pyth New Pyth contract address.
  function setPyth(address _pyth) external nonReentrant onlyOwner {
    if (_pyth == address(0)) revert ILiquidityHandler_InvalidAddress();
    emit LogSetPyth(pyth, _pyth);
    pyth = _pyth;

    // Sanity check
    IPyth(_pyth).getValidTimePeriod();
  }
}<|MERGE_RESOLUTION|>--- conflicted
+++ resolved
@@ -13,25 +13,12 @@
 import { VaultStorage } from "@hmx/storages/VaultStorage.sol";
 import { PerpStorage } from "@hmx/storages/PerpStorage.sol";
 import { Calculator } from "@hmx/contracts/Calculator.sol";
-import { OracleMiddleware } from "@hmx/oracle/OracleMiddleware.sol";
+import { OracleMiddleware } from "@hmx/oracles/OracleMiddleware.sol";
 
 // interfaces
-<<<<<<< HEAD
-import { ILiquidityHandler } from "./interfaces/ILiquidityHandler.sol";
-import { ILiquidityService } from "../services/interfaces/ILiquidityService.sol";
-import { IConfigStorage } from "../storages/interfaces/IConfigStorage.sol";
-import { IVaultStorage } from "../storages/interfaces/IVaultStorage.sol";
-import { IPerpStorage } from "../storages/interfaces/IPerpStorage.sol";
-import { ICalculator } from "../contracts/interfaces/ICalculator.sol";
-import { IOracleMiddleware } from "../oracles/interfaces/IOracleMiddleware.sol";
-import { AddressUtils } from "../libraries/AddressUtils.sol";
-=======
 import { ILiquidityHandler } from "@hmx/handlers/interfaces/ILiquidityHandler.sol";
->>>>>>> 0e46d0a5
 import { IWNative } from "../interfaces/IWNative.sol";
 import { IPyth } from "pyth-sdk-solidity/IPyth.sol";
-
-import { console } from "forge-std/console.sol";
 
 /// @title LiquidityHandler
 contract LiquidityHandler is Owned, ReentrancyGuard, ILiquidityHandler {
@@ -40,7 +27,7 @@
   /**
    * Events
    */
-  event LogSetLiquidityService(ILiquidityService oldValue, ILiquidityService newValue);
+  event LogSetLiquidityService(LiquidityService oldValue, LiquidityService newValue);
   event LogSetMinExecutionFee(uint256 oldValue, uint256 newValue);
   event LogSetPyth(address oldPyth, address newPyth);
   event LogSetOrderExecutor(address executor, bool isAllow);
@@ -75,7 +62,7 @@
    * States
    */
 
-  ILiquidityService liquidityService; //liquidityService
+  LiquidityService liquidityService; //liquidityService
   address pyth; //pyth
   uint256 public executionOrderFee; // executionOrderFee in tokenAmount unit
   bool isExecuting; // order is executing (prevent direct call executeLiquidity()
@@ -85,11 +72,7 @@
 
   mapping(address => bool) public orderExecutors; //address -> flag to execute
 
-<<<<<<< HEAD
-  constructor(ILiquidityService _liquidityService, address _pyth, uint256 _minExecutionFee) {
-=======
   constructor(address _liquidityService, address _pyth, uint256 _executionOrderFee) {
->>>>>>> 0e46d0a5
     liquidityService = _liquidityService;
     pyth = _pyth;
     executionOrderFee = _executionOrderFee;
@@ -104,11 +87,7 @@
    */
 
   modifier onlyAcceptedToken(address _token) {
-<<<<<<< HEAD
-    IConfigStorage(liquidityService.configStorage()).validateAcceptedLiquidityToken(_token);
-=======
     ConfigStorage(LiquidityService(liquidityService).configStorage()).validateAcceptedLiquidityToken(_token);
->>>>>>> 0e46d0a5
     _;
   }
 
@@ -118,12 +97,8 @@
   }
 
   receive() external payable {
-<<<<<<< HEAD
-    if (msg.sender != IConfigStorage(liquidityService.configStorage()).weth()) revert ILiquidityHandler_InvalidSender();
-=======
     if (msg.sender != ConfigStorage(LiquidityService(liquidityService).configStorage()).weth())
       revert ILiquidityHandler_InvalidSender();
->>>>>>> 0e46d0a5
   }
 
   /**
@@ -199,11 +174,7 @@
 
     if (msg.value != executionOrderFee) revert ILiquidityHandler_InCorrectValueTransfer();
 
-<<<<<<< HEAD
-    IERC20(IConfigStorage(liquidityService.configStorage()).plp()).safeTransferFrom(
-=======
     IERC20(ConfigStorage(LiquidityService(liquidityService).configStorage()).plp()).safeTransferFrom(
->>>>>>> 0e46d0a5
       msg.sender,
       address(this),
       _amountIn
@@ -268,11 +239,6 @@
   /// @dev this method has not be called directly
   /// @param _order order to execute
   // slither-disable-next-line
-<<<<<<< HEAD
-  function refund(LiquidityOrder memory _order) external {
-    if (isRefund) {
-      if (_order.token == IConfigStorage(liquidityService.configStorage()).weth()) {
-=======
   function _refund(LiquidityOrder memory _order) internal {
     if (_order.amount == 0) {
       revert ILiquidityHandler_NoOrder();
@@ -281,7 +247,6 @@
 
     if (_order.isAdd) {
       if (_order.isNativeOut) {
->>>>>>> 0e46d0a5
         _transferOutETH(_order.amount, _order.account);
       } else {
         IERC20(_order.token).safeTransfer(_order.account, _order.amount);
@@ -365,18 +330,11 @@
   function executeLiquidity(LiquidityOrder memory _order) external returns (uint256) {
     if (isExecuting) {
       if (_order.isAdd) {
-<<<<<<< HEAD
-        IERC20(_order.token).safeTransfer(address(liquidityService.vaultStorage()), _order.amount);
-        return liquidityService.addLiquidity(_order.account, _order.token, _order.amount, _order.minOut);
-      } else {
-        uint256 amountOut = liquidityService.removeLiquidity(
-=======
         IERC20(_order.token).safeTransfer(LiquidityService(liquidityService).vaultStorage(), _order.amount);
         return
           LiquidityService(liquidityService).addLiquidity(_order.account, _order.token, _order.amount, _order.minOut);
       } else {
         uint256 amountOut = LiquidityService(liquidityService).removeLiquidity(
->>>>>>> 0e46d0a5
           _order.account,
           _order.token,
           _order.amount,
@@ -398,11 +356,7 @@
   /// @notice Transfer in ETH from user to be used as execution fee
   /// @dev The received ETH will be wrapped into WETH and store in this contract for later use.
   function _transferInETH() private {
-<<<<<<< HEAD
-    IWNative(IConfigStorage(liquidityService.configStorage()).weth()).deposit{ value: msg.value }();
-=======
     IWNative(ConfigStorage(LiquidityService(liquidityService).configStorage()).weth()).deposit{ value: msg.value }();
->>>>>>> 0e46d0a5
   }
 
   /// @notice Transfer out ETH to the receiver
@@ -410,11 +364,7 @@
   /// @param _amountOut Amount of ETH to be transferred
   /// @param _receiver The receiver of ETH in its native form. The receiver must be able to accept native token.
   function _transferOutETH(uint256 _amountOut, address _receiver) private {
-<<<<<<< HEAD
-    IWNative(IConfigStorage(liquidityService.configStorage()).weth()).withdraw(_amountOut);
-=======
     IWNative(ConfigStorage(LiquidityService(liquidityService).configStorage()).weth()).withdraw(_amountOut);
->>>>>>> 0e46d0a5
     // slither-disable-next-line arbitrary-send-eth
     payable(_receiver).transfer(_amountOut);
   }
@@ -434,20 +384,11 @@
 
   /// @notice setLiquidityService
   /// @param _newLiquidityService liquidityService address
-<<<<<<< HEAD
-  function setLiquidityService(ILiquidityService _newLiquidityService) external onlyOwner {
-    if (address(_newLiquidityService) == address(0)) revert ILiquidityHandler_InvalidAddress();
-    // sanity check if the new liquidity service is compatible
-    _newLiquidityService.vaultStorage();
-    emit LogSetLiquidityService(liquidityService, _newLiquidityService);
-    liquidityService = _newLiquidityService;
-=======
   function setLiquidityService(address _newLiquidityService) external nonReentrant onlyOwner {
     if (_newLiquidityService == address(0)) revert ILiquidityHandler_InvalidAddress();
     emit LogSetLiquidityService(liquidityService, _newLiquidityService);
     liquidityService = _newLiquidityService;
     LiquidityService(_newLiquidityService).vaultStorage();
->>>>>>> 0e46d0a5
   }
 
   /// @notice setMinExecutionFee
