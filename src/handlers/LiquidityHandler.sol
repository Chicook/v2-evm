--- conflicted
+++ resolved
@@ -142,12 +142,9 @@
     uint256 _executionFee,
     bool _shouldWrap
   ) external payable nonReentrant onlyAcceptedToken(_tokenIn) returns (uint256 _orderId) {
-<<<<<<< HEAD
+    uint256 _orderTimestamp = block.timestamp;
+
     // pre validate
-=======
-    uint256 _orderTimestamp = block.timestamp;
-
->>>>>>> a4e232db
     LiquidityService(liquidityService).validatePreAddRemoveLiquidity(_amountIn);
     if (_executionFee < minExecutionOrderFee) revert ILiquidityHandler_InsufficientExecutionFee();
 
