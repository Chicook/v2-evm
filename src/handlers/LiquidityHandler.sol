--- conflicted
+++ resolved
@@ -18,11 +18,7 @@
 // interfaces
 import { ILiquidityHandler } from "@hmx/handlers/interfaces/ILiquidityHandler.sol";
 import { IWNative } from "../interfaces/IWNative.sol";
-<<<<<<< HEAD
-import { IPyth } from "lib/pyth-sdk-solidity/IPyth.sol";
-=======
 import { IEcoPyth } from "@hmx/oracle/interfaces/IEcoPyth.sol";
->>>>>>> d443eca5
 
 /// @title LiquidityHandler
 contract LiquidityHandler is Owned, ReentrancyGuard, ILiquidityHandler {
@@ -101,12 +97,8 @@
     // slither-disable-next-line unused-return
     LiquidityService(_liquidityService).perpStorage();
     // slither-disable-next-line unused-return
-<<<<<<< HEAD
-    IPyth(_pyth).getUpdateFee(new bytes[](0));
-=======
     // @todo
     // IPyth(_pyth).getValidTimePeriod();
->>>>>>> d443eca5
   }
 
   /**
@@ -459,11 +451,7 @@
     pyth = _pyth;
 
     // Sanity check
-<<<<<<< HEAD
-    IPyth(_pyth).getUpdateFee(new bytes[](0));
-=======
     // @todo
     // IPyth(_pyth).getValidTimePeriod();
->>>>>>> d443eca5
   }
 }