// SPDX-License-Identifier: MIT
pragma solidity 0.8.18;

import { OwnableUpgradeable } from "@openzeppelin-upgradeable/contracts/access/OwnableUpgradeable.sol";
import { SafeCastUpgradeable } from "@openzeppelin-upgradeable/contracts/utils/math/SafeCastUpgradeable.sol";
import { IOracleMiddleware } from "./interfaces/IOracleMiddleware.sol";
import { IPythAdapter } from "./interfaces/IPythAdapter.sol";
import { IOracleAdapter } from "./interfaces/IOracleAdapter.sol";

contract OracleMiddleware is OwnableUpgradeable, IOracleMiddleware {
  using SafeCastUpgradeable for uint256;
  using SafeCastUpgradeable for int256;

  /**
   * Structs
   */
  struct AssetPriceConfig {
    /// @dev Acceptable price age in second.
    uint32 trustPriceAge;
    /// @dev The acceptable threshold confidence ratio. ex. _confidenceRatio = 0.01 ether means 1%
    uint32 confidenceThresholdE6;
    /// @dev asset oracle adapter (ex. StakedGLPOracleAdapter, PythAdapter)
    address adapter;
  }

  /**
   * Events
   */
  event LogSetMarketStatus(bytes32 indexed _assetId, uint8 _status);
  event LogSetUpdater(address indexed _account, bool _isActive);
  event LogSetAssetPriceConfig(
    bytes32 indexed _assetId,
    uint32 _oldConfidenceThresholdE6,
    uint32 _newConfidenceThresholdE6,
    uint256 _oldTrustPriceAge,
    uint256 _newTrustPriceAge,
    address _oldAdapter,
    address _newAdapter
  );
  event LogSetAdapter(address oldPythAdapter, address newPythAdapter);
<<<<<<< HEAD
  event LogSetMaxTrustPriceAge(uint256 oldValue, uint256 newValue);
=======

>>>>>>> 30e4f002
  /**
   * States
   */

  // whitelist mapping of market status updater
  mapping(address => bool) public isUpdater;
  mapping(bytes32 => AssetPriceConfig) public assetPriceConfigs;

  // states
  // MarketStatus
  // Note from Pyth doc: Only prices with a value of status=trading should be used. If the status is not trading but is
  // Unknown, Halted or Auction the Pyth price can be an arbitrary value.
  // https://docs.pyth.network/design-overview/account-structure
  //
  // 0 = Undefined, default state since contract init
  // 1 = Inactive, equivalent to `unknown`, `halted`, `auction`, `ignored` from Pyth
  // 2 = Active, equivalent to `trading` from Pyth
  // assetId => marketStatus
  mapping(bytes32 => uint8) public marketStatus;
  uint256 maxTrustPriceAge;

  /**
   * Modifiers
   */

  modifier onlyUpdater() {
    if (!isUpdater[msg.sender]) {
      revert IOracleMiddleware_OnlyUpdater();
    }
    _;
  }

  function initialize(uint256 _maxTrustPriceAge) external initializer {
    OwnableUpgradeable.__Ownable_init();
    maxTrustPriceAge = _maxTrustPriceAge;
  }

  /// @notice Return the latest price and last update of the given asset id.
  /// @dev It is expected that the downstream contract should return the price in USD with 30 decimals.
  /// @dev The currency of the price that will be quoted with depends on asset id. For example, we can have two BTC price but quoted differently.
  ///      In that case, we can define two different asset ids as BTC/USD, BTC/EUR.
  /// @param _assetId The asset id to get the price. This can be address or generic id.
  /// @param _isMax Whether to get the max price or min price.
  function getLatestPrice(bytes32 _assetId, bool _isMax) external view returns (uint256 _price, uint256 _lastUpdate) {
    (_price, _lastUpdate) = _getLatestPrice(_assetId, _isMax);

    return (_price, _lastUpdate);
  }

  /// @notice Return the latest price and last update of the given asset id.
  /// @dev Same as getLatestPrice(), but unsafe function has no check price age
  /// @dev It is expected that the downstream contract should return the price in USD with 30 decimals.
  /// @dev The currency of the price that will be quoted with depends on asset id. For example, we can have two BTC price but quoted differently.
  ///      In that case, we can define two different asset ids as BTC/USD, BTC/EUR.
  /// @param _assetId The asset id to get the price. This can be address or generic id.
  /// @param _isMax Whether to get the max price or min price.
  function unsafeGetLatestPrice(
    bytes32 _assetId,
    bool _isMax
  ) external view returns (uint256 _price, uint256 _lastUpdate) {
    (_price, _lastUpdate) = _unsafeGetLatestPrice(_assetId, _isMax);

    return (_price, _lastUpdate);
  }

  /// @notice Return the latest price of asset, last update of the given asset id, along with market status.
  /// @dev Same as getLatestPrice(), but with market status. Revert if status is 0 (Undefined) which means we never utilize this assetId.
  /// @param _assetId The asset id to get the price. This can be address or generic id.
  /// @param _isMax Whether to get the max price or min price.
  function getLatestPriceWithMarketStatus(
    bytes32 _assetId,
    bool _isMax
  ) external view returns (uint256 _price, uint256 _lastUpdate, uint8 _status) {
    _status = marketStatus[_assetId];
    if (_status == 0) revert IOracleMiddleware_MarketStatusUndefined();

    (_price, _lastUpdate) = _getLatestPrice(_assetId, _isMax);

    return (_price, _lastUpdate, _status);
  }

  /// @notice Return the latest price of asset, last update of the given asset id, along with market status.
  /// @dev Same as unsafeGetLatestPrice(), but with market status. Revert if status is 0 (Undefined) which means we never utilize this assetId.
  /// @param _assetId The asset id to get the price. This can be address or generic id.
  /// @param _isMax Whether to get the max price or min price.
  function unsafeGetLatestPriceWithMarketStatus(
    bytes32 _assetId,
    bool _isMax
  ) external view returns (uint256 _price, uint256 _lastUpdate, uint8 _status) {
    _status = marketStatus[_assetId];
    if (_status == 0) revert IOracleMiddleware_MarketStatusUndefined();

    (_price, _lastUpdate) = _unsafeGetLatestPrice(_assetId, _isMax);

    return (_price, _lastUpdate, _status);
  }

  /// @notice Return the latest adaptive rice of asset, last update of the given asset id
  /// @dev Adaptive price is the price that is applied with premium or discount based on the market skew.
  /// @param _assetId The asset id to get the price. This can be address or generic id.
  /// @param _isMax Whether to get the max price or min price.
  /// @param _marketSkew market skew quoted in asset (NOT USD)
  /// @param _sizeDelta The size delta of this operation. It will determine the new market skew to be used for calculation.
  /// @param _maxSkewScaleUSD The config of maxSkewScaleUSD
  /// @param _limitPriceE30 The limit price to override the current Oracle Price [OBSOLETED]
  function getLatestAdaptivePrice(
    bytes32 _assetId,
    bool _isMax,
    int256 _marketSkew,
    int256 _sizeDelta,
    uint256 _maxSkewScaleUSD,
    uint256 _limitPriceE30
  ) external view returns (uint256 _adaptivePrice, uint256 _lastUpdate) {
    (_adaptivePrice, _lastUpdate) = _getLatestAdaptivePrice(
      _assetId,
      _isMax,
      _marketSkew,
      _sizeDelta,
      _maxSkewScaleUSD,
      true,
      _limitPriceE30
    );
    return (_adaptivePrice, _lastUpdate);
  }

  /// @notice Return the unsafe latest adaptive rice of asset, last update of the given asset id
  /// @dev Adaptive price is the price that is applied with premium or discount based on the market skew.
  /// @param _assetId The asset id to get the price. This can be address or generic id.
  /// @param _isMax Whether to get the max price or min price.
  /// @param _marketSkew market skew quoted in asset (NOT USD)
  /// @param _sizeDelta The size delta of this operation. It will determine the new market skew to be used for calculation.
  /// @param _maxSkewScaleUSD The config of maxSkewScaleUSD
  /// @param _limitPriceE30 The limit price to override the current Oracle Price [OBSOLETED]
  function unsafeGetLatestAdaptivePrice(
    bytes32 _assetId,
    bool _isMax,
    int256 _marketSkew,
    int256 _sizeDelta,
    uint256 _maxSkewScaleUSD,
    uint256 _limitPriceE30
  ) external view returns (uint256 _adaptivePrice, uint256 _lastUpdate) {
    (_adaptivePrice, _lastUpdate) = _getLatestAdaptivePrice(
      _assetId,
      _isMax,
      _marketSkew,
      _sizeDelta,
      _maxSkewScaleUSD,
      false,
      _limitPriceE30
    );
    return (_adaptivePrice, _lastUpdate);
  }

  /// @notice Return the latest adaptive rice of asset, last update of the given asset id, along with market status.
  /// @dev Adaptive price is the price that is applied with premium or discount based on the market skew.
  /// @param _assetId The asset id to get the price. This can be address or generic id.
  /// @param _isMax Whether to get the max price or min price.
  /// @param _marketSkew market skew quoted in asset (NOT USD)
  /// @param _sizeDelta The size delta of this operation. It will determine the new market skew to be used for calculation.
  /// @param _maxSkewScaleUSD The config of maxSkewScaleUSD
  /// @param _limitPriceE30 The limit price to override the current Oracle Price [OBSOLETED]
  function getLatestAdaptivePriceWithMarketStatus(
    bytes32 _assetId,
    bool _isMax,
    int256 _marketSkew,
    int256 _sizeDelta,
    uint256 _maxSkewScaleUSD,
    uint256 _limitPriceE30
  ) external view returns (uint256 _adaptivePrice, uint256 _lastUpdate, uint8 _status) {
    _status = marketStatus[_assetId];
    if (_status == 0) revert IOracleMiddleware_MarketStatusUndefined();

    (_adaptivePrice, _lastUpdate) = _getLatestAdaptivePrice(
      _assetId,
      _isMax,
      _marketSkew,
      _sizeDelta,
      _maxSkewScaleUSD,
      true,
      _limitPriceE30
    );
    return (_adaptivePrice, _lastUpdate, _status);
  }

  /// @notice Return the latest adaptive rice of asset, last update of the given asset id, along with market status.
  /// @dev Adaptive price is the price that is applied with premium or discount based on the market skew.
  /// @param _assetId The asset id to get the price. This can be address or generic id.
  /// @param _isMax Whether to get the max price or min price.
  /// @param _marketSkew market skew quoted in asset (NOT USD)
  /// @param _sizeDelta The size delta of this operation. It will determine the new market skew to be used for calculation.
  /// @param _maxSkewScaleUSD The config of maxSkewScaleUSD
  /// @param _limitPriceE30 The limit price to override the current Oracle Price [OBSOLETED]
  function unsafeGetLatestAdaptivePriceWithMarketStatus(
    bytes32 _assetId,
    bool _isMax,
    int256 _marketSkew,
    int256 _sizeDelta,
    uint256 _maxSkewScaleUSD,
    uint256 _limitPriceE30
  ) external view returns (uint256 _adaptivePrice, uint256 _lastUpdate, uint8 _status) {
    _status = marketStatus[_assetId];
    if (_status == 0) revert IOracleMiddleware_MarketStatusUndefined();

    (_adaptivePrice, _lastUpdate) = _getLatestAdaptivePrice(
      _assetId,
      _isMax,
      _marketSkew,
      _sizeDelta,
      _maxSkewScaleUSD,
      false,
      _limitPriceE30
    );
    return (_adaptivePrice, _lastUpdate, _status);
  }

  function _getLatestPrice(bytes32 _assetId, bool _isMax) private view returns (uint256 _price, uint256 _lastUpdate) {
    AssetPriceConfig memory _assetConfig = assetPriceConfigs[_assetId];

    // 1. get price from Pyth or chianlink depends on confidenceThresholdE6
    (_price, _lastUpdate) = IOracleAdapter(_assetConfig.adapter).getLatestPrice(
      _assetId,
      _isMax,
      _assetConfig.confidenceThresholdE6
    );

    // ignore check price age when market is closed
    if (marketStatus[_assetId] == 2 && block.timestamp - _lastUpdate > _assetConfig.trustPriceAge)
      revert IOracleMiddleware_PriceStale();

    // 2. Return the price and last update
    return (_price, _lastUpdate);
  }

  function _unsafeGetLatestPrice(
    bytes32 _assetId,
    bool _isMax
  ) private view returns (uint256 _price, uint256 _lastUpdate) {
    AssetPriceConfig memory _assetConfig = assetPriceConfigs[_assetId];

    // 1. get price from Pyth
    (_price, _lastUpdate) = IOracleAdapter(_assetConfig.adapter).getLatestPrice(
      _assetId,
      _isMax,
      _assetConfig.confidenceThresholdE6
    );

    // 2. Return the price and last update
    return (_price, _lastUpdate);
  }

  function _getLatestAdaptivePrice(
    bytes32 _assetId,
    bool _isMax,
    int256 _marketSkew,
    int256 _sizeDelta,
    uint256 _maxSkewScaleUSD,
    bool isSafe,
    uint256 _limitPriceE30
  ) private view returns (uint256 _adaptivePrice, uint256 _lastUpdate) {
    // Get price from Pyth
    uint256 _price;
    (_price, _lastUpdate) = isSafe ? _getLatestPrice(_assetId, _isMax) : _unsafeGetLatestPrice(_assetId, _isMax);

    if (_limitPriceE30 != 0) {
      _price = _limitPriceE30;
    }

    // Apply premium/discount
    _adaptivePrice = _calculateAdaptivePrice(_marketSkew, _sizeDelta, _price, _maxSkewScaleUSD);

    // Return the price and last update
    return (_adaptivePrice, _lastUpdate);
  }

  /// @notice Calculate adaptive base on Market skew by position size
  /// @param _marketSkew Long position size - Short position size
  /// @param _sizeDelta Position size delta
  /// @param _price Oracle price
  /// @param _maxSkewScaleUSD Config from Market config
  /// @return _adaptivePrice
  function _calculateAdaptivePrice(
    int256 _marketSkew,
    int256 _sizeDelta,
    uint256 _price,
    uint256 _maxSkewScaleUSD
  ) internal pure returns (uint256 _adaptivePrice) {
    // couldn't calculate adaptive price because max skew scale config is used to calculate premium with market skew
    // then just return oracle price
    if (_maxSkewScaleUSD == 0) return _price;

    // Given
    //    Max skew scale = 300,000,000 USD
    //    Current Price  =       1,500 USD
    //    Given:
    //      Long Position size   = 1,000,000 USD
    //      Short Position size  =   700,000 USD
    //      then Market skew     = Long - Short = 300,000 USD
    //
    //    If Trader manipulate by Decrease Long position for 150,000 USD
    //    Then:
    //      Premium (before) = 300,000 / 300,000,000 = 0.001
    int256 _premium = (_marketSkew * 1e30) / int256(_maxSkewScaleUSD);

    //      Premium (after)  = (300,000 - 150,000) / 300,000,000 = 0.0005
    //      ** + When user increase Long position ot Decrease Short position
    //      ** - When user increase Short position ot Decrease Long position
    int256 _premiumAfter = ((_marketSkew + _sizeDelta) * 1e30) / int256(_maxSkewScaleUSD);

    //      Adaptive price = Price * (1 + Median of Before and After)
    //                     = 1,500 * (1 + (0.001 + 0.0005 / 2))
    //                     = 1,500 * (1 + 0.00125) = 1,501.875
    int256 _premiumMedian = (_premium + _premiumAfter) / 2;
    return (_price * uint256(1e30 + _premiumMedian)) / 1e30;
  }

  /// @notice Set asset price configs
  /// @param _assetId Asset's to set price config
  /// @param _confidenceThresholdE6 New price confidence threshold
  /// @param _trustPriceAge valid price age
  /// @param _adapter adapter of price Config (StakedGLPAdapter, PythAdapter)
  function setAssetPriceConfig(
    bytes32 _assetId,
    uint32 _confidenceThresholdE6,
    uint32 _trustPriceAge,
    address _adapter
  ) external onlyOwner {
    if (_trustPriceAge > maxTrustPriceAge) revert IOracleMiddleware_InvalidValue();
    AssetPriceConfig memory _config = assetPriceConfigs[_assetId];
    emit LogSetAssetPriceConfig(
      _assetId,
      _config.confidenceThresholdE6,
      _confidenceThresholdE6,
      _config.trustPriceAge,
      _trustPriceAge,
      _config.adapter,
      _adapter
    );

    _config.confidenceThresholdE6 = _confidenceThresholdE6;
    _config.trustPriceAge = _trustPriceAge;
    _config.adapter = _adapter;

    assetPriceConfigs[_assetId] = _config;
  }

  /// @notice Set market status for the given asset.
  /// @param _assetId The asset address to set.
  /// @param _status Status enum, see `marketStatus` comment section.
  function setMarketStatus(bytes32 _assetId, uint8 _status) external onlyUpdater {
    _setMarketStatus(_assetId, _status);
  }

  /// @notice Set market status for the given asset.
  /// @param _assetId The asset address to set.
  /// @param _status Status enum, see `marketStatus` comment section.
  function _setMarketStatus(bytes32 _assetId, uint8 _status) internal {
    if (_status > 2) revert IOracleMiddleware_InvalidMarketStatus();

    marketStatus[_assetId] = _status;
    emit LogSetMarketStatus(_assetId, _status);
  }

  /// @notice Set market status for the given assets.
  /// @param _assetIds The asset addresses to set.
  /// @param _statuses Status enum, see `marketStatus` comment section.
  function setMultipleMarketStatus(bytes32[] memory _assetIds, uint8[] memory _statuses) external onlyUpdater {
    uint256 _len = _assetIds.length;
    for (uint256 _i = 0; _i < _len; ) {
      _setMarketStatus(_assetIds[_i], _statuses[_i]);
      unchecked {
        ++_i;
      }
    }
  }

  /// @notice A function for setting updater who is able to setMarketStatus
  function setUpdater(address _account, bool _isActive) external onlyOwner {
    isUpdater[_account] = _isActive;
    emit LogSetUpdater(_account, _isActive);
  }

  /// @notice setMaxTrustPriceAge
  /// @param _maxTrustPriceAge _maxTrustPriceAge in timestamp
  function setMaxTrustPriceAge(uint256 _maxTrustPriceAge) external onlyOwner {
    emit LogSetMaxTrustPriceAge(maxTrustPriceAge, _maxTrustPriceAge);
    maxTrustPriceAge = _maxTrustPriceAge;
  }

  /// @custom:oz-upgrades-unsafe-allow constructor
  constructor() {
    _disableInitializers();
  }
}<|MERGE_RESOLUTION|>--- conflicted
+++ resolved
@@ -38,11 +38,7 @@
     address _newAdapter
   );
   event LogSetAdapter(address oldPythAdapter, address newPythAdapter);
-<<<<<<< HEAD
   event LogSetMaxTrustPriceAge(uint256 oldValue, uint256 newValue);
-=======
-
->>>>>>> 30e4f002
   /**
    * States
    */
