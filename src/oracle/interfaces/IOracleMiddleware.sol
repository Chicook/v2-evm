// SPDX-License-Identifier: MIT
pragma solidity 0.8.18;

interface IOracleMiddleware {
  // errors
  error IOracleMiddleware_PythPriceStale();
  error IOracleMiddleware_MarketStatusUndefined();
  error IOracleMiddleware_OnlyUpdater();
  error IOracleMiddleware_InvalidMarketStatus();

  // functions
  function getLatestPrice(
    bytes32 _assetId,
    bool _isMax,
    uint256 _confidentTreshold,
    uint256 _trustPriceAge
  ) external view returns (uint256 _price, uint256 _lastUpdated);

  function getLatestPriceWithMarketStatus(
    bytes32 _assetId,
    bool _isMax,
    uint256 _confidenceThreshold,
    uint256 _trustPriceAge
  ) external view returns (uint256 _price, uint256 _lastUpdated, uint8 _status);

  function unsafeGetLatestPrice(
    bytes32 _assetId,
    bool _isMax,
    uint256 _confidentTreshold
<<<<<<< HEAD
  ) external view returns (uint256, uint256);

  function getLatestPriceWithMarketStatus(
    bytes32 _assetId,
    bool _isMax,
    uint256 _confidenceThreshold
  ) external view returns (uint256 _price, uint256 _lastUpdate, uint8 _status);
=======
  ) external view returns (uint256 _price, uint256 _lastUpdated);

  function unsafeGetLatestPriceWithMarketStatus(
    bytes32 _assetId,
    bool _isMax,
    uint256 _confidenceThreshold
  ) external view returns (uint256 _price, uint256 _lastUpdated, uint8 _status);
>>>>>>> 286fa15d
}<|MERGE_RESOLUTION|>--- conflicted
+++ resolved
@@ -8,7 +8,10 @@
   error IOracleMiddleware_OnlyUpdater();
   error IOracleMiddleware_InvalidMarketStatus();
 
-  // functions
+  // =========================================
+  // | ---------- Getter ------------------- |
+  // =========================================
+
   function getLatestPrice(
     bytes32 _assetId,
     bool _isMax,
@@ -23,25 +26,19 @@
     uint256 _trustPriceAge
   ) external view returns (uint256 _price, uint256 _lastUpdated, uint8 _status);
 
+  // =========================================
+  // | ---------- Setter ------------------- |
+  // =========================================
+
   function unsafeGetLatestPrice(
     bytes32 _assetId,
     bool _isMax,
     uint256 _confidentTreshold
-<<<<<<< HEAD
   ) external view returns (uint256, uint256);
-
-  function getLatestPriceWithMarketStatus(
-    bytes32 _assetId,
-    bool _isMax,
-    uint256 _confidenceThreshold
-  ) external view returns (uint256 _price, uint256 _lastUpdate, uint8 _status);
-=======
-  ) external view returns (uint256 _price, uint256 _lastUpdated);
 
   function unsafeGetLatestPriceWithMarketStatus(
     bytes32 _assetId,
     bool _isMax,
     uint256 _confidenceThreshold
   ) external view returns (uint256 _price, uint256 _lastUpdated, uint8 _status);
->>>>>>> 286fa15d
 }