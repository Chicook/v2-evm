--- conflicted
+++ resolved
@@ -27,15 +27,6 @@
     bytes32 _assetId,
     bool _isMax,
     uint256 _confidentTreshold
-<<<<<<< HEAD
-  ) external view returns (uint256, uint256);
-
-  function getLatestPriceWithMarketStatus(
-    bytes32 _assetId,
-    bool _isMax,
-    uint256 _confidenceThreshold
-  ) external view returns (uint256 _price, uint256 _lastUpdate, uint8 _status);
-=======
   ) external view returns (uint256 _price, uint256 _lastUpdated);
 
   function unsafeGetLatestPriceWithMarketStatus(
@@ -43,5 +34,4 @@
     bool _isMax,
     uint256 _confidenceThreshold
   ) external view returns (uint256 _price, uint256 _lastUpdated, uint8 _status);
->>>>>>> 0ff63f29
 }