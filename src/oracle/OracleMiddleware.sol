--- conflicted
+++ resolved
@@ -10,15 +10,10 @@
    * Structs
    */
   struct AssetPriceConfig {
-<<<<<<< HEAD
     /// @dev The acceptable threshold confidence ratio. ex. _confidenceRatio = 0.01 ether means 1%
     uint32 confidenceThresholdE6;
     /// @dev Acceptable price age in second.
-    uint8 trustPriceAge;
-=======
-    uint256 trustPriceAge;
-    uint32 confidenceThresholdE6;
->>>>>>> 58e0e30f
+    uint32 trustPriceAge;
   }
 
   /**
