--- conflicted
+++ resolved
@@ -179,7 +179,6 @@
     IERC20(_token).safeTransfer(_subAccount, _amount);
   }
 
-<<<<<<< HEAD
   /// @notice settle profit for sub account
   /// @param _subAccount - sub account
   /// @param _token - profit token
@@ -190,9 +189,9 @@
 
     // @todo - support settle fee
     traderBalances[_subAccount][_token] += _amountE30;
-=======
+  }
+
   function pullPLPLiquidity(address _token) external view returns (uint256) {
     return IERC20(_token).balanceOf(address(this)) - plpLiquidity[_token];
->>>>>>> d0b52a98
   }
 }