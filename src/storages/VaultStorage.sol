--- conflicted
+++ resolved
@@ -348,7 +348,6 @@
     plpLiquidityDebtUSDE30 += _fundingFeeValue;
   }
 
-<<<<<<< HEAD
   function addTradingFeeDebt(address _trader, uint256 _tradingFeeDebt) external {
     tradingFeeDebt[_trader] += _tradingFeeDebt;
     globalTradingFeeDebt += _tradingFeeDebt;
@@ -387,7 +386,8 @@
   function subLossDebt(address _trader, uint256 _lossDebt) external {
     lossDebt[_trader] -= _lossDebt;
     globalLossDebt -= _lossDebt;
-=======
+  }
+
   /**
    * Private Functions
    */
@@ -434,6 +434,5 @@
         i++;
       }
     }
->>>>>>> 7856b309
   }
 }