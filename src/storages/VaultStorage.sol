// SPDX-License-Identifier: MIT
pragma solidity 0.8.18;

import { OwnableUpgradeable } from "@openzeppelin-upgradeable/contracts/access/OwnableUpgradeable.sol";
import { ReentrancyGuardUpgradeable } from "@openzeppelin-upgradeable/contracts/security/ReentrancyGuardUpgradeable.sol";
import { IERC20Upgradeable } from "@openzeppelin-upgradeable/contracts/token/ERC20/IERC20Upgradeable.sol";

// interfaces
<<<<<<< HEAD
import { SafeERC20Upgradeable } from "@openzeppelin-upgradeable/contracts/token/ERC20/utils/SafeERC20Upgradeable.sol";
=======
import { SafeERC20 } from "@openzeppelin/contracts/token/ERC20/utils/SafeERC20.sol";
import { Address } from "@openzeppelin/contracts/utils/Address.sol";
>>>>>>> f342d35d
import { IVaultStorage } from "./interfaces/IVaultStorage.sol";

/// @title VaultStorage
/// @notice storage contract to do accounting for token, and also hold physical tokens
<<<<<<< HEAD
contract VaultStorage is OwnableUpgradeable, ReentrancyGuardUpgradeable, IVaultStorage {
  using SafeERC20Upgradeable for IERC20Upgradeable;
=======
contract VaultStorage is Owned, ReentrancyGuard, IVaultStorage {
  using SafeERC20 for IERC20;
  using Address for address;
>>>>>>> f342d35d

  /**
   * Events
   */
  event LogSetTraderBalance(address indexed trader, address token, uint balance);
  event SetServiceExecutor(address indexed executorAddress, bool isServiceExecutor);
  event LogSetStrategyAllowance(address indexed token, address strategy, address prevTarget, address newTarget);

  /**
   * States
   */
  mapping(address => uint256) public totalAmount; //token => tokenAmount
  mapping(address => uint256) public plpLiquidity; // token => PLPTokenAmount
  mapping(address => uint256) public protocolFees; // protocol fee in token unit

  uint256 public plpLiquidityDebtUSDE30; // USD dept accounting when fundingFee is not enough to repay to trader
  mapping(address => uint256) public fundingFeeReserve; // sum of realized funding fee amount

  mapping(address => uint256) public devFees;

  mapping(address => uint256) public tradingFeeDebt;
  mapping(address => uint256) public borrowingFeeDebt;
  mapping(address => uint256) public fundingFeeDebt;
  mapping(address => uint256) public lossDebt;

  uint256 public globalTradingFeeDebt;
  uint256 public globalBorrowingFeeDebt;
  uint256 public globalFundingFeeDebt;
  uint256 public globalLossDebt;

  // trader address (with sub-account) => token => amount
  mapping(address => mapping(address => uint256)) public traderBalances;
  // mapping(address => address[]) public traderTokens;
  mapping(address => address[]) public traderTokens;
  // mapping(token => strategy => target)
  mapping(address => mapping(address => address)) public strategyAllowances;
  // mapping(service executor address => allow)
  mapping(address => bool) public serviceExecutors;

  /**
   * Modifiers
   */
  modifier onlyWhitelistedExecutor() {
    if (!serviceExecutors[msg.sender]) revert IVaultStorage_NotWhiteListed();
    _;
  }

  function initialize() external initializer {
    OwnableUpgradeable.__Ownable_init();
    ReentrancyGuardUpgradeable.__ReentrancyGuard_init();
  }

  /**
   * Core Functions
   */

  function validateAddTraderToken(address _trader, address _token) external view {
    _validateAddTraderToken(_trader, _token);
  }

  function validateRemoveTraderToken(address _trader, address _token) external view {
    _validateRemoveTraderToken(_trader, _token);
  }

  /**
   * Getters
   */

  function getTraderTokens(address _subAccount) external view returns (address[] memory) {
    return traderTokens[_subAccount];
  }

  /**
   * ERC20 interaction functions
   */

  function pullToken(address _token) external returns (uint256) {
    uint256 prevBalance = totalAmount[_token];
    uint256 nextBalance = IERC20Upgradeable(_token).balanceOf(address(this));

    totalAmount[_token] = nextBalance;
    return nextBalance - prevBalance;
  }

  function pushToken(address _token, address _to, uint256 _amount) external nonReentrant onlyWhitelistedExecutor {
    IERC20Upgradeable(_token).safeTransfer(_to, _amount);
    totalAmount[_token] = IERC20Upgradeable(_token).balanceOf(address(this));
  }

  /**
   * Setters
   */

  function setServiceExecutors(address _executorAddress, bool _isServiceExecutor) external nonReentrant onlyOwner {
    serviceExecutors[_executorAddress] = _isServiceExecutor;
    emit SetServiceExecutor(_executorAddress, _isServiceExecutor);
  }

  function addFee(address _token, uint256 _amount) external onlyWhitelistedExecutor {
    protocolFees[_token] += _amount;
  }

  function addFundingFee(address _token, uint256 _amount) external onlyWhitelistedExecutor {
    fundingFeeReserve[_token] += _amount;
  }

  function removeFundingFee(address _token, uint256 _amount) external onlyWhitelistedExecutor {
    fundingFeeReserve[_token] -= _amount;
  }

  function addPlpLiquidityDebtUSDE30(uint256 _value) external onlyWhitelistedExecutor {
    plpLiquidityDebtUSDE30 += _value;
  }

  function removePlpLiquidityDebtUSDE30(uint256 _value) external onlyWhitelistedExecutor {
    plpLiquidityDebtUSDE30 -= _value;
  }

  function addPLPLiquidity(address _token, uint256 _amount) external onlyWhitelistedExecutor {
    plpLiquidity[_token] += _amount;
  }

  function withdrawFee(address _token, uint256 _amount, address _receiver) external onlyWhitelistedExecutor {
    if (_receiver == address(0)) revert IVaultStorage_ZeroAddress();
    protocolFees[_token] -= _amount;
    IERC20Upgradeable(_token).safeTransfer(_receiver, _amount);
  }

  function removePLPLiquidity(address _token, uint256 _amount) external onlyWhitelistedExecutor {
    if (plpLiquidity[_token] < _amount) revert IVaultStorage_PLPBalanceRemaining();
    plpLiquidity[_token] -= _amount;
  }

  /// @notice increase sub-account collateral
  /// @param _subAccount - sub account
  /// @param _token - collateral token to increase
  /// @param _amount - amount to increase
  function increaseTraderBalance(
    address _subAccount,
    address _token,
    uint256 _amount
  ) external onlyWhitelistedExecutor {
    _increaseTraderBalance(_subAccount, _token, _amount);
  }

  /// @notice decrease sub-account collateral
  /// @param _subAccount - sub account
  /// @param _token - collateral token to increase
  /// @param _amount - amount to increase
  function decreaseTraderBalance(
    address _subAccount,
    address _token,
    uint256 _amount
  ) external onlyWhitelistedExecutor {
    _deductTraderBalance(_subAccount, _token, _amount);
  }

  /// @notice Pays the PLP for providing liquidity with the specified token and amount.
  /// @param _trader The address of the trader paying the PLP.
  /// @param _token The address of the token being used to pay the PLP.
  /// @param _amount The amount of the token being used to pay the PLP.
  function payPlp(address _trader, address _token, uint256 _amount) external onlyWhitelistedExecutor {
    // Increase the PLP's liquidity for the specified token
    plpLiquidity[_token] += _amount;

    // Decrease the trader's balance for the specified token
    _deductTraderBalance(_trader, _token, _amount);
  }

  function transfer(address _token, address _from, address _to, uint256 _amount) external onlyWhitelistedExecutor {
    _deductTraderBalance(_from, _token, _amount);
    _increaseTraderBalance(_to, _token, _amount);
  }

  function payTradingFee(
    address _trader,
    address _token,
    uint256 _devFeeAmount,
    uint256 _protocolFeeAmount
  ) external onlyWhitelistedExecutor {
    // Deduct amount from trader balance
    _deductTraderBalance(_trader, _token, _devFeeAmount + _protocolFeeAmount);

    // Increase the amount to devFees and protocolFees
    devFees[_token] += _devFeeAmount;
    protocolFees[_token] += _protocolFeeAmount;
  }

  function payBorrowingFee(
    address _trader,
    address _token,
    uint256 _devFeeAmount,
    uint256 _plpFeeAmount
  ) external onlyWhitelistedExecutor {
    // Deduct amount from trader balance
    _deductTraderBalance(_trader, _token, _devFeeAmount + _plpFeeAmount);

    // Increase the amount to devFees and plpLiquidity
    devFees[_token] += _devFeeAmount;
    plpLiquidity[_token] += _plpFeeAmount;
  }

  function payFundingFeeFromTraderToPlp(
    address _trader,
    address _token,
    uint256 _fundingFeeAmount
  ) external onlyWhitelistedExecutor {
    // Deduct amount from trader balance
    _deductTraderBalance(_trader, _token, _fundingFeeAmount);

    // Increase the amount to plpLiquidity
    plpLiquidity[_token] += _fundingFeeAmount;
  }

  function payFundingFeeFromPlpToTrader(
    address _trader,
    address _token,
    uint256 _fundingFeeAmount
  ) external onlyWhitelistedExecutor {
    // Deduct amount from plpLiquidity
    plpLiquidity[_token] -= _fundingFeeAmount;

    // Increase the amount to trader
    _increaseTraderBalance(_trader, _token, _fundingFeeAmount);
  }

  function payTraderProfit(
    address _trader,
    address _token,
    uint256 _totalProfitAmount,
    uint256 _settlementFeeAmount
  ) external onlyWhitelistedExecutor {
    // Deduct amount from plpLiquidity
    plpLiquidity[_token] -= _totalProfitAmount;

    protocolFees[_token] += _settlementFeeAmount;
    _increaseTraderBalance(_trader, _token, _totalProfitAmount - _settlementFeeAmount);
  }

  function _increaseTraderBalance(address _trader, address _token, uint256 _amount) internal {
    if (_amount == 0) return;

    if (traderBalances[_trader][_token] == 0) {
      _addTraderToken(_trader, _token);
    }
    traderBalances[_trader][_token] += _amount;
  }

  function _deductTraderBalance(address _trader, address _token, uint256 _amount) internal {
    if (_amount == 0) return;

    traderBalances[_trader][_token] -= _amount;
    if (traderBalances[_trader][_token] == 0) {
      _removeTraderToken(_trader, _token);
    }
  }

  function convertFundingFeeReserveWithPLP(
    address _convertToken,
    address _targetToken,
    uint256 _convertAmount,
    uint256 _targetAmount
  ) external onlyWhitelistedExecutor {
    // Deduct convert token amount from funding fee reserve
    fundingFeeReserve[_convertToken] -= _convertAmount;

    // Increase convert token amount to PLP
    plpLiquidity[_convertToken] += _convertAmount;

    // Deduct target token amount from PLP
    plpLiquidity[_targetToken] -= _targetAmount;

    // Deduct convert token amount from funding fee reserve
    fundingFeeReserve[_targetToken] += _targetAmount;
  }

  function withdrawSurplusFromFundingFeeReserveToPLP(
    address _token,
    uint256 _fundingFeeAmount
  ) external onlyWhitelistedExecutor {
    // Deduct amount from funding fee reserve
    fundingFeeReserve[_token] -= _fundingFeeAmount;

    // Increase the amount to PLP
    plpLiquidity[_token] += _fundingFeeAmount;
  }

  function payFundingFeeFromTraderToFundingFeeReserve(
    address _trader,
    address _token,
    uint256 _fundingFeeAmount
  ) external onlyWhitelistedExecutor {
    // Deduct amount from trader balance
    _deductTraderBalance(_trader, _token, _fundingFeeAmount);

    // Increase the amount to fundingFee
    fundingFeeReserve[_token] += _fundingFeeAmount;
  }

  function payFundingFeeFromFundingFeeReserveToTrader(
    address _trader,
    address _token,
    uint256 _fundingFeeAmount
  ) external onlyWhitelistedExecutor {
    // Deduct amount from fundingFee
    fundingFeeReserve[_token] -= _fundingFeeAmount;

    // Increase the amount to trader
    _increaseTraderBalance(_trader, _token, _fundingFeeAmount);
  }

  function repayFundingFeeDebtFromTraderToPlp(
    address _trader,
    address _token,
    uint256 _fundingFeeAmount,
    uint256 _fundingFeeValue
  ) external onlyWhitelistedExecutor {
    // Deduct amount from trader balance
    _deductTraderBalance(_trader, _token, _fundingFeeAmount);

    // Add token amounts that PLP received
    plpLiquidity[_token] += _fundingFeeAmount;

    // Remove debt value on PLP as received
    plpLiquidityDebtUSDE30 -= _fundingFeeValue;
  }

  function borrowFundingFeeFromPlpToTrader(
    address _trader,
    address _token,
    uint256 _fundingFeeAmount,
    uint256 _fundingFeeValue
  ) external onlyWhitelistedExecutor {
    // Deduct token amounts from PLP
    plpLiquidity[_token] -= _fundingFeeAmount;

    // Increase the amount to trader
    _increaseTraderBalance(_trader, _token, _fundingFeeAmount);

    // Add debt value on PLP
    plpLiquidityDebtUSDE30 += _fundingFeeValue;
  }

  function addTradingFeeDebt(address _trader, uint256 _tradingFeeDebt) external {
    tradingFeeDebt[_trader] += _tradingFeeDebt;
    globalTradingFeeDebt += _tradingFeeDebt;
  }

  function addBorrowingFeeDebt(address _trader, uint256 _borrowingFeeDebt) external {
    borrowingFeeDebt[_trader] += _borrowingFeeDebt;
    globalBorrowingFeeDebt += _borrowingFeeDebt;
  }

  function addFundingFeeDebt(address _trader, uint256 _fundingFeeDebt) external {
    fundingFeeDebt[_trader] += _fundingFeeDebt;
    globalFundingFeeDebt += _fundingFeeDebt;
  }

  function addLossDebt(address _trader, uint256 _lossDebt) external {
    lossDebt[_trader] += _lossDebt;
    globalLossDebt += _lossDebt;
  }

  function subTradingFeeDebt(address _trader, uint256 _tradingFeeDebt) external {
    tradingFeeDebt[_trader] -= _tradingFeeDebt;
    globalTradingFeeDebt -= _tradingFeeDebt;
  }

  function subBorrowingFeeDebt(address _trader, uint256 _borrowingFeeDebt) external {
    borrowingFeeDebt[_trader] -= _borrowingFeeDebt;
    globalBorrowingFeeDebt -= _borrowingFeeDebt;
  }

  function subFundingFeeDebt(address _trader, uint256 _fundingFeeDebt) external {
    fundingFeeDebt[_trader] -= _fundingFeeDebt;
    globalFundingFeeDebt -= _fundingFeeDebt;
  }

  function subLossDebt(address _trader, uint256 _lossDebt) external {
    lossDebt[_trader] -= _lossDebt;
    globalLossDebt -= _lossDebt;
  }

  /**
   * Strategy
   */

  /// @notice Set the strategy for a token
  /// @param _token The token to set the strategy for
  /// @param _strategy The strategy to set
  /// @param _target The target to set
  function setStrategyAllowance(address _token, address _strategy, address _target) external onlyOwner {
    emit LogSetStrategyAllowance(_token, _strategy, strategyAllowances[_token][_strategy], _target);
    strategyAllowances[_token][_strategy] = _target;
  }

  function _getRevertMsg(bytes memory _returnData) internal pure returns (string memory) {
    // If the _res length is less than 68, then the transaction failed silently (without a revert message)
    if (_returnData.length < 68) return "Transaction reverted silently";
    assembly {
      // Slice the sighash.
      _returnData := add(_returnData, 0x04)
    }
    return abi.decode(_returnData, (string)); // All that remains is the revert string
  }

  /// @notice invoking the target contract using call data.
  /// @param _token The token to cook
  /// @param _target target to execute callData
  /// @param _callData call data signature
  function cook(address _token, address _target, bytes calldata _callData) external returns (bytes memory) {
    // Check
    // 1. Only strategy for specific token can call this function
    if (strategyAllowances[_token][msg.sender] != _target) revert IVaultStorage_Forbidden();
    // 2. Target must be a contract. This to prevent strategy calling to EOA.
    if (!_target.isContract()) revert IVaultStorage_TargetNotContract();

    // 3. Execute the call as what the strategy wants
    (bool _success, bytes memory _returnData) = _target.call(_callData);
    // 4. Revert if not success
    require(_success, _getRevertMsg(_returnData));

    return _returnData;
  }

  /**
   * Private Functions
   */

  function _addTraderToken(address _trader, address _token) private {
    _validateAddTraderToken(_trader, _token);
    traderTokens[_trader].push(_token);
  }

  function _removeTraderToken(address _trader, address _token) private {
    _validateRemoveTraderToken(_trader, _token);

    address[] storage traderToken = traderTokens[_trader];
    uint256 tokenLen = traderToken.length;
    uint256 lastTokenIndex = tokenLen - 1;

    // find and deregister the token
    for (uint256 i; i < tokenLen; ) {
      if (traderToken[i] == _token) {
        // delete the token by replacing it with the last one and then pop it from there
        if (i != lastTokenIndex) {
          traderToken[i] = traderToken[lastTokenIndex];
        }
        traderToken.pop();
        break;
      }

      unchecked {
        i++;
      }
    }
  }

  function _validateRemoveTraderToken(address _trader, address _token) private view {
    if (traderBalances[_trader][_token] != 0) revert IVaultStorage_TraderBalanceRemaining();
  }

  function _validateAddTraderToken(address _trader, address _token) private view {
    address[] storage traderToken = traderTokens[_trader];

    for (uint256 i; i < traderToken.length; ) {
      if (traderToken[i] == _token) revert IVaultStorage_TraderTokenAlreadyExists();
      unchecked {
        i++;
      }
    }
  }

  /// @custom:oz-upgrades-unsafe-allow constructor
  constructor() {
    _disableInitializers();
  }
}<|MERGE_RESOLUTION|>--- conflicted
+++ resolved
@@ -6,24 +6,15 @@
 import { IERC20Upgradeable } from "@openzeppelin-upgradeable/contracts/token/ERC20/IERC20Upgradeable.sol";
 
 // interfaces
-<<<<<<< HEAD
 import { SafeERC20Upgradeable } from "@openzeppelin-upgradeable/contracts/token/ERC20/utils/SafeERC20Upgradeable.sol";
-=======
-import { SafeERC20 } from "@openzeppelin/contracts/token/ERC20/utils/SafeERC20.sol";
 import { Address } from "@openzeppelin/contracts/utils/Address.sol";
->>>>>>> f342d35d
 import { IVaultStorage } from "./interfaces/IVaultStorage.sol";
 
 /// @title VaultStorage
 /// @notice storage contract to do accounting for token, and also hold physical tokens
-<<<<<<< HEAD
 contract VaultStorage is OwnableUpgradeable, ReentrancyGuardUpgradeable, IVaultStorage {
   using SafeERC20Upgradeable for IERC20Upgradeable;
-=======
-contract VaultStorage is Owned, ReentrancyGuard, IVaultStorage {
-  using SafeERC20 for IERC20;
   using Address for address;
->>>>>>> f342d35d
 
   /**
    * Events
