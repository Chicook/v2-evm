// SPDX-License-Identifier: BUSL-1.1
// This code is made available under the terms and conditions of the Business Source License 1.1 (BUSL-1.1).
// The act of publishing this code is driven by the aim to promote transparency and facilitate its utilization for educational purposes.

pragma solidity 0.8.18;

import { OwnableUpgradeable } from "@openzeppelin-upgradeable/contracts/access/OwnableUpgradeable.sol";
import { ReentrancyGuardUpgradeable } from "@openzeppelin-upgradeable/contracts/security/ReentrancyGuardUpgradeable.sol";
import { IERC20Upgradeable } from "@openzeppelin-upgradeable/contracts/token/ERC20/IERC20Upgradeable.sol";

// interfaces
import { SafeERC20Upgradeable } from "@openzeppelin-upgradeable/contracts/token/ERC20/utils/SafeERC20Upgradeable.sol";
import { AddressUpgradeable } from "@openzeppelin-upgradeable/contracts/utils/AddressUpgradeable.sol";
import { IVaultStorage } from "./interfaces/IVaultStorage.sol";

/// @title VaultStorage
/// @notice storage contract to do accounting for token, and also hold physical tokens
contract VaultStorage is OwnableUpgradeable, ReentrancyGuardUpgradeable, IVaultStorage {
  using SafeERC20Upgradeable for IERC20Upgradeable;
  using AddressUpgradeable for address;

  /**
   * Events
   */
  event LogSetTraderBalance(address indexed trader, address token, uint balance);
  event LogSetServiceExecutor(address indexed executorAddress, bool isServiceExecutor);
  event LogSetStrategyAllowance(address indexed token, address strategy, address prevTarget, address newTarget);
  event LogSetStrategyFunctionSigAllowance(
    address indexed token,
    address strategy,
    bytes4 prevFunctionSig,
    bytes4 newFunctionSig
  );
  event LogAddDevFee(address indexed token, uint256 devFeeAmount);
  event LogClearOnHold(
    address indexed token,
    uint256 clearAmount,
    uint256 prevTotalAmount,
    uint256 nextTotalAmount,
    uint256 prevOnHoldAmount,
    uint256 nextOnHoldAmount
  );

  /**
   * States
   */
  mapping(address => uint256) public totalAmount; //token => tokenAmount
  mapping(address => uint256) public hlpLiquidity; // token => HLPTokenAmount
  mapping(address => uint256) public protocolFees; // protocol fee in token unit

  uint256 public hlpLiquidityDebtUSDE30; // USD debt accounting when fundingFee is not enough to repay to trader
  mapping(address => uint256) public fundingFeeReserve; // sum of realized funding fee amount

  mapping(address => uint256) public devFees;

  mapping(address => uint256) public tradingFeeDebt;
  mapping(address => uint256) public borrowingFeeDebt;
  mapping(address => uint256) public fundingFeeDebt;
  mapping(address => uint256) public lossDebt;

  uint256 public globalTradingFeeDebt;
  uint256 public globalBorrowingFeeDebt;
  uint256 public globalFundingFeeDebt;
  uint256 public globalLossDebt;

  // trader address (with sub-account) => token => amount
  mapping(address => mapping(address => uint256)) public traderBalances;
  // mapping(address => address[]) public traderTokens;
  mapping(address => address[]) public traderTokens;
  // mapping(token => strategy => target)
  mapping(address => mapping(address => address)) public strategyAllowances;
  // mapping(service executor address => allow)
  mapping(address => bool) public serviceExecutors;
  // mapping(token => strategy => target => isAllow?)
  mapping(address token => mapping(address strategy => bytes4 functionSig)) public strategyFunctionSigAllowances;
  // this mapping keeps track of hlpLiquidity that is on hold while being under rebalancing operation
  mapping(address token => uint256 amount) public hlpLiquidityOnHold;

  /**
   * Modifiers
   */
  modifier onlyWhitelistedExecutor() {
    if (!serviceExecutors[msg.sender]) revert IVaultStorage_NotWhiteListed();
    _;
  }

  function initialize() external initializer {
    OwnableUpgradeable.__Ownable_init();
    ReentrancyGuardUpgradeable.__ReentrancyGuard_init();
  }

  /**
   * Core Functions
   */

  function validateAddTraderToken(address _trader, address _token) external view {
    _validateAddTraderToken(_trader, _token);
  }

  function validateRemoveTraderToken(address _trader, address _token) external view {
    _validateRemoveTraderToken(_trader, _token);
  }

  /**
   * Getters
   */

  function getTraderTokens(address _subAccount) external view returns (address[] memory) {
    return traderTokens[_subAccount];
  }

  /**
   * ERC20 interaction functions
   */

  function pullToken(address _token) external nonReentrant onlyWhitelistedExecutor returns (uint256) {
    return _pullToken(_token);
  }

  function _pullToken(address _token) internal returns (uint256) {
    uint256 prevBalance = totalAmount[_token];
    uint256 nextBalance = IERC20Upgradeable(_token).balanceOf(address(this)) + hlpLiquidityOnHold[_token];

<<<<<<< HEAD
    totalAmount[_token] = nextBalance + hlpLiquidityOnHold[_token];
    return nextBalance - prevBalance;
  }

  function pullTokenAndClearOnHold(
    address _token,
    uint256 _amount
  ) external nonReentrant onlyWhitelistedExecutor returns (uint256) {
    hlpLiquidityOnHold[_token] -= _amount;
    return _pullToken(_token);
=======
    totalAmount[_token] = nextBalance;

    return nextBalance - prevBalance;
  }

  /// @notice Clear on hold amount
  /// @param _token The token to clear on hold amount
  /// @param _amount The amount to clear on hold amount
  function clearOnHold(address _token, uint256 _amount) external nonReentrant onlyWhitelistedExecutor {
    emit LogClearOnHold(
      _token,
      _amount,
      totalAmount[_token],
      totalAmount[_token] -= _amount,
      hlpLiquidityOnHold[_token],
      hlpLiquidityOnHold[_token] -= _amount
    );
>>>>>>> 50dcdd44
  }

  function pushToken(address _token, address _to, uint256 _amount) external nonReentrant onlyWhitelistedExecutor {
    _pushToken(_token, _to, _amount);
  }

  function _pushToken(address _token, address _to, uint256 _amount) internal {
    IERC20Upgradeable(_token).safeTransfer(_to, _amount);
    totalAmount[_token] = IERC20Upgradeable(_token).balanceOf(address(this)) + hlpLiquidityOnHold[_token];
  }

  /**
   * Setters
   */

  function setServiceExecutors(address _executorAddress, bool _isServiceExecutor) external onlyOwner nonReentrant {
    _setServiceExecutor(_executorAddress, _isServiceExecutor);
  }

  function setServiceExecutorBatch(
    address[] calldata _executorAddresses,
    bool[] calldata _isServiceExecutors
  ) external onlyOwner nonReentrant {
    if (_executorAddresses.length != _isServiceExecutors.length) revert IVaultStorage_BadLen();
    for (uint256 i = 0; i < _executorAddresses.length; ) {
      _setServiceExecutor(_executorAddresses[i], _isServiceExecutors[i]);
      unchecked {
        ++i;
      }
    }
  }

  function _setServiceExecutor(address _executorAddress, bool _isServiceExecutor) internal {
    if (!_executorAddress.isContract()) revert IVaultStorage_InvalidAddress();
    serviceExecutors[_executorAddress] = _isServiceExecutor;
    emit LogSetServiceExecutor(_executorAddress, _isServiceExecutor);
  }

  function addFee(address _token, uint256 _amount) external onlyWhitelistedExecutor {
    protocolFees[_token] += _amount;
  }

  function addDevFee(address _token, uint256 _amount) external onlyWhitelistedExecutor {
    devFees[_token] += _amount;
    emit LogAddDevFee(_token, _amount);
  }

  function addFundingFee(address _token, uint256 _amount) external onlyWhitelistedExecutor {
    fundingFeeReserve[_token] += _amount;
  }

  function removeFundingFee(address _token, uint256 _amount) external onlyWhitelistedExecutor {
    fundingFeeReserve[_token] -= _amount;
  }

  function addHlpLiquidityDebtUSDE30(uint256 _value) external onlyWhitelistedExecutor {
    hlpLiquidityDebtUSDE30 += _value;
  }

  function removeHlpLiquidityDebtUSDE30(uint256 _value) external onlyWhitelistedExecutor {
    hlpLiquidityDebtUSDE30 -= _value;
  }

  function addHLPLiquidity(address _token, uint256 _amount) external onlyWhitelistedExecutor {
    hlpLiquidity[_token] += _amount;
  }

  function withdrawFee(address _token, uint256 _amount, address _receiver) external onlyWhitelistedExecutor {
    if (_receiver == address(0)) revert IVaultStorage_ZeroAddress();
    protocolFees[_token] -= _amount;
    _pushToken(_token, _receiver, _amount);
  }

  function withdrawDevFee(address _token, uint256 _amount, address _receiver) external onlyOwner {
    if (_receiver == address(0)) revert IVaultStorage_ZeroAddress();
    devFees[_token] -= _amount;
    _pushToken(_token, _receiver, _amount);
  }

  function removeHLPLiquidity(address _token, uint256 _amount) external onlyWhitelistedExecutor {
    if (hlpLiquidity[_token] < _amount) revert IVaultStorage_HLPBalanceRemaining();
    hlpLiquidity[_token] -= _amount;
  }

  function removeHLPLiquidityOnHold(address _token, uint256 _amount) external onlyWhitelistedExecutor {
    if (hlpLiquidity[_token] < _amount) revert IVaultStorage_HLPBalanceRemaining();
    hlpLiquidityOnHold[_token] += _amount;
    hlpLiquidity[_token] -= _amount;
  }

  /// @notice increase sub-account collateral
  /// @param _subAccount - sub account
  /// @param _token - collateral token to increase
  /// @param _amount - amount to increase
  function increaseTraderBalance(
    address _subAccount,
    address _token,
    uint256 _amount
  ) external onlyWhitelistedExecutor {
    _increaseTraderBalance(_subAccount, _token, _amount);
  }

  /// @notice decrease sub-account collateral
  /// @param _subAccount - sub account
  /// @param _token - collateral token to increase
  /// @param _amount - amount to decrease
  function decreaseTraderBalance(
    address _subAccount,
    address _token,
    uint256 _amount
  ) external onlyWhitelistedExecutor {
    _deductTraderBalance(_subAccount, _token, _amount);
  }

  /// @notice Pays the HLP for providing liquidity with the specified token and amount.
  /// @param _trader The address of the trader paying the HLP.
  /// @param _token The address of the token being used to pay the HLP.
  /// @param _amount The amount of the token being used to pay the HLP.
  function payHlp(address _trader, address _token, uint256 _amount) external onlyWhitelistedExecutor {
    // Increase the HLP's liquidity for the specified token
    hlpLiquidity[_token] += _amount;

    // Decrease the trader's balance for the specified token
    _deductTraderBalance(_trader, _token, _amount);
  }

  function transfer(address _token, address _from, address _to, uint256 _amount) external onlyWhitelistedExecutor {
    _deductTraderBalance(_from, _token, _amount);
    _increaseTraderBalance(_to, _token, _amount);
  }

  function payTradingFee(
    address _trader,
    address _token,
    uint256 _devFeeAmount,
    uint256 _protocolFeeAmount
  ) external onlyWhitelistedExecutor {
    // Deduct amount from trader balance
    _deductTraderBalance(_trader, _token, _devFeeAmount + _protocolFeeAmount);

    // Increase the amount to devFees and protocolFees
    devFees[_token] += _devFeeAmount;
    protocolFees[_token] += _protocolFeeAmount;
  }

  function payBorrowingFee(
    address _trader,
    address _token,
    uint256 _devFeeAmount,
    uint256 _hlpFeeAmount
  ) external onlyWhitelistedExecutor {
    // Deduct amount from trader balance
    _deductTraderBalance(_trader, _token, _devFeeAmount + _hlpFeeAmount);

    // Increase the amount to devFees and hlpLiquidity
    devFees[_token] += _devFeeAmount;
    hlpLiquidity[_token] += _hlpFeeAmount;
  }

  function payFundingFeeFromTraderToHlp(
    address _trader,
    address _token,
    uint256 _fundingFeeAmount
  ) external onlyWhitelistedExecutor {
    // Deduct amount from trader balance
    _deductTraderBalance(_trader, _token, _fundingFeeAmount);

    // Increase the amount to hlpLiquidity
    hlpLiquidity[_token] += _fundingFeeAmount;
  }

  function payFundingFeeFromHlpToTrader(
    address _trader,
    address _token,
    uint256 _fundingFeeAmount
  ) external onlyWhitelistedExecutor {
    // Deduct amount from hlpLiquidity
    hlpLiquidity[_token] -= _fundingFeeAmount;

    // Increase the amount to trader
    _increaseTraderBalance(_trader, _token, _fundingFeeAmount);
  }

  function payTraderProfit(
    address _trader,
    address _token,
    uint256 _totalProfitAmount,
    uint256 _settlementFeeAmount
  ) external onlyWhitelistedExecutor {
    // Deduct amount from hlpLiquidity
    hlpLiquidity[_token] -= _totalProfitAmount;

    protocolFees[_token] += _settlementFeeAmount;
    _increaseTraderBalance(_trader, _token, _totalProfitAmount - _settlementFeeAmount);
  }

  function _increaseTraderBalance(address _trader, address _token, uint256 _amount) internal {
    if (_amount == 0) return;

    if (traderBalances[_trader][_token] == 0) {
      _addTraderToken(_trader, _token);
    }
    traderBalances[_trader][_token] += _amount;
  }

  function _deductTraderBalance(address _trader, address _token, uint256 _amount) internal {
    if (_amount == 0) return;
    traderBalances[_trader][_token] -= _amount;
    if (traderBalances[_trader][_token] == 0) {
      _removeTraderToken(_trader, _token);
    }
  }

  function convertFundingFeeReserveWithHLP(
    address _convertToken,
    address _targetToken,
    uint256 _convertAmount,
    uint256 _targetAmount
  ) external onlyWhitelistedExecutor {
    // Deduct convert token amount from funding fee reserve
    fundingFeeReserve[_convertToken] -= _convertAmount;

    // Increase convert token amount to HLP
    hlpLiquidity[_convertToken] += _convertAmount;

    // Deduct target token amount from HLP
    hlpLiquidity[_targetToken] -= _targetAmount;

    // Deduct convert token amount from funding fee reserve
    fundingFeeReserve[_targetToken] += _targetAmount;
  }

  function withdrawSurplusFromFundingFeeReserveToHLP(
    address _token,
    uint256 _fundingFeeAmount
  ) external onlyWhitelistedExecutor {
    // Deduct amount from funding fee reserve
    fundingFeeReserve[_token] -= _fundingFeeAmount;

    // Increase the amount to HLP
    hlpLiquidity[_token] += _fundingFeeAmount;
  }

  function payFundingFeeFromTraderToFundingFeeReserve(
    address _trader,
    address _token,
    uint256 _fundingFeeAmount
  ) external onlyWhitelistedExecutor {
    // Deduct amount from trader balance
    _deductTraderBalance(_trader, _token, _fundingFeeAmount);

    // Increase the amount to fundingFee
    fundingFeeReserve[_token] += _fundingFeeAmount;
  }

  function payFundingFeeFromFundingFeeReserveToTrader(
    address _trader,
    address _token,
    uint256 _fundingFeeAmount
  ) external onlyWhitelistedExecutor {
    // Deduct amount from fundingFee
    fundingFeeReserve[_token] -= _fundingFeeAmount;

    // Increase the amount to trader
    _increaseTraderBalance(_trader, _token, _fundingFeeAmount);
  }

  function repayFundingFeeDebtFromTraderToHlp(
    address _trader,
    address _token,
    uint256 _fundingFeeAmount,
    uint256 _fundingFeeValue
  ) external onlyWhitelistedExecutor {
    // Deduct amount from trader balance
    _deductTraderBalance(_trader, _token, _fundingFeeAmount);

    // Add token amounts that HLP received
    hlpLiquidity[_token] += _fundingFeeAmount;

    // Remove debt value on HLP as received
    hlpLiquidityDebtUSDE30 -= _fundingFeeValue;
  }

  function borrowFundingFeeFromHlpToTrader(
    address _trader,
    address _token,
    uint256 _fundingFeeAmount,
    uint256 _fundingFeeValue
  ) external onlyWhitelistedExecutor {
    // Deduct token amounts from HLP
    hlpLiquidity[_token] -= _fundingFeeAmount;

    // Increase the amount to trader
    _increaseTraderBalance(_trader, _token, _fundingFeeAmount);

    // Add debt value on HLP
    hlpLiquidityDebtUSDE30 += _fundingFeeValue;
  }

  function addTradingFeeDebt(address _trader, uint256 _tradingFeeDebt) external onlyWhitelistedExecutor {
    tradingFeeDebt[_trader] += _tradingFeeDebt;
    globalTradingFeeDebt += _tradingFeeDebt;
  }

  function addBorrowingFeeDebt(address _trader, uint256 _borrowingFeeDebt) external onlyWhitelistedExecutor {
    borrowingFeeDebt[_trader] += _borrowingFeeDebt;
    globalBorrowingFeeDebt += _borrowingFeeDebt;
  }

  function addFundingFeeDebt(address _trader, uint256 _fundingFeeDebt) external onlyWhitelistedExecutor {
    fundingFeeDebt[_trader] += _fundingFeeDebt;
    globalFundingFeeDebt += _fundingFeeDebt;
  }

  function addLossDebt(address _trader, uint256 _lossDebt) external onlyWhitelistedExecutor {
    lossDebt[_trader] += _lossDebt;
    globalLossDebt += _lossDebt;
  }

  function subTradingFeeDebt(address _trader, uint256 _tradingFeeDebt) external onlyWhitelistedExecutor {
    tradingFeeDebt[_trader] -= _tradingFeeDebt;
    globalTradingFeeDebt -= _tradingFeeDebt;
  }

  function subBorrowingFeeDebt(address _trader, uint256 _borrowingFeeDebt) external onlyWhitelistedExecutor {
    borrowingFeeDebt[_trader] -= _borrowingFeeDebt;
    globalBorrowingFeeDebt -= _borrowingFeeDebt;
  }

  function subFundingFeeDebt(address _trader, uint256 _fundingFeeDebt) external onlyWhitelistedExecutor {
    fundingFeeDebt[_trader] -= _fundingFeeDebt;
    globalFundingFeeDebt -= _fundingFeeDebt;
  }

  function subLossDebt(address _trader, uint256 _lossDebt) external onlyWhitelistedExecutor {
    lossDebt[_trader] -= _lossDebt;
    globalLossDebt -= _lossDebt;
  }

  /**
   * Strategy
   */

  /// @notice Set the strategy for a token
  /// @param _token The token to set the strategy for
  /// @param _strategy The strategy to set
  /// @param _target The target to set
  function setStrategyAllowance(address _token, address _strategy, address _target) external onlyOwner {
    // Target must be a contract. This to prevent strategy calling to EOA.
    if (!_target.isContract()) revert IVaultStorage_TargetNotContract();

    emit LogSetStrategyAllowance(_token, _strategy, strategyAllowances[_token][_strategy], _target);
    strategyAllowances[_token][_strategy] = _target;
  }

  /// @notice Set the allowed function sig of a strategy for a token
  /// @param _token The token to set the strategy for
  /// @param _strategy The strategy to set
  /// @param _target The target function sig to allow
  function setStrategyFunctionSigAllowance(address _token, address _strategy, bytes4 _target) external onlyOwner {
    emit LogSetStrategyFunctionSigAllowance(
      _token,
      _strategy,
      strategyFunctionSigAllowances[_token][_strategy],
      _target
    );
    strategyFunctionSigAllowances[_token][_strategy] = _target;
  }

  function _getRevertMsg(bytes memory _returnData) internal pure returns (string memory) {
    // If the _res length is less than 68, then the transaction failed silently (without a revert message)
    if (_returnData.length < 68) return "Transaction reverted silently";
    assembly {
      // Slice the sighash.
      _returnData := add(_returnData, 0x04)
    }
    return abi.decode(_returnData, (string)); // All that remains is the revert string
  }

  /// @notice invoking the target contract using call data.
  /// @param _token The token to cook
  /// @param _target target to execute callData
  /// @param _callData call data signature
  function cook(address _token, address _target, bytes calldata _callData) external returns (bytes memory) {
    // Check
    // 1. Only strategy for specific token can call this function
    if (strategyAllowances[_token][msg.sender] != _target) revert IVaultStorage_Forbidden();

    // Only whitelisted function sig can be performed by the strategy
    bytes4 functionSig = bytes4(_callData[:4]);
    if (strategyFunctionSigAllowances[_token][msg.sender] != functionSig) revert IVaultStorage_Forbidden();

    // 2. Execute the call as what the strategy wants
    (bool _success, bytes memory _returnData) = _target.call(_callData);
    // 3. Revert if not success
    require(_success, _getRevertMsg(_returnData));

    return _returnData;
  }

  /**
   * Private Functions
   */

  function _addTraderToken(address _trader, address _token) private {
    _validateAddTraderToken(_trader, _token);
    traderTokens[_trader].push(_token);
  }

  function _removeTraderToken(address _trader, address _token) private {
    _validateRemoveTraderToken(_trader, _token);

    address[] storage traderToken = traderTokens[_trader];
    uint256 tokenLen = traderToken.length;
    uint256 lastTokenIndex = tokenLen - 1;

    // find and deregister the token
    for (uint256 i; i < tokenLen; ) {
      if (traderToken[i] == _token) {
        // delete the token by replacing it with the last one and then pop it from there
        if (i != lastTokenIndex) {
          traderToken[i] = traderToken[lastTokenIndex];
        }
        traderToken.pop();
        break;
      }

      unchecked {
        i++;
      }
    }
  }

  function _validateRemoveTraderToken(address _trader, address _token) private view {
    if (traderBalances[_trader][_token] != 0) revert IVaultStorage_TraderBalanceRemaining();
  }

  function _validateAddTraderToken(address _trader, address _token) private view {
    address[] memory traderToken = traderTokens[_trader];

    uint256 len = traderToken.length;
    for (uint256 i; i < len; ) {
      if (traderToken[i] == _token) revert IVaultStorage_TraderTokenAlreadyExists();
      unchecked {
        i++;
      }
    }
  }

  /// @custom:oz-upgrades-unsafe-allow constructor
  constructor() {
    _disableInitializers();
  }
}<|MERGE_RESOLUTION|>--- conflicted
+++ resolved
@@ -121,18 +121,6 @@
     uint256 prevBalance = totalAmount[_token];
     uint256 nextBalance = IERC20Upgradeable(_token).balanceOf(address(this)) + hlpLiquidityOnHold[_token];
 
-<<<<<<< HEAD
-    totalAmount[_token] = nextBalance + hlpLiquidityOnHold[_token];
-    return nextBalance - prevBalance;
-  }
-
-  function pullTokenAndClearOnHold(
-    address _token,
-    uint256 _amount
-  ) external nonReentrant onlyWhitelistedExecutor returns (uint256) {
-    hlpLiquidityOnHold[_token] -= _amount;
-    return _pullToken(_token);
-=======
     totalAmount[_token] = nextBalance;
 
     return nextBalance - prevBalance;
@@ -150,7 +138,6 @@
       hlpLiquidityOnHold[_token],
       hlpLiquidityOnHold[_token] -= _amount
     );
->>>>>>> 50dcdd44
   }
 
   function pushToken(address _token, address _to, uint256 _amount) external nonReentrant onlyWhitelistedExecutor {
