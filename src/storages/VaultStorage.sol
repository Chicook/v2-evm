// SPDX-License-Identifier: MIT
pragma solidity 0.8.18;

// interfaces
import { IERC20 } from "@openzeppelin/contracts/token/ERC20/IERC20.sol";
import { SafeERC20 } from "@openzeppelin/contracts/token/ERC20/utils/SafeERC20.sol";
import { IVaultStorage } from "./interfaces/IVaultStorage.sol";

/// @title VaultStorage
/// @notice storage contract to do accounting for token, and also hold physical tokens
contract VaultStorage is IVaultStorage {
  using SafeERC20 for IERC20;

  // EVENTs
  event LogSetTraderBalance(address indexed trader, address token, uint balance);

  uint256 public plpTotalLiquidityUSDE30;

  mapping(address => uint256) public totalAmount; //token => tokenAmount
  mapping(address => uint256) public plpLiquidityUSDE30; //token => PLPValueInUSD
  mapping(address => uint256) public plpLiquidity; // token => PLPTokenAmount
  mapping(address => uint256) public fees; // fee in token unit

<<<<<<< HEAD
  mapping(address => uint256) public devFees;

  // liquidity provider address => token => amount
  mapping(address => mapping(address => uint256)) public liquidityProviderBalances;
  mapping(address => address[]) public liquidityProviderTokens;
=======
>>>>>>> 19df9e15
  // trader address (with sub-account) => token => amount
  mapping(address => mapping(address => uint256)) public traderBalances;
  // mapping(address => address[]) public traderTokens;
  mapping(address => address[]) public traderTokens;

  // @todo - modifier?
  function addFee(address _token, uint256 _amount) external {
    fees[_token] += _amount;
  }

  function addDevFee(address _token, uint256 _amount) external {
    devFees[_token] += _amount;
  }

  // @todo - modifier?
  function addPLPLiquidityUSDE30(address _token, uint256 amount) external {
    plpLiquidityUSDE30[_token] += amount;
  }

  // @todo - modifier?
  function addPLPTotalLiquidityUSDE30(uint256 _liquidity) external {
    plpTotalLiquidityUSDE30 += _liquidity;
  }

  // @todo - modifier?
  function addPLPLiquidity(address _token, uint256 _amount) external {
    plpLiquidity[_token] += _amount;
  }

  /**
   * ERC20 interaction functions
   */
  function pullToken(address _token) external returns (uint256) {
    uint256 prevBalance = totalAmount[_token];
    uint256 nextBalance = IERC20(_token).balanceOf(address(this));

    totalAmount[_token] = nextBalance;

    return nextBalance - prevBalance;
  }

  function pushToken(address _token, address _to, uint256 _amount) external {
    IERC20(_token).safeTransfer(_to, _amount);
    totalAmount[_token] = IERC20(_token).balanceOf(address(this));
  }

  // @todo - modifier?
  function withdrawFee(address _token, uint256 _amount, address _receiver) external {
    if (_receiver == address(0)) revert IVaultStorage_ZeroAddress();
    // @todo only governance
    fees[_token] -= _amount;
    IERC20(_token).safeTransfer(_receiver, _amount);
  }

  // @todo - modifier?
  function removePLPLiquidityUSDE30(address _token, uint256 _value) external {
    // Underflow check
    if (plpLiquidityUSDE30[_token] <= _value) {
      plpLiquidityUSDE30[_token] = 0;
      return;
    }
    plpLiquidityUSDE30[_token] -= _value;
  }

  // @todo - modifier?
  function removePLPTotalLiquidityUSDE30(uint256 _value) external {
    // Underflow check
    if (plpTotalLiquidityUSDE30 <= _value) {
      plpTotalLiquidityUSDE30 = 0;
      return;
    }
    plpTotalLiquidityUSDE30 -= _value;
  }

  // @todo - modifier?
  function removePLPLiquidity(address _token, uint256 _amount) external {
    plpLiquidity[_token] -= _amount;
  }

  /**
   * VALIDATION
   */

  function validatAddTraderToken(address _trader, address _token) public view {
    address[] storage traderToken = traderTokens[_trader];

    for (uint256 i; i < traderToken.length; ) {
      if (traderToken[i] == _token) revert IVaultStorage_TraderTokenAlreadyExists();
      unchecked {
        i++;
      }
    }
  }

  function validateRemoveTraderToken(address _trader, address _token) public view {
    if (traderBalances[_trader][_token] != 0) revert IVaultStorage_TraderBalanceRemaining();
  }

  /**
   * GETTER
   */

  function getTraderTokens(address _subAccount) external view returns (address[] memory) {
    return traderTokens[_subAccount];
  }

  /**
   * SETTER
   */

  function setTraderBalance(address _trader, address _token, uint256 _balance) external {
    traderBalances[_trader][_token] = _balance;
    emit LogSetTraderBalance(_trader, _token, _balance);
  }

  function addTraderToken(address _trader, address _token) external {
    validatAddTraderToken(_trader, _token);
    traderTokens[_trader].push(_token);
  }

  function removeTraderToken(address _trader, address _token) external {
    validateRemoveTraderToken(_trader, _token);

    address[] storage traderToken = traderTokens[_trader];
    uint256 tokenLen = traderToken.length;
    uint256 lastTokenIndex = tokenLen - 1;

    // find and deregister the token
    for (uint256 i; i < tokenLen; ) {
      if (traderToken[i] == _token) {
        // delete the token by replacing it with the last one and then pop it from there
        if (i != lastTokenIndex) {
          traderToken[i] = traderToken[lastTokenIndex];
        }
        traderToken.pop();
        break;
      }

      unchecked {
        i++;
      }
    }
  }

  /**
   * CALCULATION
   */
  // @todo - add only whitelisted services
  function transferToken(address _subAccount, address _token, uint256 _amount) external {
    IERC20(_token).safeTransfer(_subAccount, _amount);
  }

  function pullPLPLiquidity(address _token) external view returns (uint256) {
    return IERC20(_token).balanceOf(address(this)) - plpLiquidity[_token];
  }
}<|MERGE_RESOLUTION|>--- conflicted
+++ resolved
@@ -21,14 +21,12 @@
   mapping(address => uint256) public plpLiquidity; // token => PLPTokenAmount
   mapping(address => uint256) public fees; // fee in token unit
 
-<<<<<<< HEAD
   mapping(address => uint256) public devFees;
 
   // liquidity provider address => token => amount
   mapping(address => mapping(address => uint256)) public liquidityProviderBalances;
   mapping(address => address[]) public liquidityProviderTokens;
-=======
->>>>>>> 19df9e15
+
   // trader address (with sub-account) => token => amount
   mapping(address => mapping(address => uint256)) public traderBalances;
   // mapping(address => address[]) public traderTokens;
