// SPDX-License-Identifier: MIT
pragma solidity 0.8.18;

import { ReentrancyGuard } from "@openzeppelin/contracts/security/ReentrancyGuard.sol";
import { IERC20 } from "@openzeppelin/contracts/token/ERC20/IERC20.sol";

// interfaces
import { SafeERC20 } from "@openzeppelin/contracts/token/ERC20/utils/SafeERC20.sol";
import { IVaultStorage } from "./interfaces/IVaultStorage.sol";

<<<<<<< HEAD
import { Owned } from "@hmx/base/Owned.sol";
=======
import { Owned } from "../base/Owned.sol";
import { console } from "forge-std/console.sol";
>>>>>>> dd17e12e

/// @title VaultStorage
/// @notice storage contract to do accounting for token, and also hold physical tokens
contract VaultStorage is Owned, ReentrancyGuard, IVaultStorage {
  using SafeERC20 for IERC20;

  /**
   * Modifiers
   */
  modifier onlyWhitelistedExecutor() {
    if (!serviceExecutors[msg.sender]) revert IVaultStorage_NotWhiteListed();
    _;
  }
  /**
   * Events
   */
  event LogSetTraderBalance(address indexed trader, address token, uint balance);

  event SetServiceExecutor(address indexed executorAddress, bool isServiceExecutor);

  /**
   * States
   */
  uint256 public plpLiquidityDebtUSDE30; // USD dept accounting when fundingFee is not enough to repay to trader

  mapping(address => uint256) public totalAmount; //token => tokenAmount
  mapping(address => uint256) public plpLiquidity; // token => PLPTokenAmount
  mapping(address => uint256) public protocolFees; // protocol fee in token unit

  mapping(address => uint256) public fundingFee; // sum of realized funding fee when traders are settlement their protocolFees
  mapping(address => uint256) public devFees;

  // trader address (with sub-account) => token => amount
  mapping(address => mapping(address => uint256)) public traderBalances;
  // mapping(address => address[]) public traderTokens;
  mapping(address => address[]) public traderTokens;
  mapping(address => bool) public serviceExecutors;

  /**
   * VALIDATION
   */

  function validateAddTraderToken(address _trader, address _token) public view {
    address[] storage traderToken = traderTokens[_trader];

    for (uint256 i; i < traderToken.length; ) {
      if (traderToken[i] == _token) revert IVaultStorage_TraderTokenAlreadyExists();
      unchecked {
        i++;
      }
    }
  }

  function validateRemoveTraderToken(address _trader, address _token) public view {
    if (traderBalances[_trader][_token] != 0) revert IVaultStorage_TraderBalanceRemaining();
  }

  /**
   * GETTER
   */

  function getTraderTokens(address _subAccount) external view returns (address[] memory) {
    return traderTokens[_subAccount];
  }

  function pullPLPLiquidity(address _token) external view returns (uint256) {
    return IERC20(_token).balanceOf(address(this)) - plpLiquidity[_token];
  }

  /**
   * ERC20 interaction functions
   */

  function pullToken(address _token) external returns (uint256) {
    uint256 prevBalance = totalAmount[_token];
    uint256 nextBalance = IERC20(_token).balanceOf(address(this));

    totalAmount[_token] = nextBalance;
    return nextBalance - prevBalance;
  }

  function pushToken(address _token, address _to, uint256 _amount) external nonReentrant onlyWhitelistedExecutor {
    IERC20(_token).safeTransfer(_to, _amount);
    totalAmount[_token] = IERC20(_token).balanceOf(address(this));
  }

  /**
   * SETTER
   */

  function setServiceExecutors(address _executorAddress, bool _isServiceExecutor) external nonReentrant onlyOwner {
    serviceExecutors[_executorAddress] = _isServiceExecutor;
    emit SetServiceExecutor(_executorAddress, _isServiceExecutor);
  }

  function addFee(address _token, uint256 _amount) external onlyWhitelistedExecutor {
    protocolFees[_token] += _amount;
  }

  function addFundingFee(address _token, uint256 _amount) external onlyWhitelistedExecutor {
    fundingFee[_token] += _amount;
  }

  function removeFundingFee(address _token, uint256 _amount) external onlyWhitelistedExecutor {
    fundingFee[_token] -= _amount;
  }

  function addPlpLiquidityDebtUSDE30(uint256 _value) external onlyWhitelistedExecutor {
    plpLiquidityDebtUSDE30 += _value;
  }

  function removePlpLiquidityDebtUSDE30(uint256 _value) external onlyWhitelistedExecutor {
    plpLiquidityDebtUSDE30 -= _value;
  }

  function addPLPLiquidity(address _token, uint256 _amount) external onlyWhitelistedExecutor {
    plpLiquidity[_token] += _amount;
  }

  function withdrawFee(address _token, uint256 _amount, address _receiver) external onlyWhitelistedExecutor {
    if (_receiver == address(0)) revert IVaultStorage_ZeroAddress();
    protocolFees[_token] -= _amount;
    IERC20(_token).safeTransfer(_receiver, _amount);
  }

  function removePLPLiquidity(address _token, uint256 _amount) external onlyWhitelistedExecutor {
    if (plpLiquidity[_token] < _amount) revert IVaultStorage_PLPBalanceRemaining();
    plpLiquidity[_token] -= _amount;
  }

  function _addTraderToken(address _trader, address _token) internal onlyWhitelistedExecutor {
    validateAddTraderToken(_trader, _token);
    traderTokens[_trader].push(_token);
  }

  function _removeTraderToken(address _trader, address _token) internal {
    validateRemoveTraderToken(_trader, _token);

    address[] storage traderToken = traderTokens[_trader];
    uint256 tokenLen = traderToken.length;
    uint256 lastTokenIndex = tokenLen - 1;

    // find and deregister the token
    for (uint256 i; i < tokenLen; ) {
      if (traderToken[i] == _token) {
        // delete the token by replacing it with the last one and then pop it from there
        if (i != lastTokenIndex) {
          traderToken[i] = traderToken[lastTokenIndex];
        }
        traderToken.pop();
        break;
      }

      unchecked {
        i++;
      }
    }
  }

  // @todo - natSpec
  function removeAllTraderTokens(address _trader) external onlyWhitelistedExecutor {
    delete traderTokens[_trader];
  }

  /// @notice increase sub-account collateral
  /// @param _subAccount - sub account
  /// @param _token - collateral token to increase
  /// @param _amount - amount to increase
  function increaseTraderBalance(
    address _subAccount,
    address _token,
    uint256 _amount
  ) external onlyWhitelistedExecutor {
    _increaseTraderBalance(_subAccount, _token, _amount);
  }

  /// @notice decrease sub-account collateral
  /// @param _subAccount - sub account
  /// @param _token - collateral token to increase
  /// @param _amount - amount to increase
  function decreaseTraderBalance(
    address _subAccount,
    address _token,
    uint256 _amount
  ) external onlyWhitelistedExecutor {
    _deductTraderBalance(_subAccount, _token, _amount);
  }

  /// @notice Pays the PLP for providing liquidity with the specified token and amount.
  /// @param _trader The address of the trader paying the PLP.
  /// @param _token The address of the token being used to pay the PLP.
  /// @param _amount The amount of the token being used to pay the PLP.
  function payPlp(address _trader, address _token, uint256 _amount) external onlyWhitelistedExecutor {
    // Increase the PLP's liquidity for the specified token
    plpLiquidity[_token] += _amount;

    // Decrease the trader's balance for the specified token
    _deductTraderBalance(_trader, _token, _amount);
  }

  function payTradingFee(
    address _trader,
    address _token,
    uint256 _devFeeAmount,
    uint256 _protocolFeeAmount
  ) external onlyWhitelistedExecutor {
    // Deduct amount from trader balance
    _deductTraderBalance(_trader, _token, _devFeeAmount + _protocolFeeAmount);

    // Increase the amount to devFees and protocolFees
    devFees[_token] += _devFeeAmount;
    protocolFees[_token] += _protocolFeeAmount;
  }

  function payBorrowingFee(
    address _trader,
    address _token,
    uint256 _devFeeAmount,
    uint256 _plpFeeAmount
  ) external onlyWhitelistedExecutor {
    // Deduct amount from trader balance
    _deductTraderBalance(_trader, _token, _devFeeAmount + _plpFeeAmount);

    // Increase the amount to devFees and plpLiquidity
    devFees[_token] += _devFeeAmount;
    plpLiquidity[_token] += _plpFeeAmount;
  }

  function payFundingFeeFromTraderToPlp(
    address _trader,
    address _token,
    uint256 _fundingFeeAmount
  ) external onlyWhitelistedExecutor {
    // Deduct amount from trader balance
    _deductTraderBalance(_trader, _token, _fundingFeeAmount);

    // Increase the amount to plpLiquidity
    plpLiquidity[_token] += _fundingFeeAmount;
  }

  function payFundingFeeFromPlpToTrader(
    address _trader,
    address _token,
    uint256 _fundingFeeAmount
  ) external onlyWhitelistedExecutor {
    // Deduct amount from plpLiquidity
    plpLiquidity[_token] -= _fundingFeeAmount;

    // Increase the amount to trader
    _increaseTraderBalance(_trader, _token, _fundingFeeAmount);
  }

  function payTraderProfit(
    address _trader,
    address _token,
    uint256 _totalProfitAmount,
    uint256 _settlementFeeAmount
  ) external onlyWhitelistedExecutor {
    // Deduct amount from plpLiquidity
    plpLiquidity[_token] -= _totalProfitAmount;

    protocolFees[_token] += _settlementFeeAmount;
    _increaseTraderBalance(_trader, _token, _totalProfitAmount - _settlementFeeAmount);
  }

  function _increaseTraderBalance(address _trader, address _token, uint256 _amount) internal {
    if (_amount == 0) return;

    if (traderBalances[_trader][_token] == 0) {
      _addTraderToken(_trader, _token);
    }
    traderBalances[_trader][_token] += _amount;
  }

  function _deductTraderBalance(address _trader, address _token, uint256 _amount) internal {
    if (_amount == 0) return;

    traderBalances[_trader][_token] -= _amount;
    if (traderBalances[_trader][_token] == 0) {
      _removeTraderToken(_trader, _token);
    }
  }
}<|MERGE_RESOLUTION|>--- conflicted
+++ resolved
@@ -8,12 +8,7 @@
 import { SafeERC20 } from "@openzeppelin/contracts/token/ERC20/utils/SafeERC20.sol";
 import { IVaultStorage } from "./interfaces/IVaultStorage.sol";
 
-<<<<<<< HEAD
 import { Owned } from "@hmx/base/Owned.sol";
-=======
-import { Owned } from "../base/Owned.sol";
-import { console } from "forge-std/console.sol";
->>>>>>> dd17e12e
 
 /// @title VaultStorage
 /// @notice storage contract to do accounting for token, and also hold physical tokens
