// SPDX-License-Identifier: MIT
pragma solidity 0.8.18;

import { OwnableUpgradeable } from "@openzeppelin-upgradeable/contracts/access/OwnableUpgradeable.sol";
import { ReentrancyGuardUpgradeable } from "@openzeppelin-upgradeable/contracts/security/ReentrancyGuardUpgradeable.sol";
import { IERC20Upgradeable } from "@openzeppelin-upgradeable/contracts/token/ERC20/IERC20Upgradeable.sol";

// interfaces
import { SafeERC20Upgradeable } from "@openzeppelin-upgradeable/contracts/token/ERC20/utils/SafeERC20Upgradeable.sol";
import { Address } from "@openzeppelin/contracts/utils/Address.sol";
import { IVaultStorage } from "./interfaces/IVaultStorage.sol";

<<<<<<< HEAD
import { Owned } from "@hmx/base/Owned.sol";
import { console } from "forge-std/console.sol";

=======
>>>>>>> bb8f4f81
/// @title VaultStorage
/// @notice storage contract to do accounting for token, and also hold physical tokens
contract VaultStorage is OwnableUpgradeable, ReentrancyGuardUpgradeable, IVaultStorage {
  using SafeERC20Upgradeable for IERC20Upgradeable;
  using Address for address;

  /**
   * Events
   */
  event LogSetTraderBalance(address indexed trader, address token, uint balance);
  event SetServiceExecutor(address indexed executorAddress, bool isServiceExecutor);
  event LogSetStrategyAllowance(address indexed token, address strategy, address prevTarget, address newTarget);

  /**
   * States
   */
  mapping(address => uint256) public totalAmount; //token => tokenAmount
  mapping(address => uint256) public plpLiquidity; // token => PLPTokenAmount
  mapping(address => uint256) public protocolFees; // protocol fee in token unit

  uint256 public plpLiquidityDebtUSDE30; // USD dept accounting when fundingFee is not enough to repay to trader
  mapping(address => uint256) public fundingFeeReserve; // sum of realized funding fee amount

  mapping(address => uint256) public devFees;

  mapping(address => uint256) public tradingFeeDebt;
  mapping(address => uint256) public borrowingFeeDebt;
  mapping(address => uint256) public fundingFeeDebt;
  mapping(address => uint256) public lossDebt;

  uint256 public globalTradingFeeDebt;
  uint256 public globalBorrowingFeeDebt;
  uint256 public globalFundingFeeDebt;
  uint256 public globalLossDebt;

  // trader address (with sub-account) => token => amount
  mapping(address => mapping(address => uint256)) public traderBalances;
  // mapping(address => address[]) public traderTokens;
  mapping(address => address[]) public traderTokens;
  // mapping(token => strategy => target)
  mapping(address => mapping(address => address)) public strategyAllowances;
  // mapping(service executor address => allow)
  mapping(address => bool) public serviceExecutors;

  /**
   * Modifiers
   */
  modifier onlyWhitelistedExecutor() {
    if (!serviceExecutors[msg.sender]) revert IVaultStorage_NotWhiteListed();
    _;
  }

  function initialize() external initializer {
    OwnableUpgradeable.__Ownable_init();
    ReentrancyGuardUpgradeable.__ReentrancyGuard_init();
  }

  /**
   * Core Functions
   */

  function validateAddTraderToken(address _trader, address _token) external view {
    _validateAddTraderToken(_trader, _token);
  }

  function validateRemoveTraderToken(address _trader, address _token) external view {
    _validateRemoveTraderToken(_trader, _token);
  }

  /**
   * Getters
   */

  function getTraderTokens(address _subAccount) external view returns (address[] memory) {
    return traderTokens[_subAccount];
  }

  /**
   * ERC20 interaction functions
   */

  function pullToken(address _token) external returns (uint256) {
    uint256 prevBalance = totalAmount[_token];
    uint256 nextBalance = IERC20Upgradeable(_token).balanceOf(address(this));

    totalAmount[_token] = nextBalance;
    return nextBalance - prevBalance;
  }

  function pushToken(address _token, address _to, uint256 _amount) external nonReentrant onlyWhitelistedExecutor {
    IERC20Upgradeable(_token).safeTransfer(_to, _amount);
    totalAmount[_token] = IERC20Upgradeable(_token).balanceOf(address(this));
  }

  /**
   * Setters
   */

  function setServiceExecutors(address _executorAddress, bool _isServiceExecutor) external nonReentrant onlyOwner {
    serviceExecutors[_executorAddress] = _isServiceExecutor;
    emit SetServiceExecutor(_executorAddress, _isServiceExecutor);
  }

  function addFee(address _token, uint256 _amount) external onlyWhitelistedExecutor {
    protocolFees[_token] += _amount;
  }

  function addFundingFee(address _token, uint256 _amount) external onlyWhitelistedExecutor {
    fundingFeeReserve[_token] += _amount;
  }

  function removeFundingFee(address _token, uint256 _amount) external onlyWhitelistedExecutor {
    fundingFeeReserve[_token] -= _amount;
  }

  function addPlpLiquidityDebtUSDE30(uint256 _value) external onlyWhitelistedExecutor {
    plpLiquidityDebtUSDE30 += _value;
  }

  function removePlpLiquidityDebtUSDE30(uint256 _value) external onlyWhitelistedExecutor {
    plpLiquidityDebtUSDE30 -= _value;
  }

  function addPLPLiquidity(address _token, uint256 _amount) external onlyWhitelistedExecutor {
    plpLiquidity[_token] += _amount;
  }

  function withdrawFee(address _token, uint256 _amount, address _receiver) external onlyWhitelistedExecutor {
    if (_receiver == address(0)) revert IVaultStorage_ZeroAddress();
    protocolFees[_token] -= _amount;
    IERC20Upgradeable(_token).safeTransfer(_receiver, _amount);
  }

  function removePLPLiquidity(address _token, uint256 _amount) external onlyWhitelistedExecutor {
    if (plpLiquidity[_token] < _amount) revert IVaultStorage_PLPBalanceRemaining();
    plpLiquidity[_token] -= _amount;
  }

  /// @notice increase sub-account collateral
  /// @param _subAccount - sub account
  /// @param _token - collateral token to increase
  /// @param _amount - amount to increase
  function increaseTraderBalance(
    address _subAccount,
    address _token,
    uint256 _amount
  ) external onlyWhitelistedExecutor {
    _increaseTraderBalance(_subAccount, _token, _amount);
  }

  /// @notice decrease sub-account collateral
  /// @param _subAccount - sub account
  /// @param _token - collateral token to increase
  /// @param _amount - amount to increase
  function decreaseTraderBalance(
    address _subAccount,
    address _token,
    uint256 _amount
  ) external onlyWhitelistedExecutor {
    _deductTraderBalance(_subAccount, _token, _amount);
  }

  /// @notice Pays the PLP for providing liquidity with the specified token and amount.
  /// @param _trader The address of the trader paying the PLP.
  /// @param _token The address of the token being used to pay the PLP.
  /// @param _amount The amount of the token being used to pay the PLP.
  function payPlp(address _trader, address _token, uint256 _amount) external onlyWhitelistedExecutor {
    // Increase the PLP's liquidity for the specified token
    plpLiquidity[_token] += _amount;

    // Decrease the trader's balance for the specified token
    _deductTraderBalance(_trader, _token, _amount);
  }

  function transfer(address _token, address _from, address _to, uint256 _amount) external onlyWhitelistedExecutor {
    _deductTraderBalance(_from, _token, _amount);
    _increaseTraderBalance(_to, _token, _amount);
  }

  function payTradingFee(
    address _trader,
    address _token,
    uint256 _devFeeAmount,
    uint256 _protocolFeeAmount
  ) external onlyWhitelistedExecutor {
    // Deduct amount from trader balance
    _deductTraderBalance(_trader, _token, _devFeeAmount + _protocolFeeAmount);

    // Increase the amount to devFees and protocolFees
    devFees[_token] += _devFeeAmount;
    protocolFees[_token] += _protocolFeeAmount;
  }

  function payBorrowingFee(
    address _trader,
    address _token,
    uint256 _devFeeAmount,
    uint256 _plpFeeAmount
  ) external onlyWhitelistedExecutor {
    // Deduct amount from trader balance
    _deductTraderBalance(_trader, _token, _devFeeAmount + _plpFeeAmount);

    // Increase the amount to devFees and plpLiquidity
    devFees[_token] += _devFeeAmount;
    plpLiquidity[_token] += _plpFeeAmount;
  }

  function payFundingFeeFromTraderToPlp(
    address _trader,
    address _token,
    uint256 _fundingFeeAmount
  ) external onlyWhitelistedExecutor {
    // Deduct amount from trader balance
    _deductTraderBalance(_trader, _token, _fundingFeeAmount);

    // Increase the amount to plpLiquidity
    plpLiquidity[_token] += _fundingFeeAmount;
  }

  function payFundingFeeFromPlpToTrader(
    address _trader,
    address _token,
    uint256 _fundingFeeAmount
  ) external onlyWhitelistedExecutor {
    // Deduct amount from plpLiquidity
    plpLiquidity[_token] -= _fundingFeeAmount;

    // Increase the amount to trader
    _increaseTraderBalance(_trader, _token, _fundingFeeAmount);
  }

  function payTraderProfit(
    address _trader,
    address _token,
    uint256 _totalProfitAmount,
    uint256 _settlementFeeAmount
  ) external onlyWhitelistedExecutor {
    // Deduct amount from plpLiquidity
    plpLiquidity[_token] -= _totalProfitAmount;

    protocolFees[_token] += _settlementFeeAmount;
    _increaseTraderBalance(_trader, _token, _totalProfitAmount - _settlementFeeAmount);
  }

  function _increaseTraderBalance(address _trader, address _token, uint256 _amount) internal {
    if (_amount == 0) return;

    if (traderBalances[_trader][_token] == 0) {
      _addTraderToken(_trader, _token);
    }
    traderBalances[_trader][_token] += _amount;
  }

  function _deductTraderBalance(address _trader, address _token, uint256 _amount) internal {
    if (_amount == 0) return;
    traderBalances[_trader][_token] -= _amount;
    if (traderBalances[_trader][_token] == 0) {
      _removeTraderToken(_trader, _token);
    }
  }

  function convertFundingFeeReserveWithPLP(
    address _convertToken,
    address _targetToken,
    uint256 _convertAmount,
    uint256 _targetAmount
  ) external onlyWhitelistedExecutor {
    // Deduct convert token amount from funding fee reserve
    fundingFeeReserve[_convertToken] -= _convertAmount;

    // Increase convert token amount to PLP
    plpLiquidity[_convertToken] += _convertAmount;

    // Deduct target token amount from PLP
    plpLiquidity[_targetToken] -= _targetAmount;

    // Deduct convert token amount from funding fee reserve
    fundingFeeReserve[_targetToken] += _targetAmount;
  }

  function withdrawSurplusFromFundingFeeReserveToPLP(
    address _token,
    uint256 _fundingFeeAmount
  ) external onlyWhitelistedExecutor {
    // Deduct amount from funding fee reserve
    fundingFeeReserve[_token] -= _fundingFeeAmount;

    // Increase the amount to PLP
    plpLiquidity[_token] += _fundingFeeAmount;
  }

  function payFundingFeeFromTraderToFundingFeeReserve(
    address _trader,
    address _token,
    uint256 _fundingFeeAmount
  ) external onlyWhitelistedExecutor {
    // Deduct amount from trader balance
    _deductTraderBalance(_trader, _token, _fundingFeeAmount);

    // Increase the amount to fundingFee
    fundingFeeReserve[_token] += _fundingFeeAmount;
  }

  function payFundingFeeFromFundingFeeReserveToTrader(
    address _trader,
    address _token,
    uint256 _fundingFeeAmount
  ) external onlyWhitelistedExecutor {
    // Deduct amount from fundingFee
    fundingFeeReserve[_token] -= _fundingFeeAmount;

    // Increase the amount to trader
    _increaseTraderBalance(_trader, _token, _fundingFeeAmount);
  }

  function repayFundingFeeDebtFromTraderToPlp(
    address _trader,
    address _token,
    uint256 _fundingFeeAmount,
    uint256 _fundingFeeValue
  ) external onlyWhitelistedExecutor {
    // Deduct amount from trader balance
    _deductTraderBalance(_trader, _token, _fundingFeeAmount);

    // Add token amounts that PLP received
    plpLiquidity[_token] += _fundingFeeAmount;

    // Remove debt value on PLP as received
    plpLiquidityDebtUSDE30 -= _fundingFeeValue;
  }

  function borrowFundingFeeFromPlpToTrader(
    address _trader,
    address _token,
    uint256 _fundingFeeAmount,
    uint256 _fundingFeeValue
  ) external onlyWhitelistedExecutor {
    // Deduct token amounts from PLP
    plpLiquidity[_token] -= _fundingFeeAmount;

    // Increase the amount to trader
    _increaseTraderBalance(_trader, _token, _fundingFeeAmount);

    // Add debt value on PLP
    plpLiquidityDebtUSDE30 += _fundingFeeValue;
  }

  function addTradingFeeDebt(address _trader, uint256 _tradingFeeDebt) external {
    tradingFeeDebt[_trader] += _tradingFeeDebt;
    globalTradingFeeDebt += _tradingFeeDebt;
  }

  function addBorrowingFeeDebt(address _trader, uint256 _borrowingFeeDebt) external {
    borrowingFeeDebt[_trader] += _borrowingFeeDebt;
    globalBorrowingFeeDebt += _borrowingFeeDebt;
  }

  function addFundingFeeDebt(address _trader, uint256 _fundingFeeDebt) external {
    fundingFeeDebt[_trader] += _fundingFeeDebt;
    globalFundingFeeDebt += _fundingFeeDebt;
  }

  function addLossDebt(address _trader, uint256 _lossDebt) external {
    lossDebt[_trader] += _lossDebt;
    globalLossDebt += _lossDebt;
  }

  function subTradingFeeDebt(address _trader, uint256 _tradingFeeDebt) external {
    tradingFeeDebt[_trader] -= _tradingFeeDebt;
    globalTradingFeeDebt -= _tradingFeeDebt;
  }

  function subBorrowingFeeDebt(address _trader, uint256 _borrowingFeeDebt) external {
    borrowingFeeDebt[_trader] -= _borrowingFeeDebt;
    globalBorrowingFeeDebt -= _borrowingFeeDebt;
  }

  function subFundingFeeDebt(address _trader, uint256 _fundingFeeDebt) external {
    fundingFeeDebt[_trader] -= _fundingFeeDebt;
    globalFundingFeeDebt -= _fundingFeeDebt;
  }

  function subLossDebt(address _trader, uint256 _lossDebt) external {
    lossDebt[_trader] -= _lossDebt;
    globalLossDebt -= _lossDebt;
  }

  /**
   * Strategy
   */

  /// @notice Set the strategy for a token
  /// @param _token The token to set the strategy for
  /// @param _strategy The strategy to set
  /// @param _target The target to set
  function setStrategyAllowance(address _token, address _strategy, address _target) external onlyOwner {
    emit LogSetStrategyAllowance(_token, _strategy, strategyAllowances[_token][_strategy], _target);
    strategyAllowances[_token][_strategy] = _target;
  }

  function _getRevertMsg(bytes memory _returnData) internal pure returns (string memory) {
    // If the _res length is less than 68, then the transaction failed silently (without a revert message)
    if (_returnData.length < 68) return "Transaction reverted silently";
    assembly {
      // Slice the sighash.
      _returnData := add(_returnData, 0x04)
    }
    return abi.decode(_returnData, (string)); // All that remains is the revert string
  }

  /// @notice invoking the target contract using call data.
  /// @param _token The token to cook
  /// @param _target target to execute callData
  /// @param _callData call data signature
  function cook(address _token, address _target, bytes calldata _callData) external returns (bytes memory) {
    // Check
    // 1. Only strategy for specific token can call this function
    if (strategyAllowances[_token][msg.sender] != _target) revert IVaultStorage_Forbidden();
    // 2. Target must be a contract. This to prevent strategy calling to EOA.
    if (!_target.isContract()) revert IVaultStorage_TargetNotContract();

    // 3. Execute the call as what the strategy wants
    (bool _success, bytes memory _returnData) = _target.call(_callData);
    // 4. Revert if not success
    require(_success, _getRevertMsg(_returnData));

    return _returnData;
  }

  /**
   * Private Functions
   */

  function _addTraderToken(address _trader, address _token) private {
    _validateAddTraderToken(_trader, _token);
    traderTokens[_trader].push(_token);
  }

  function _removeTraderToken(address _trader, address _token) private {
    _validateRemoveTraderToken(_trader, _token);

    address[] storage traderToken = traderTokens[_trader];
    uint256 tokenLen = traderToken.length;
    uint256 lastTokenIndex = tokenLen - 1;

    // find and deregister the token
    for (uint256 i; i < tokenLen; ) {
      if (traderToken[i] == _token) {
        // delete the token by replacing it with the last one and then pop it from there
        if (i != lastTokenIndex) {
          traderToken[i] = traderToken[lastTokenIndex];
        }
        traderToken.pop();
        break;
      }

      unchecked {
        i++;
      }
    }
  }

  function _validateRemoveTraderToken(address _trader, address _token) private view {
    if (traderBalances[_trader][_token] != 0) revert IVaultStorage_TraderBalanceRemaining();
  }

  function _validateAddTraderToken(address _trader, address _token) private view {
    address[] storage traderToken = traderTokens[_trader];

    for (uint256 i; i < traderToken.length; ) {
      if (traderToken[i] == _token) revert IVaultStorage_TraderTokenAlreadyExists();
      unchecked {
        i++;
      }
    }
  }

  /// @custom:oz-upgrades-unsafe-allow constructor
  constructor() {
    _disableInitializers();
  }
}<|MERGE_RESOLUTION|>--- conflicted
+++ resolved
@@ -10,12 +10,6 @@
 import { Address } from "@openzeppelin/contracts/utils/Address.sol";
 import { IVaultStorage } from "./interfaces/IVaultStorage.sol";
 
-<<<<<<< HEAD
-import { Owned } from "@hmx/base/Owned.sol";
-import { console } from "forge-std/console.sol";
-
-=======
->>>>>>> bb8f4f81
 /// @title VaultStorage
 /// @notice storage contract to do accounting for token, and also hold physical tokens
 contract VaultStorage is OwnableUpgradeable, ReentrancyGuardUpgradeable, IVaultStorage {
