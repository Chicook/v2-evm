// SPDX-License-Identifier: MIT
pragma solidity 0.8.18;

// interfaces
import { IVaultStorage } from "./interfaces/IVaultStorage.sol";

/// @title VaultStorage
/// @notice storage contract to do accounting for token, and also hold physical tokens
contract VaultStorage is IVaultStorage {
<<<<<<< HEAD
  uint256 public plpTotalLiquidityUSDE30;
  mapping(address => uint256) public plpLiquidityUSDE30; //token => PLPValueInUSD
  mapping(address => uint256) public plpLiquidity; // token => PLPTokenAmount
  mapping(address => uint256) public plpReserved; // token => reservedAmount
  mapping(address => uint256) public fees; // fee in token unit

=======
  // liquidity provider address => token => amount
  mapping(address => mapping(address => uint256))
    public liquidityProviderBalances;
  mapping(address => address[]) public liquidityProviderTokens;
>>>>>>> 286fa15d
  // trader address (with sub-account) => token => amount
  mapping(address => mapping(address => uint256)) public traderBalances;
  // mapping(address => address[]) public traderTokens;
  mapping(address => address[]) public traderTokens;

<<<<<<< HEAD
  function getTraderTokens(
    address _trader
  ) external view returns (address[] memory) {
    return traderTokens[_trader];
  }

  // TODO modifier?
  function addFee(address _token, uint256 _amount) external {
    fees[_token] += _amount;
  }

  // TODO modifier?
  function addPLPLiquidityUSDE30(address _token, uint256 amount) external {
    plpLiquidityUSDE30[_token] += amount;
  }

  // TODO modifier?
  function addPLPTotalLiquidityUSDE30(uint256 _liquidity) external {
    plpTotalLiquidityUSDE30 += _liquidity;
  }

  // TODO modifier?
  function addPLPLiquidity(address _token, uint256 _amount) external {
    plpLiquidity[_token] += _amount;
  }

  // TODO modifier?
  function addPLPReserved(address _token, uint256 _amount) external {
    plpReserved[_token] += _amount;
  }

  // TODO modifier?
  function removeFee(address _token, uint256 _amount) external {
    fees[_token] -= _amount;
  }

  // TODO modifier?
  function removePLPLiquidityUSDE30(address _token, uint256 amount) external {
    plpLiquidityUSDE30[_token] -= amount;
  }

  // TODO modifier?
  function removePLPTotalLiquidityUSDE30(uint256 _liquidity) external {
    plpTotalLiquidityUSDE30 -= _liquidity;
  }

  // TODO modifier?
  function removePLPLiquidity(address _token, uint256 _amount) external {
    plpLiquidity[_token] -= _amount;
  }

  // TODO modifier?
  function removePLPReserved(address _token, uint256 _amount) external {
    plpReserved[_token] -= _amount;
=======
  // EVENTs
  event LogSetTraderBalance(
    address indexed trader,
    address token,
    uint balance
  );

  ////////////////////////////////////////////////////////////////////////////////////
  //////////////////////  VALIDATION FUNCTION  ///////////////////////////////////////
  ////////////////////////////////////////////////////////////////////////////////////

  function validatAddTraderToken(address _trader, address _token) public view {
    address[] storage traderToken = traderTokens[_trader];

    for (uint256 i; i < traderToken.length; ) {
      if (traderToken[i] == _token)
        revert IVaultStorage_TraderTokenAlreadyExists();
      unchecked {
        i++;
      }
    }
  }

  function validateRemoveTraderToken(
    address _trader,
    address _token
  ) public view {
    if (traderBalances[_trader][_token] != 0)
      revert IVaultStorage_TraderBalanceRemaining();
  }

  ////////////////////////////////////////////////////////////////////////////////////
  //////////////////////  GETTER FUNCTION  ///////////////////////////////////////////
  ////////////////////////////////////////////////////////////////////////////////////

  function getTraderTokens(
    address _trader
  ) external view returns (address[] memory) {
    return traderTokens[_trader];
  }

  ////////////////////////////////////////////////////////////////////////////////////
  //////////////////////  SETTER FUNCTION  ///////////////////////////////////////////
  ////////////////////////////////////////////////////////////////////////////////////

  function setTraderBalance(
    address _trader,
    address _token,
    uint256 _balance
  ) external {
    traderBalances[_trader][_token] = _balance;
    emit LogSetTraderBalance(_trader, _token, _balance);
  }

  function addTraderToken(address _trader, address _token) external {
    validatAddTraderToken(_trader, _token);
    traderTokens[_trader].push(_token);
  }

  function removeTraderToken(address _trader, address _token) external {
    validateRemoveTraderToken(_trader, _token);

    address[] storage traderToken = traderTokens[_trader];
    uint256 tokenLen = traderToken.length;
    uint256 lastTokenIndex = tokenLen - 1;

    // find and deregister the token
    for (uint256 i; i < tokenLen; ) {
      if (traderToken[i] == _token) {
        // delete the token by replacing it with the last one and then pop it from there
        if (i != lastTokenIndex) {
          traderToken[i] = traderToken[lastTokenIndex];
        }
        traderToken.pop();
        break;
      }

      unchecked {
        i++;
      }
    }
>>>>>>> 286fa15d
  }
}<|MERGE_RESOLUTION|>--- conflicted
+++ resolved
@@ -7,25 +7,28 @@
 /// @title VaultStorage
 /// @notice storage contract to do accounting for token, and also hold physical tokens
 contract VaultStorage is IVaultStorage {
-<<<<<<< HEAD
+  // EVENTs
+  event LogSetTraderBalance(
+    address indexed trader,
+    address token,
+    uint balance
+  );
+
   uint256 public plpTotalLiquidityUSDE30;
   mapping(address => uint256) public plpLiquidityUSDE30; //token => PLPValueInUSD
   mapping(address => uint256) public plpLiquidity; // token => PLPTokenAmount
   mapping(address => uint256) public plpReserved; // token => reservedAmount
   mapping(address => uint256) public fees; // fee in token unit
 
-=======
   // liquidity provider address => token => amount
   mapping(address => mapping(address => uint256))
     public liquidityProviderBalances;
   mapping(address => address[]) public liquidityProviderTokens;
->>>>>>> 286fa15d
   // trader address (with sub-account) => token => amount
   mapping(address => mapping(address => uint256)) public traderBalances;
   // mapping(address => address[]) public traderTokens;
   mapping(address => address[]) public traderTokens;
 
-<<<<<<< HEAD
   function getTraderTokens(
     address _trader
   ) external view returns (address[] memory) {
@@ -80,13 +83,7 @@
   // TODO modifier?
   function removePLPReserved(address _token, uint256 _amount) external {
     plpReserved[_token] -= _amount;
-=======
-  // EVENTs
-  event LogSetTraderBalance(
-    address indexed trader,
-    address token,
-    uint balance
-  );
+  }
 
   ////////////////////////////////////////////////////////////////////////////////////
   //////////////////////  VALIDATION FUNCTION  ///////////////////////////////////////
@@ -110,16 +107,6 @@
   ) public view {
     if (traderBalances[_trader][_token] != 0)
       revert IVaultStorage_TraderBalanceRemaining();
-  }
-
-  ////////////////////////////////////////////////////////////////////////////////////
-  //////////////////////  GETTER FUNCTION  ///////////////////////////////////////////
-  ////////////////////////////////////////////////////////////////////////////////////
-
-  function getTraderTokens(
-    address _trader
-  ) external view returns (address[] memory) {
-    return traderTokens[_trader];
   }
 
   ////////////////////////////////////////////////////////////////////////////////////
@@ -162,6 +149,5 @@
         i++;
       }
     }
->>>>>>> 286fa15d
   }
 }