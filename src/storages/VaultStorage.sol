--- conflicted
+++ resolved
@@ -22,27 +22,15 @@
   event LogSetTraderBalance(
     address indexed trader,
     address token,
-<<<<<<< HEAD
     uint256 balance
-=======
-    uint balance
->>>>>>> 286fa15d
   );
 
   ////////////////////////////////////////////////////////////////////////////////////
-  //////////////////////  VALIDATION FUNCTION  ///////////////////////////////////////
+  //////////////////////  VALIDATION
   ////////////////////////////////////////////////////////////////////////////////////
 
-<<<<<<< HEAD
-  function validatAddTraderToken(
-    address _subAccount,
-    address _token
-  ) internal view {
-    address[] storage traderToken = traderTokens[_subAccount];
-=======
   function validatAddTraderToken(address _trader, address _token) public view {
     address[] storage traderToken = traderTokens[_trader];
->>>>>>> 286fa15d
 
     for (uint256 i; i < traderToken.length; ) {
       if (traderToken[i] == _token)
@@ -54,60 +42,28 @@
   }
 
   function validateRemoveTraderToken(
-<<<<<<< HEAD
-    address _subAccount,
-    address _token
-  ) internal view {
-    if (traderBalances[_subAccount][_token] != 0)
-=======
     address _trader,
     address _token
   ) public view {
     if (traderBalances[_trader][_token] != 0)
->>>>>>> 286fa15d
       revert IVaultStorage_TraderBalanceRemaining();
   }
 
   ////////////////////////////////////////////////////////////////////////////////////
-  //////////////////////  GETTER FUNCTION  ///////////////////////////////////////////
+  //////////////////////  GETTER
   ////////////////////////////////////////////////////////////////////////////////////
 
   function getTraderTokens(
-<<<<<<< HEAD
     address _subAccount
   ) external view returns (address[] memory) {
     return traderTokens[_subAccount];
-=======
-    address _trader
-  ) external view returns (address[] memory) {
-    return traderTokens[_trader];
->>>>>>> 286fa15d
   }
 
   ////////////////////////////////////////////////////////////////////////////////////
-  //////////////////////  SETTER FUNCTION  ///////////////////////////////////////////
+  //////////////////////  SETTER
   ////////////////////////////////////////////////////////////////////////////////////
 
   function setTraderBalance(
-<<<<<<< HEAD
-    address _subAccount,
-    address _token,
-    uint256 _balance
-  ) external {
-    traderBalances[_subAccount][_token] = _balance;
-    emit LogSetTraderBalance(_subAccount, _token, _balance);
-  }
-
-  function addTraderToken(address _subAccount, address _token) external {
-    validatAddTraderToken(_subAccount, _token);
-    traderTokens[_subAccount].push(_token);
-  }
-
-  function removeTraderToken(address _subAccount, address _token) external {
-    validateRemoveTraderToken(_subAccount, _token);
-
-    address[] storage traderToken = traderTokens[_subAccount];
-=======
     address _trader,
     address _token,
     uint256 _balance
@@ -125,7 +81,6 @@
     validateRemoveTraderToken(_trader, _token);
 
     address[] storage traderToken = traderTokens[_trader];
->>>>>>> 286fa15d
     uint256 tokenLen = traderToken.length;
     uint256 lastTokenIndex = tokenLen - 1;
 
@@ -147,7 +102,7 @@
   }
 
   ////////////////////////////////////////////////////////////////////////////////////
-  //////////////////////
+  ////////////////////// CALCULATION
   ////////////////////////////////////////////////////////////////////////////////////
   // @todo - add only whitelisted services
   function transferToken(
