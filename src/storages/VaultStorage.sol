--- conflicted
+++ resolved
@@ -15,12 +15,8 @@
   event LogSetTraderBalance(address indexed trader, address token, uint balance);
 
   uint256 public plpTotalLiquidityUSDE30;
-<<<<<<< HEAD
 
   mapping(address => uint256) public totalAmount; //token => tokenAmount
-=======
-  mapping(address => uint256) public totalAmount; //token => totalAmount
->>>>>>> b4a1fe9d
   mapping(address => uint256) public plpLiquidityUSDE30; //token => PLPValueInUSD
   mapping(address => uint256) public plpLiquidity; // token => PLPTokenAmount
   mapping(address => uint256) public fees; // fee in token unit
