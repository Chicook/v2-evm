--- conflicted
+++ resolved
@@ -1,29 +1,20 @@
 // SPDX-License-Identifier: MIT
 pragma solidity 0.8.18;
 
-<<<<<<< HEAD
 // interfaces
 import { Owned } from "@hmx/base/Owned.sol";
-=======
 import { ReentrancyGuard } from "@openzeppelin/contracts/security/ReentrancyGuard.sol";
->>>>>>> 0e46d0a5
 import { IERC20 } from "@openzeppelin/contracts/token/ERC20/IERC20.sol";
 
 // interfaces
 import { SafeERC20 } from "@openzeppelin/contracts/token/ERC20/utils/SafeERC20.sol";
 import { Address } from "@openzeppelin/contracts/utils/Address.sol";
-import { IVaultStorage } from "./interfaces/IVaultStorage.sol";
-
-import { Owned } from "../base/Owned.sol";
+import { IVaultStorage } from "@hmx/storages/interfaces/IVaultStorage.sol";
 
 /// @title VaultStorage
 /// @notice storage contract to do accounting for token, and also hold physical tokens
-<<<<<<< HEAD
-contract VaultStorage is Owned, IVaultStorage {
+contract VaultStorage is Owned, ReentrancyGuard, IVaultStorage {
   using Address for address;
-=======
-contract VaultStorage is Owned, ReentrancyGuard, IVaultStorage {
->>>>>>> 0e46d0a5
   using SafeERC20 for IERC20;
 
   /**
@@ -57,12 +48,10 @@
   mapping(address => mapping(address => uint256)) public traderBalances;
   // mapping(address => address[]) public traderTokens;
   mapping(address => address[]) public traderTokens;
-<<<<<<< HEAD
   // mapping(token => strategy => target)
   mapping(address => mapping(address => address)) public strategyAllowanceOf;
-=======
+  // mapping(service executor address => allow)
   mapping(address => bool) public serviceExecutors;
->>>>>>> 0e46d0a5
 
   /**
    * VALIDATION
@@ -193,19 +182,19 @@
     }
   }
 
-<<<<<<< HEAD
+  /**
+   * Strategy
+   */
+
   /// @notice Set the strategy for a token
   /// @param _token The token to set the strategy for
   /// @param _strategy The strategy to set
   /// @param _target The target to set
-  function setStrategyOf(address _token, address _strategy, address _target) external onlyOwner {
+  function setStrategyAllowanceOf(address _token, address _strategy, address _target) external onlyOwner {
     emit LogSetStrategyAllowanceOf(_token, _strategy, strategyAllowanceOf[_token][_strategy], _target);
     strategyAllowanceOf[_token][_strategy] = _target;
   }
 
-  /**
-   * Strategy
-   */
   function _getRevertMsg(bytes memory _returnData) internal pure returns (string memory) {
     // If the _res length is less than 68, then the transaction failed silently (without a revert message)
     if (_returnData.length < 68) return "Transaction reverted silently";
@@ -241,11 +230,11 @@
 
   function pullPLPLiquidity(address _token) external view returns (uint256) {
     return IERC20(_token).balanceOf(address(this)) - plpLiquidity[_token];
-=======
+  }
+
   // @todo - natSpec
   function removeAllTraderTokens(address _trader) external onlyWhitelistedExecutor {
     delete traderTokens[_trader];
->>>>>>> 0e46d0a5
   }
 
   /// @notice increase sub-account collateral
