// SPDX-License-Identifier: MIT
pragma solidity 0.8.18;

// interfaces
import { IPerpStorage } from "./interfaces/IPerpStorage.sol";
import { IConfigStorage } from "./interfaces/IConfigStorage.sol";

/// @title PerpStorage
/// @notice storage contract to keep core feature state
contract PerpStorage is IPerpStorage {
  GlobalState public globalState; // global state that accumulative value from all markets

  Position[] public positions;
  mapping(bytes32 => uint256) public positionIndices; // bytes32 = primaryAccount + subAccount + marketIndex
  // sub account => position indices
  mapping(address => uint256[]) public subAccountPositionIndices;

  mapping(address => CollateralToken) public collateralTokens;
  // market id => GlobalMarket
  mapping(uint256 => GlobalMarket) public globalMarkets;

  constructor() {}

<<<<<<< HEAD
  ////////////////////////////////////////////////////////////////////////////////////
  //////////////////////  GETTER FUNCTION  ///////////////////////////////////////////
  ////////////////////////////////////////////////////////////////////////////////////

  function getPositionBySubAccount(
    address _trader
  ) external view returns (Position[] memory traderPositions) {
    uint256[] memory _subAccountPositionIndices = subAccountPositionIndices[
      _trader
    ];
    if (_subAccountPositionIndices.length > 0) {
      Position[] memory _traderPositions = new Position[](
        _subAccountPositionIndices.length
      );

      for (uint256 i; i < _subAccountPositionIndices.length; ) {
        uint256 _subAccountPositionIndex = _subAccountPositionIndices[i];
        _traderPositions[i] = (positions[_subAccountPositionIndex]);

        unchecked {
          i++;
        }
      }

      return _traderPositions;
    }
=======
  // todo: add description
  function getPositionById(
    bytes32 _positionId
  ) external view returns (Position memory) {
    uint256 _index = positionIndices[_positionId];
    return positions[_index];
>>>>>>> 286fa15d
  }

  // todo: remove
  function addPosition(
    address _primaryAccount,
    uint256 _subAccountId,
    uint256 _marketIndex,
    bytes32 _positionId,
    int256 _newPositionSizeE30,
    uint256 _newReserveValueE30,
<<<<<<< HEAD
    uint256 _newAvgPriceE30
=======
    uint256 _newAvgPriceE30,
    uint256 _newOpenInterest
>>>>>>> 286fa15d
  ) external {
    positions.push(
      Position({
        primaryAccount: _primaryAccount,
        subAccountId: _subAccountId,
        marketIndex: _marketIndex,
        positionSizeE30: _newPositionSizeE30,
        avgEntryPriceE30: _newAvgPriceE30,
        entryBorrowingRate: 0,
        entryFundingRate: 0,
        reserveValueE30: _newReserveValueE30,
        lastIncreaseTimestamp: block.timestamp,
<<<<<<< HEAD
        realizedPnl: 0
=======
        realizedPnl: 0,
        openInterest: _newOpenInterest
>>>>>>> 286fa15d
      })
    );
    positionIndices[_positionId] = positions.length - 1;
  }
<<<<<<< HEAD
=======

  function getGlobalMarketByIndex(
    uint256 _marketIndex
  ) external view returns (GlobalMarket memory) {
    return globalMarkets[_marketIndex];
  }

  function getGlobalState() external view returns (GlobalState memory) {
    return globalState;
  }

  // todo: add description
  // todo: support to update borrowing rate
  // todo: support to update funding rate
  function updatePositionById(
    bytes32 _positionId,
    int256 _newPositionSizeE30,
    uint256 _newReserveValueE30,
    uint256 _newAvgPriceE30,
    uint256 _newOpenInterest
  ) external returns (Position memory _position) {
    uint256 _index = positionIndices[_positionId];
    _position = positions[_index];
    _position.positionSizeE30 = _newPositionSizeE30;
    _position.reserveValueE30 = _newReserveValueE30;
    _position.avgEntryPriceE30 = _newAvgPriceE30;
    _position.openInterest = _newOpenInterest;
    positions[_index] = _position;
  }

  // todo: update funding rate
  function updateGlobalLongMarketById(
    uint256 _marketIndex,
    uint256 _newPositionSize,
    uint256 _newAvgPrice,
    uint256 _newOpenInterest
  ) external {
    globalMarkets[_marketIndex].longPositionSize = _newPositionSize;
    globalMarkets[_marketIndex].longAvgPrice = _newAvgPrice;
    globalMarkets[_marketIndex].longOpenInterest = _newOpenInterest;
  }

  // todo: update funding rate
  function updateGlobalShortMarketById(
    uint256 _marketIndex,
    uint256 _newPositionSize,
    uint256 _newAvgPrice,
    uint256 _newOpenInterest
  ) external {
    globalMarkets[_marketIndex].shortPositionSize = _newPositionSize;
    globalMarkets[_marketIndex].shortAvgPrice = _newAvgPrice;
    globalMarkets[_marketIndex].shortOpenInterest = _newOpenInterest;
  }

  // todo: update sumBorrowingRate, lastBorrowingTime
  function updateGlobalState(uint256 _newReserveValueE30) external {
    globalState.reserveValueE30 = _newReserveValueE30;
  }
>>>>>>> 286fa15d
}<|MERGE_RESOLUTION|>--- conflicted
+++ resolved
@@ -21,9 +21,8 @@
 
   constructor() {}
 
-<<<<<<< HEAD
   ////////////////////////////////////////////////////////////////////////////////////
-  //////////////////////  GETTER FUNCTION  ///////////////////////////////////////////
+  //////////////////////  GETTER
   ////////////////////////////////////////////////////////////////////////////////////
 
   function getPositionBySubAccount(
@@ -48,14 +47,14 @@
 
       return _traderPositions;
     }
-=======
+  }
+
   // todo: add description
   function getPositionById(
     bytes32 _positionId
   ) external view returns (Position memory) {
     uint256 _index = positionIndices[_positionId];
     return positions[_index];
->>>>>>> 286fa15d
   }
 
   // todo: remove
@@ -66,12 +65,8 @@
     bytes32 _positionId,
     int256 _newPositionSizeE30,
     uint256 _newReserveValueE30,
-<<<<<<< HEAD
-    uint256 _newAvgPriceE30
-=======
     uint256 _newAvgPriceE30,
     uint256 _newOpenInterest
->>>>>>> 286fa15d
   ) external {
     positions.push(
       Position({
@@ -84,18 +79,12 @@
         entryFundingRate: 0,
         reserveValueE30: _newReserveValueE30,
         lastIncreaseTimestamp: block.timestamp,
-<<<<<<< HEAD
-        realizedPnl: 0
-=======
         realizedPnl: 0,
         openInterest: _newOpenInterest
->>>>>>> 286fa15d
       })
     );
     positionIndices[_positionId] = positions.length - 1;
   }
-<<<<<<< HEAD
-=======
 
   function getGlobalMarketByIndex(
     uint256 _marketIndex
@@ -106,6 +95,10 @@
   function getGlobalState() external view returns (GlobalState memory) {
     return globalState;
   }
+
+  ////////////////////////////////////////////////////////////////////////////////////
+  //////////////////////  SETTER
+  ////////////////////////////////////////////////////////////////////////////////////
 
   // todo: add description
   // todo: support to update borrowing rate
@@ -154,5 +147,4 @@
   function updateGlobalState(uint256 _newReserveValueE30) external {
     globalState.reserveValueE30 = _newReserveValueE30;
   }
->>>>>>> 286fa15d
 }