// SPDX-License-Identifier: MIT
pragma solidity 0.8.18;

// interfaces
import { IPerpStorage } from "./interfaces/IPerpStorage.sol";
import { IConfigStorage } from "./interfaces/IConfigStorage.sol";

/// @title PerpStorage
/// @notice storage contract to keep core feature state
contract PerpStorage is IPerpStorage {
  GlobalState public globalState; // global state that accumulative value from all markets

  Position[] public positions;
  mapping(bytes32 => uint256) public positionIndices; // bytes32 = primaryAccount + subAccount + marketIndex

  mapping(address => uint256[]) public subAccountPositionIndices; // sub account => position indices

  mapping(address => int256) public subAccountFee;

  mapping(address => CollateralToken) public collateralTokens;

  mapping(uint256 => GlobalMarket) public globalMarkets;

  mapping(uint256 => GlobalAssetClass) public globalAssetClass;

  constructor() {
    positions.push(
      Position({
        primaryAccount: address(0),
        subAccountId: 0,
        marketIndex: 0,
        positionSizeE30: 0,
        avgEntryPriceE30: 0,
        entryBorrowingRate: 0,
        entryFundingRate: 0,
        reserveValueE30: 0,
        lastIncreaseTimestamp: 0,
        realizedPnl: 0,
        openInterest: 0
      })
    );
  }

  ////////////////////////////////////////////////////////////////////////////////////
  //////////////////////  GETTER FUNCTION  ///////////////////////////////////////////
  ////////////////////////////////////////////////////////////////////////////////////

  ////////////////////////////////////////////////////////////////////////////////////
  //////////////////////  GETTER
  ////////////////////////////////////////////////////////////////////////////////////

  function getPositionBySubAccount(address _trader) external view returns (Position[] memory traderPositions) {
    uint256[] memory _subAccountPositionIndices = subAccountPositionIndices[_trader];
    if (_subAccountPositionIndices.length > 0) {
      Position[] memory _traderPositions = new Position[](_subAccountPositionIndices.length);

      for (uint256 i; i < _subAccountPositionIndices.length; ) {
        uint256 _subAccountPositionIndex = _subAccountPositionIndices[i];
        _traderPositions[i] = (positions[_subAccountPositionIndex]);

        unchecked {
          i++;
        }
      }

      return _traderPositions;
    }
  }

  // @todo - add description
  function getPositionById(bytes32 _positionId) external view returns (Position memory) {
    uint256 _index = positionIndices[_positionId];
    return positions[_index];
  }

  function getNumberOfSubAccountPosition(address _subAccount) external view returns (uint256) {
    return subAccountPositionIndices[_subAccount].length;
  }

  ////////////////////////////////////////////////////////////////////////////////////
  //////////////////////  SETTER FUNCTION  ///////////////////////////////////////////
  ////////////////////////////////////////////////////////////////////////////////////

  function savePosition(address _subAccount, bytes32 _positionId, Position calldata position) public {
    uint256 _index = positionIndices[_positionId];
    if (_index == 0) {
      positionIndices[_positionId] = positions.length;
      subAccountPositionIndices[_subAccount].push(positions.length);
      positions.push(position);
    } else {
      positions[_index] = position;
    }
  }

  // @todo - remove
  function addPosition(
    address _primaryAccount,
    uint256 _subAccountId,
    uint256 _marketIndex,
    bytes32 _positionId,
    int256 _newPositionSizeE30,
    uint256 _newReserveValueE30,
    uint256 _newAvgPriceE30,
    uint256 _newOpenInterest
  ) external {
    positions.push(
      Position({
        primaryAccount: _primaryAccount,
        subAccountId: _subAccountId,
        marketIndex: _marketIndex,
        positionSizeE30: _newPositionSizeE30,
        avgEntryPriceE30: _newAvgPriceE30,
        entryBorrowingRate: 0,
        entryFundingRate: 0,
        reserveValueE30: _newReserveValueE30,
        lastIncreaseTimestamp: block.timestamp,
        realizedPnl: 0,
        openInterest: _newOpenInterest
      })
    );
    positionIndices[_positionId] = positions.length - 1;
  }

  // todo: add description
  // todo: support to update borrowing rate
  // todo: support to update funding rate
  function getGlobalMarketByIndex(uint256 _marketIndex) external view returns (GlobalMarket memory) {
    return globalMarkets[_marketIndex];
  }

  function getGlobalAssetClassByIndex(uint256 _assetClassIndex) external view returns (GlobalAssetClass memory) {
    return globalAssetClass[_assetClassIndex];
  }

  function getGlobalState() external view returns (GlobalState memory) {
    return globalState;
  }

  function getSubAccountFee(address subAccount) external view returns (int256 fee) {
    return subAccountFee[subAccount];
  }

  ////////////////////////////////////////////////////////////////////////////////////
  //////////////////////  SETTER
  ////////////////////////////////////////////////////////////////////////////////////

  // @todo - add description
  // @todo - support to update borrowing rate
  // @todo - support to update funding rate
  function updatePositionById(
    bytes32 _positionId,
    int256 _newPositionSizeE30,
    uint256 _newReserveValueE30,
    uint256 _newAvgPriceE30,
    uint256 _newOpenInterest
  ) external returns (Position memory _position) {
    uint256 _index = positionIndices[_positionId];
    _position = positions[_index];
    _position.positionSizeE30 = _newPositionSizeE30;
    _position.reserveValueE30 = _newReserveValueE30;
    _position.avgEntryPriceE30 = _newAvgPriceE30;
    _position.openInterest = _newOpenInterest;
    positions[_index] = _position;
  }

  // @todo - update funding rate
  function updateGlobalLongMarketById(
    uint256 _marketIndex,
    uint256 _newPositionSize,
    uint256 _newAvgPrice,
    uint256 _newOpenInterest
  ) external {
    globalMarkets[_marketIndex].longPositionSize = _newPositionSize;
    globalMarkets[_marketIndex].longAvgPrice = _newAvgPrice;
    globalMarkets[_marketIndex].longOpenInterest = _newOpenInterest;
  }

  // @todo - update funding rate
  function updateGlobalShortMarketById(
    uint256 _marketIndex,
    uint256 _newPositionSize,
    uint256 _newAvgPrice,
    uint256 _newOpenInterest
  ) external {
    globalMarkets[_marketIndex].shortPositionSize = _newPositionSize;
    globalMarkets[_marketIndex].shortAvgPrice = _newAvgPrice;
    globalMarkets[_marketIndex].shortOpenInterest = _newOpenInterest;
  }

  function updateGlobalState(GlobalState memory _newGlobalState) external {
    globalState = _newGlobalState;
  }

  function updateGlobalAssetClass(uint256 _assetClassIndex, GlobalAssetClass memory _newAssetClass) external {
    globalAssetClass[_assetClassIndex] = _newAssetClass;
  }

  function updateGlobalMarket(uint256 _marketIndex, GlobalMarket memory _globalMarket) external {
    globalMarkets[_marketIndex] = _globalMarket;
  }

<<<<<<< HEAD
  function updateSubAccountFee(address _subAccount, uint256 fee) external {
=======
  function updateSubAccountFee(address _subAccount, int256 fee) external {
>>>>>>> 87604dbd
    subAccountFee[_subAccount] = fee;
  }
}<|MERGE_RESOLUTION|>--- conflicted
+++ resolved
@@ -199,11 +199,7 @@
     globalMarkets[_marketIndex] = _globalMarket;
   }
 
-<<<<<<< HEAD
-  function updateSubAccountFee(address _subAccount, uint256 fee) external {
-=======
   function updateSubAccountFee(address _subAccount, int256 fee) external {
->>>>>>> 87604dbd
     subAccountFee[_subAccount] = fee;
   }
 }