// SPDX-License-Identifier: MIT
pragma solidity 0.8.18;

// interfaces
import { IPerpStorage } from "./interfaces/IPerpStorage.sol";
import { IConfigStorage } from "./interfaces/IConfigStorage.sol";

/// @title PerpStorage
/// @notice storage contract to keep core feature state
contract PerpStorage is IPerpStorage {
  GlobalState public globalState; // global state that accumulative value from all markets

  Position[] public positions;
  mapping(bytes32 => uint256) public positionIndices; // bytes32 = primaryAccount + subAccount + marketIndex
  // sub account => position indices
  mapping(address => uint256[]) public subAccountPositionIndices;

  mapping(address => CollateralToken) public collateralTokens;
  // market id => GlobalMarket
  mapping(uint256 => GlobalMarket) public globalMarkets;

  constructor() {}

<<<<<<< HEAD
  function getGlobalMarkets(
    uint256 _key
  ) external view returns (GlobalMarket memory) {
    return globalMarkets[_key];
=======
  // todo: add description
  function getPositionById(
    bytes32 _positionId
  ) external view returns (Position memory) {
    uint256 _index = positionIndices[_positionId];
    return positions[_index];
  }

  // todo: remove
  function addPosition(
    address _primaryAccount,
    uint256 _subAccountId,
    uint256 _marketIndex,
    bytes32 _positionId,
    int256 _newPositionSizeE30,
    uint256 _newReserveValueE30,
    uint256 _newAvgPriceE30,
    uint256 _newOpenInterest
  ) external {
    positions.push(
      Position({
        primaryAccount: _primaryAccount,
        subAccountId: _subAccountId,
        marketIndex: _marketIndex,
        positionSizeE30: _newPositionSizeE30,
        avgEntryPriceE30: _newAvgPriceE30,
        entryBorrowingRate: 0,
        entryFundingRate: 0,
        reserveValueE30: _newReserveValueE30,
        lastIncreaseTimestamp: block.timestamp,
        realizedPnl: 0,
        openInterest: _newOpenInterest
      })
    );
    positionIndices[_positionId] = positions.length - 1;
  }

  function getGlobalMarketByIndex(
    uint256 _marketIndex
  ) external view returns (GlobalMarket memory) {
    return globalMarkets[_marketIndex];
  }

  function getGlobalState() external view returns (GlobalState memory) {
    return globalState;
  }

  // todo: add description
  // todo: support to update borrowing rate
  // todo: support to update funding rate
  function updatePositionById(
    bytes32 _positionId,
    int256 _newPositionSizeE30,
    uint256 _newReserveValueE30,
    uint256 _newAvgPriceE30,
    uint256 _newOpenInterest
  ) external returns (Position memory _position) {
    uint256 _index = positionIndices[_positionId];
    _position = positions[_index];
    _position.positionSizeE30 = _newPositionSizeE30;
    _position.reserveValueE30 = _newReserveValueE30;
    _position.avgEntryPriceE30 = _newAvgPriceE30;
    _position.openInterest = _newOpenInterest;
    positions[_index] = _position;
  }

  // todo: update funding rate
  function updateGlobalLongMarketById(
    uint256 _marketIndex,
    uint256 _newPositionSize,
    uint256 _newAvgPrice,
    uint256 _newOpenInterest
  ) external {
    globalMarkets[_marketIndex].longPositionSize = _newPositionSize;
    globalMarkets[_marketIndex].longAvgPrice = _newAvgPrice;
    globalMarkets[_marketIndex].longOpenInterest = _newOpenInterest;
  }

  // todo: update funding rate
  function updateGlobalShortMarketById(
    uint256 _marketIndex,
    uint256 _newPositionSize,
    uint256 _newAvgPrice,
    uint256 _newOpenInterest
  ) external {
    globalMarkets[_marketIndex].shortPositionSize = _newPositionSize;
    globalMarkets[_marketIndex].shortAvgPrice = _newAvgPrice;
    globalMarkets[_marketIndex].shortOpenInterest = _newOpenInterest;
  }

  // todo: update sumBorrowingRate, lastBorrowingTime
  function updateGlobalState(uint256 _newReserveValueE30) external {
    globalState.reserveValueE30 = _newReserveValueE30;
>>>>>>> 286fa15d
  }
}<|MERGE_RESOLUTION|>--- conflicted
+++ resolved
@@ -21,12 +21,6 @@
 
   constructor() {}
 
-<<<<<<< HEAD
-  function getGlobalMarkets(
-    uint256 _key
-  ) external view returns (GlobalMarket memory) {
-    return globalMarkets[_key];
-=======
   // todo: add description
   function getPositionById(
     bytes32 _positionId
@@ -120,6 +114,5 @@
   // todo: update sumBorrowingRate, lastBorrowingTime
   function updateGlobalState(uint256 _newReserveValueE30) external {
     globalState.reserveValueE30 = _newReserveValueE30;
->>>>>>> 286fa15d
   }
 }