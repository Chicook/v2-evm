--- conflicted
+++ resolved
@@ -102,11 +102,7 @@
 
   function updateGlobalAssetClass(uint256 _assetClassIndex, GlobalAssetClass memory _newAssetClass) external;
 
-<<<<<<< HEAD
-  function updateSubAccountFee(address _subAccount, uint256 fee) external;
-=======
   function updateSubAccountFee(address _subAccount, int256 fee) external;
->>>>>>> 87604dbd
 
   function updateGlobalMarket(uint256 _marketIndex, GlobalMarket memory _globalMarket) external;
 }