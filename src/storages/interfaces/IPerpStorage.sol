--- conflicted
+++ resolved
@@ -60,20 +60,14 @@
   function getPositionById(bytes32 _positionId) external view returns (Position memory);
 
   function getGlobalMarketByIndex(uint256 __marketIndex) external view returns (GlobalMarket memory);
-<<<<<<< HEAD
 
   function getGlobalAssetClassByIndex(uint256 _assetClassIndex) external view returns (GlobalAssetClass memory);
-=======
->>>>>>> 19df9e15
 
   function getGlobalState() external view returns (GlobalState memory);
 
   function getNumberOfSubAccountPosition(address _subAccount) external view returns (uint256);
-<<<<<<< HEAD
 
   function getSubAccountFee(address _subAccount) external view returns (uint256 fee);
-=======
->>>>>>> 19df9e15
 
   /**
    * Setter
@@ -104,11 +98,8 @@
   function updateGlobalState(GlobalState memory _newGlobalState) external;
 
   function savePosition(address _subAccount, bytes32 _positionId, Position calldata position) external;
-<<<<<<< HEAD
 
   function updateGlobalAssetClass(uint256 _assetClassIndex, GlobalAssetClass memory _newAssetClass) external;
-=======
->>>>>>> 19df9e15
 
   function updateSubAccountFee(address _subAccount, uint256 fee) external;
 }