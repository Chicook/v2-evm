--- conflicted
+++ resolved
@@ -100,9 +100,7 @@
 
   function decreaseReserved(uint8 _assetClassIndex, uint256 _reserve) external;
 
-<<<<<<< HEAD
   function getActivePositionIds(uint256 _limit, uint256 _offset) external view returns (bytes32[] memory _ids);
-=======
+
   function getActiveSubAccounts(uint256 _limit, uint256 _offset) external view returns (address[] memory _subAccounts);
->>>>>>> 75eb3ac1
 }