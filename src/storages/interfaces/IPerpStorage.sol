--- conflicted
+++ resolved
@@ -63,18 +63,15 @@
 
   function getGlobalState() external view returns (GlobalState memory);
 
-<<<<<<< HEAD
   function getNumberOfSubAccountPosition(
     address _subAccount
   ) external view returns (uint256);
 
   // setter
-=======
   // =========================================
   // | ---------- Setter ------------------- |
   // =========================================
 
->>>>>>> b89469f4
   function updatePositionById(
     bytes32 _positionId,
     int256 _newPositionSizeE30,
