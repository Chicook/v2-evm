// SPDX-License-Identifier: MIT
pragma solidity 0.8.18;

interface IConfigStorage {
  /// @notice perp liquidity provider token config
  struct PLPTokenConfig {
    uint256 decimals;
    uint256 targetWeight; // pecentage of all accepted PLP tokens
    uint256 bufferLiquidity; // liquidity reserved for swapping, decimal is depends on token
    uint256 maxWeightDiff; // Maximum difference from the target weight in %
    bool isStableCoin; // token is stablecoin
    bool accepted; // accepted to provide liquidity
  }

  /// @notice collateral token config
  struct CollateralTokenConfig {
    uint256 decimals;
    uint256 collateralFactor; // token reliability factor to calculate buying power, 1e18 = 100%
    bool isStableCoin; // token is stablecoin
    bool accepted; // accepted to deposit as collateral
    address settleStrategy; // determine token will be settled for NON PLP collateral, e.g. aUSDC redeemed as USDC
  }

  struct MarketConfig {
    bytes32 assetId; // pyth network asset id
    uint256 assetClass; // Crypto = 1, Forex = 2, Stock = 3
    uint256 maxProfitRate; // maximum profit that trader could take per position
    uint256 longMaxOpenInterestUSDE30; // maximum to open long position
    uint256 shortMaxOpenInterestUSDE30; // maximum to open short position
    uint256 minLeverage; // minimum leverage that trader could open position
    uint256 initialMarginFraction; // IMF
    uint256 maintenanceMarginFraction; // MMF
    uint256 increasePositionFeeRate; // fee rate to increase position
    uint256 decreasePositionFeeRate; // fee rate to decrease position
    uint256 maxFundingRate; // maximum funding rate
    uint256 priceConfidentThreshold; // pyth price confidential treshold
    bool allowIncreasePosition; // allow trader to increase position
    bool active; // if active = false, means this market is delisted
  }

  struct AssetClassConfig {
    uint256 baseBorrowingRate;
  }

  // Liquidity
  struct LiquidityConfig {
    uint256 depositFeeRate; // PLP deposit fee rate
    uint256 withdrawFeeRate; // PLP withdraw fee rate
    uint256 maxPLPUtilization;
    uint256 plpSafetyBufferThreshold;
    uint256 taxFeeRate; // PLP deposit, withdraw, settle collect when pool weight is imbalances
<<<<<<< HEAD
    bool dynamicFeeEnabled; // if disabled, swap, add or remove liquidity will exclude tax fee
=======
>>>>>>> 3b8ea406
    uint256 flashLoanFeeRate;
    bool dynamicFeeEnabled; // if disabled, swap, add or remove liquidity will exclude tax fee
  }

  // Swap
  struct SwapConfig {
    uint256 stablecoinSwapFeeRate;
    uint256 swapFeeRate;
  }

  // Trading
  struct TradingConfig {
    uint256 fundingInterval; // funding interval unit in seconds
    uint256 borrowingDevFeeRate;
  }

  // Liquidation
  struct LiquidationConfig {
    uint256 liquidationFeeUSDE30; // liquidation fee in USD
  }

<<<<<<< HEAD
  //errors
  error ConfigStorage_NotWhiteListed();
  error ConfigStorage_ExceedLimitSetting();

  // GETTER
  function plp() external view returns (address);

  function calculator() external view returns (address);

  function getLiquidityConfig() external view returns (LiquidityConfig memory);

  function getLiquidationConfig()
    external
    view
    returns (LiquidationConfig memory);

  function treasury() external view returns (address);

  function plpTotalTokenWeight() external view returns (uint256);

  function getPLPTokenConfig(
    address _token
  ) external view returns (PLPTokenConfig memory);

  // SETTER
  function setCalculator(address _calculator) external;

  function setPLP(address _plp) external;

  function setPLPTotalTokenWeight(uint256 _totalTokenWeight) external;

  // VALIDATION
  function validateServiceExecutor(
    address _contractAddress,
    address _executorAddress
  ) external;

  function setServiceExecutor(
    address _contractAddress,
    address _executorAddress,
    bool _isServiceExecutor
  ) external;
=======
  function getMarketConfigs(
    uint256 _marketId
  ) external view returns (MarketConfig memory);

  function getPlpTokenConfigs(
    address _token
  ) external view returns (PLPTokenConfig memory);

  function getCollateralTokenConfigs(
    address _token
  ) external view returns (CollateralTokenConfig memory);

  function addMarketConfig(
    MarketConfig calldata _newConfig
  ) external returns (MarketConfig memory);

  function setMarketConfig(
    uint256 _marketId,
    MarketConfig memory _newConfig
  ) external returns (MarketConfig memory);

  function setPlpTokenConfig(
    address _token,
    PLPTokenConfig memory _newConfig
  ) external returns (PLPTokenConfig memory);

  function setCollateralTokenConfig(
    address _token,
    CollateralTokenConfig memory _newConfig
  ) external returns (CollateralTokenConfig memory);
>>>>>>> 3b8ea406
}<|MERGE_RESOLUTION|>--- conflicted
+++ resolved
@@ -49,10 +49,6 @@
     uint256 maxPLPUtilization;
     uint256 plpSafetyBufferThreshold;
     uint256 taxFeeRate; // PLP deposit, withdraw, settle collect when pool weight is imbalances
-<<<<<<< HEAD
-    bool dynamicFeeEnabled; // if disabled, swap, add or remove liquidity will exclude tax fee
-=======
->>>>>>> 3b8ea406
     uint256 flashLoanFeeRate;
     bool dynamicFeeEnabled; // if disabled, swap, add or remove liquidity will exclude tax fee
   }
@@ -74,12 +70,23 @@
     uint256 liquidationFeeUSDE30; // liquidation fee in USD
   }
 
-<<<<<<< HEAD
   //errors
   error ConfigStorage_NotWhiteListed();
   error ConfigStorage_ExceedLimitSetting();
 
   // GETTER
+  function getMarketConfigs(
+    uint256 _marketId
+  ) external view returns (MarketConfig memory);
+
+  function getPlpTokenConfigs(
+    address _token
+  ) external view returns (PLPTokenConfig memory);
+
+  function getCollateralTokenConfigs(
+    address _token
+  ) external view returns (CollateralTokenConfig memory);
+
   function plp() external view returns (address);
 
   function calculator() external view returns (address);
@@ -106,29 +113,11 @@
 
   function setPLPTotalTokenWeight(uint256 _totalTokenWeight) external;
 
-  // VALIDATION
-  function validateServiceExecutor(
-    address _contractAddress,
-    address _executorAddress
-  ) external;
-
   function setServiceExecutor(
     address _contractAddress,
     address _executorAddress,
     bool _isServiceExecutor
   ) external;
-=======
-  function getMarketConfigs(
-    uint256 _marketId
-  ) external view returns (MarketConfig memory);
-
-  function getPlpTokenConfigs(
-    address _token
-  ) external view returns (PLPTokenConfig memory);
-
-  function getCollateralTokenConfigs(
-    address _token
-  ) external view returns (CollateralTokenConfig memory);
 
   function addMarketConfig(
     MarketConfig calldata _newConfig
@@ -148,5 +137,10 @@
     address _token,
     CollateralTokenConfig memory _newConfig
   ) external returns (CollateralTokenConfig memory);
->>>>>>> 3b8ea406
+
+  // VALIDATION
+  function validateServiceExecutor(
+    address _contractAddress,
+    address _executorAddress
+  ) external;
 }