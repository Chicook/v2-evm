// SPDX-License-Identifier: MIT
pragma solidity 0.8.18;

interface IConfigStorage {
  error ConfigStorage_NotWhiteListed();
  error ConfigStorage_ExceedLimitSetting();
  error ConfigStorage_BadLen();
  error ConfigStorage_BadArgs();
  // ERRORS
  error NotAcceptedCollateral();
  error NotWhiteListed();

  ////////////////////////////////////////////////////////////////////////////////////
  //////////////////////  STRUCT
  ////////////////////////////////////////////////////////////////////////////////////

  /// @notice perp liquidity provider token config
  struct PLPTokenConfig {
    uint256 decimals; //token decimals
    uint256 targetWeight; // pecentage of all accepted PLP tokens
    uint256 bufferLiquidity; // liquidity reserved for swapping, decimal is depends on token
    uint256 maxWeightDiff; // Maximum difference from the target weight in %
    bool isStableCoin; // token is stablecoin
    bool accepted; // accepted to provide liquidity
  }

  /// @notice collateral token config
  struct CollateralTokenConfig {
    uint256 decimals;
    uint256 collateralFactor; // token reliability factor to calculate buying power, 1e18 = 100%
    bool isStableCoin; // token is stablecoin
    bool accepted; // accepted to deposit as collateral
    address settleStrategy; // determine token will be settled for NON PLP collateral, e.g. aUSDC redeemed as USDC
  }

  struct MarketConfig {
    bytes32 assetId; // pyth network asset id
    uint256 assetClass; // Crypto = 1, Forex = 2, Stock = 3
    uint256 maxProfitRate; // maximum profit that trader could take per position
    uint256 longMaxOpenInterestUSDE30; // maximum to open long position
    uint256 shortMaxOpenInterestUSDE30; // maximum to open short position
    uint256 minLeverage; // minimum leverage that trader could open position
    uint256 initialMarginFraction; // IMF
    uint256 maintenanceMarginFraction; // MMF
    uint256 increasePositionFeeRate; // fee rate to increase position
    uint256 decreasePositionFeeRate; // fee rate to decrease position
    uint256 maxFundingRate; // maximum funding rate
    uint256 priceConfidentThreshold; // pyth price confidential treshold
    bool allowIncreasePosition; // allow trader to increase position
    bool active; // if active = false, means this market is delisted
  }

  struct AssetClassConfig {
    uint256 baseBorrowingRate;
  }

  // Liquidity
  struct LiquidityConfig {
    uint256 depositFeeRate; // PLP deposit fee rate
    uint256 withdrawFeeRate; // PLP withdraw fee rate
    uint256 maxPLPUtilization; //% of max utilization
    uint256 plpTotalTokenWeight; // % of token Weight (must be 1e18)
    uint256 plpSafetyBufferThreshold;
    uint256 taxFeeRate; // PLP deposit, withdraw, settle collect when pool weight is imbalances
    uint256 flashLoanFeeRate;
    bool dynamicFeeEnabled; // if disabled, swap, add or remove liquidity will exclude tax fee
    bool enabled; // Circuit breaker on Liquidity
  }

  // Swap
  struct SwapConfig {
    uint256 stablecoinSwapFeeRate;
    uint256 swapFeeRate;
  }

  // Trading
  struct TradingConfig {
    uint256 fundingInterval; // funding interval unit in seconds
    uint256 borrowingDevFeeRate;
    uint256 minProfitDuration;
    uint256 maxPosition;
  }

  // Liquidation
  struct LiquidationConfig {
    uint256 liquidationFeeUSDE30; // liquidation fee in USD
  }

<<<<<<< HEAD
  function getMarketConfigByIndex(
=======
  ////////////////////////////////////////////////////////////////////////////////////
  //////////////////////  STATE
  ////////////////////////////////////////////////////////////////////////////////////
  function plp() external view returns (address);

  function calculator() external view returns (address);

  function treasury() external view returns (address);

  function pnlFactor() external view returns (uint256);

  ////////////////////////////////////////////////////////////////////////////////////
  //////////////////////  VALIDATION
  ////////////////////////////////////////////////////////////////////////////////////

  /// @notice Validate only whitelisted executor contracts to be able to call Service contracts.
  /// @param _contractAddress Service contract address to be executed.
  /// @param _executorAddress Executor contract address to call service contract.
  function validateServiceExecutor(
    address _contractAddress,
    address _executorAddress
  ) external view;

  function validateAcceptedCollateral(address _token) external view;

  ////////////////////////////////////////////////////////////////////////////////////
  //////////////////////  GETTER
  ////////////////////////////////////////////////////////////////////////////////////

  function getMarketConfigByIndex(
    uint256 _index
  ) external view returns (MarketConfig memory _marketConfig);

  function getMarketConfigById(
>>>>>>> b89469f4
    uint256 _marketIndex
  ) external view returns (MarketConfig memory _marketConfig);

  function getTradingConfig() external view returns (TradingConfig memory);

  function getLiquidityConfig() external view returns (LiquidityConfig memory);

  function getPlpTokenConfigs(
    address _token
  ) external view returns (PLPTokenConfig memory);

  function getCollateralTokenConfigs(
    address _token
  ) external view returns (CollateralTokenConfig memory _collateralTokenConfig);

  function getLiquidityConfig() external view returns (LiquidityConfig memory);

  function getLiquidationConfig()
    external
    view
    returns (LiquidationConfig memory);

  function getPLPTokenConfig(
    address _token
  ) external view returns (PLPTokenConfig memory);

  function getMarketConfigByToken(
    address _token
  ) external view returns (MarketConfig memory);

  function getMarketConfigsLength() external view returns (uint256);

  function getNextAcceptedToken(address token) external view returns (address);

  ////////////////////////////////////////////////////////////////////////////////////
  //////////////////////  SETTER
  ////////////////////////////////////////////////////////////////////////////////////

  function ITERABLE_ADDRESS_LIST_START() external view returns (address);

  function ITERABLE_ADDRESS_LIST_END() external view returns (address);

  // SETTER
  function setPLP(address _plp) external;

  function setPLPTotalTokenWeight(uint256 _totalTokenWeight) external;

  function setServiceExecutor(
    address _contractAddress,
    address _executorAddress,
    bool _isServiceExecutor
  ) external;

  function addMarketConfig(
    MarketConfig calldata _newConfig
  ) external returns (uint256 _index);

  function setLiquidityConfig(LiquidityConfig memory _newConfig) external;

  function setSwapConfig(SwapConfig memory _newConfig) external;

  function setTradingConfig(TradingConfig memory _newConfig) external;

  function setLiquidationConfig(LiquidationConfig memory _newConfig) external;

  function setMarketConfig(
    uint256 _marketIndex,
    MarketConfig memory _newConfig
  ) external returns (MarketConfig memory _marketConfig);

  function setPlpTokenConfig(
    address _token,
    PLPTokenConfig memory _newConfig
  ) external returns (PLPTokenConfig memory _plpTokenConfig);

  function setCollateralTokenConfig(
    address _token,
    CollateralTokenConfig memory _newConfig
  ) external returns (CollateralTokenConfig memory);
}<|MERGE_RESOLUTION|>--- conflicted
+++ resolved
@@ -86,9 +86,6 @@
     uint256 liquidationFeeUSDE30; // liquidation fee in USD
   }
 
-<<<<<<< HEAD
-  function getMarketConfigByIndex(
-=======
   ////////////////////////////////////////////////////////////////////////////////////
   //////////////////////  STATE
   ////////////////////////////////////////////////////////////////////////////////////
@@ -123,13 +120,10 @@
   ) external view returns (MarketConfig memory _marketConfig);
 
   function getMarketConfigById(
->>>>>>> b89469f4
     uint256 _marketIndex
   ) external view returns (MarketConfig memory _marketConfig);
 
   function getTradingConfig() external view returns (TradingConfig memory);
-
-  function getLiquidityConfig() external view returns (LiquidityConfig memory);
 
   function getPlpTokenConfigs(
     address _token
