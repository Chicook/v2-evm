// SPDX-License-Identifier: MIT
pragma solidity 0.8.18;

interface IConfigStorage {
  /// @notice perp liquidity provider token config
  struct PLPTokenConfig {
    uint256 decimals;
    uint256 targetWeight; // pecentage of all accepted PLP tokens
    uint256 bufferLiquidity; // liquidity reserved for swapping, decimal is depends on token
    uint256 maxWeightDiff; // Maximum difference from the target weight in %
    bool isStableCoin; // token is stablecoin
    bool accepted; // accepted to provide liquidity
  }

  /// @notice collateral token config
  struct CollateralTokenConfig {
    uint256 decimals;
    uint256 collateralFactor; // token reliability factor to calculate buying power, 1e18 = 100%
    bool isStableCoin; // token is stablecoin
    bool accepted; // accepted to deposit as collateral
    address settleStrategy; // determine token will be settled for NON PLP collateral, e.g. aUSDC redeemed as USDC
  }

  struct MarketConfig {
    bytes32 assetId; // pyth network asset id
    uint256 assetClass; // Crypto = 1, Forex = 2, Stock = 3
    uint256 maxProfitRate; // maximum profit that trader could take per position
    uint256 longMaxOpenInterestUSDE30; // maximum to open long position
    uint256 shortMaxOpenInterestUSDE30; // maximum to open short position
    uint256 minLeverage; // minimum leverage that trader could open position
    uint256 initialMarginFraction; // IMF
    uint256 maintenanceMarginFraction; // MMF
    uint256 increasePositionFeeRate; // fee rate to increase position
    uint256 decreasePositionFeeRate; // fee rate to decrease position
    uint256 maxFundingRate; // maximum funding rate
    uint256 priceConfidentThreshold; // pyth price confidential treshold
    bool allowIncreasePosition; // allow trader to increase position
    bool active; // if active = false, means this market is delisted
  }

  struct AssetClassConfig {
    uint256 baseBorrowingRate;
  }

  // Liquidity
  struct LiquidityConfig {
    uint256 depositFeeRate; // PLP deposit fee rate
    uint256 withdrawFeeRate; // PLP withdraw fee rate
    uint256 maxPLPUtilization;
    uint256 plpSafetyBufferThreshold;
    uint256 taxFeeRate; // PLP deposit, withdraw, settle collect when pool weight is imbalances
    uint256 flashLoanFeeRate;
    bool dynamicFeeEnabled; // if disabled, swap, add or remove liquidity will exclude tax fee
  }

  // Swap
  struct SwapConfig {
    uint256 stablecoinSwapFeeRate;
    uint256 swapFeeRate;
  }

  // Trading
  struct TradingConfig {
    uint256 fundingInterval; // funding interval unit in seconds
    uint256 borrowingDevFeeRate;
  }

  // Liquidation
  struct LiquidationConfig {
    uint256 liquidationFeeUSDE30; // liquidation fee in USD
  }

  function getMarketConfigById(
    uint256 _marketIndex
  ) external view returns (MarketConfig memory);

  function getPlpTokenConfigs(
    address _token
  ) external view returns (PLPTokenConfig memory);

  function getCollateralTokenConfigs(
    address _token
  ) external view returns (CollateralTokenConfig memory);

  function addMarketConfig(
    MarketConfig calldata _newConfig
<<<<<<< HEAD
  ) external returns (uint256);
=======
  ) external returns (uint256 _index);

  function setLiquidityConfig(LiquidityConfig memory _newConfig) external;

  function setSwapConfig(SwapConfig memory _newConfig) external;

  function setTradingConfig(TradingConfig memory _newConfig) external;

  function setLiquidationConfig(LiquidationConfig memory _newConfig) external;
>>>>>>> fc18b910

  function setMarketConfig(
    uint256 _marketIndex,
    MarketConfig memory _newConfig
  ) external returns (MarketConfig memory);

  function setPlpTokenConfig(
    address _token,
    PLPTokenConfig memory _newConfig
  ) external returns (PLPTokenConfig memory);

  function setCollateralTokenConfig(
    address _token,
    CollateralTokenConfig memory _newConfig
  ) external returns (CollateralTokenConfig memory);
}<|MERGE_RESOLUTION|>--- conflicted
+++ resolved
@@ -84,9 +84,6 @@
 
   function addMarketConfig(
     MarketConfig calldata _newConfig
-<<<<<<< HEAD
-  ) external returns (uint256);
-=======
   ) external returns (uint256 _index);
 
   function setLiquidityConfig(LiquidityConfig memory _newConfig) external;
@@ -96,7 +93,6 @@
   function setTradingConfig(TradingConfig memory _newConfig) external;
 
   function setLiquidationConfig(LiquidationConfig memory _newConfig) external;
->>>>>>> fc18b910
 
   function setMarketConfig(
     uint256 _marketIndex,
