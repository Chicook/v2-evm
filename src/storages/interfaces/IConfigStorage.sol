--- conflicted
+++ resolved
@@ -153,9 +153,8 @@
 
   function getCollateralTokens() external view returns (address[] memory);
 
-<<<<<<< HEAD
   function getAssetConfigByToken(address _token) external view returns (AssetConfig memory);
-=======
+
   function getPlpAssetIds() external view returns (bytes32[] memory);
 
   function getAssetConfig(bytes32 _assetId) external view returns (AssetConfig memory);
@@ -167,7 +166,6 @@
   function tokenAssetIds(address _token) external view returns (bytes32);
 
   function getAssetTokenDecimal(address _token) external view returns (uint8);
->>>>>>> 4b83c750
 
   /**
    * Setter
