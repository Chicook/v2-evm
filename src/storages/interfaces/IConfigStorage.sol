// SPDX-License-Identifier: MIT
pragma solidity 0.8.18;

interface IConfigStorage {
  /**
   * Errors
   */
  error IConfigStorage_NotWhiteListed();
  error IConfigStorage_ExceedLimitSetting();
  error IConfigStorage_BadLen();
  error IConfigStorage_BadArgs();
  error IConfigStorage_NotAcceptedCollateral();
  error IConfigStorage_NotAcceptedLiquidity();

  /**
   * Structs
   */
  /// @notice perp liquidity provider token config
  struct PLPTokenConfig {
    uint256 decimals; //token decimals
    uint256 targetWeight; // pecentage of all accepted PLP tokens
    uint256 bufferLiquidity; // liquidity reserved for swapping, decimal is depends on token
    uint256 maxWeightDiff; // Maximum difference from the target weight in %
    bool isStableCoin; // token is stablecoin
    bool accepted; // accepted to provide liquidity
  }

  /// @notice collateral token config
  struct CollateralTokenConfig {
    uint256 decimals;
    uint256 collateralFactor; // token reliability factor to calculate buying power, 1e18 = 100%
    bool isStableCoin; // token is stablecoin
    bool accepted; // accepted to deposit as collateral
    address settleStrategy; // determine token will be settled for NON PLP collateral, e.g. aUSDC redeemed as USDC
  }

  struct OpenInterest {
    uint256 longMaxOpenInterestUSDE30; // maximum to open long position
    uint256 shortMaxOpenInterestUSDE30; // maximum to open short position
  }

  struct FundingRate {
    uint256 maxFundingRate; // maximum funding rate
    uint256 maxSkewScaleUSD; // maximum skew scale for using maxFundingRate
  }

  struct MarketConfig {
    bytes32 assetId; // pyth network asset id
<<<<<<< HEAD
    uint256 assetClass; // Crypto = 1, Forex = 2, Stock = 3
    uint256 exponent;
=======
    uint256 assetClass; // Crypto = 0, Forex = 1, Stock = 2
>>>>>>> 3afed219
    uint256 maxProfitRate; // maximum profit that trader could take per position
    uint256 minLeverage; // minimum leverage that trader could open position
    uint256 initialMarginFraction; // IMF
    uint256 maintenanceMarginFraction; // MMF
    uint256 increasePositionFeeRate; // fee rate to increase position
    uint256 decreasePositionFeeRate; // fee rate to decrease position
    uint256 priceConfidentThreshold; // pyth price confidential treshold
    bool allowIncreasePosition; // allow trader to increase position
    bool active; // if active = false, means this market is delisted
    OpenInterest openInterest;
    FundingRate fundingRate;
  }

  struct AssetClassConfig {
    uint256 baseBorrowingRate;
  }

  struct LiquidityConfig {
    uint256 depositFeeRate; // PLP deposit fee rate
    uint256 withdrawFeeRate; // PLP withdraw fee rate
    uint256 maxPLPUtilization; //% of max utilization
    uint256 plpTotalTokenWeight; // % of token Weight (must be 1e18)
    uint256 plpSafetyBufferThreshold;
    uint256 taxFeeRate; // PLP deposit, withdraw, settle collect when pool weight is imbalances
    uint256 flashLoanFeeRate;
    bool dynamicFeeEnabled; // if disabled, swap, add or remove liquidity will exclude tax fee
    bool enabled; // Circuit breaker on Liquidity
  }

  struct SwapConfig {
    uint256 stablecoinSwapFeeRate;
    uint256 swapFeeRate;
  }

  struct TradingConfig {
    uint256 fundingInterval; // funding interval unit in seconds
    uint256 devFeeRate;
    uint256 minProfitDuration;
    uint256 maxPosition;
  }

  struct LiquidationConfig {
    uint256 liquidationFeeUSDE30; // liquidation fee in USD
  }

  /**
   * State Getter
   */

  function calculator() external view returns (address);

  function oracle() external view returns (address);

  function plp() external view returns (address);

  function treasury() external view returns (address);

  function pnlFactor() external view returns (uint256);

  function weth() external view returns (address);

  /**
   * Validation
   */
  function validateServiceExecutor(address _contractAddress, address _executorAddress) external view;

  function validateAcceptedCollateral(address _token) external view;

  function validateAcceptedLiquidityToken(address _token) external view;

  /**
   * Getter
   */
  function ITERABLE_ADDRESS_LIST_START() external view returns (address);

  function ITERABLE_ADDRESS_LIST_END() external view returns (address);

  function getMarketConfigByIndex(uint256 _index) external view returns (MarketConfig memory _marketConfig);

  function getAssetClassConfigByIndex(uint256 _index) external view returns (AssetClassConfig memory _assetClassConfig);

  function getTradingConfig() external view returns (TradingConfig memory);

  function getPlpTokenConfigs(address _token) external view returns (PLPTokenConfig memory);

  function getCollateralTokenConfigs(
    address _token
  ) external view returns (CollateralTokenConfig memory _collateralTokenConfig);

  function getLiquidityConfig() external view returns (LiquidityConfig memory);

  function getLiquidationConfig() external view returns (LiquidationConfig memory);

  function getPLPTokenConfig(address _token) external view returns (PLPTokenConfig memory);

  function getMarketConfigByToken(address _token) external view returns (MarketConfig memory);

  function getMarketConfigsLength() external view returns (uint256);

  function getNextAcceptedToken(address token) external view returns (address);

  function getPlpTokens() external view returns (address[] memory);

  /**
   * Setter
   */
  function setCalculator(address _calculator) external;

  function setOracle(address _oracle) external;

  function setPLP(address _plp) external;

  function setPLPTotalTokenWeight(uint256 _totalTokenWeight) external;

  function setServiceExecutor(address _contractAddress, address _executorAddress, bool _isServiceExecutor) external;

  function addAssetClassConfig(AssetClassConfig calldata _newConfig) external returns (uint256 _index);

  function addMarketConfig(MarketConfig calldata _newConfig) external returns (uint256 _index);

  function setLiquidityConfig(LiquidityConfig memory _newConfig) external;

  function setSwapConfig(SwapConfig memory _newConfig) external;

  function setTradingConfig(TradingConfig memory _newConfig) external;

  function setLiquidationConfig(LiquidationConfig memory _newConfig) external;

  function setMarketConfig(
    uint256 _marketIndex,
    MarketConfig memory _newConfig
  ) external returns (MarketConfig memory _marketConfig);

  function setPlpTokenConfig(
    address _token,
    PLPTokenConfig memory _newConfig
  ) external returns (PLPTokenConfig memory _plpTokenConfig);

  function setCollateralTokenConfig(
    address _token,
    CollateralTokenConfig memory _newConfig
  ) external returns (CollateralTokenConfig memory);

  function setWeth(address _weth) external;
}<|MERGE_RESOLUTION|>--- conflicted
+++ resolved
@@ -46,12 +46,8 @@
 
   struct MarketConfig {
     bytes32 assetId; // pyth network asset id
-<<<<<<< HEAD
     uint256 assetClass; // Crypto = 1, Forex = 2, Stock = 3
     uint256 exponent;
-=======
-    uint256 assetClass; // Crypto = 0, Forex = 1, Stock = 2
->>>>>>> 3afed219
     uint256 maxProfitRate; // maximum profit that trader could take per position
     uint256 minLeverage; // minimum leverage that trader could open position
     uint256 initialMarginFraction; // IMF
