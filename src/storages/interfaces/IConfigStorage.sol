--- conflicted
+++ resolved
@@ -5,6 +5,10 @@
   // ERRORS
   error NotAcceptedCollateral();
   error NotWhiteListed();
+
+  ////////////////////////////////////////////////////////////////////////////////////
+  //////////////////////  STRUCT
+  ////////////////////////////////////////////////////////////////////////////////////
 
   /// @notice perp liquidity provider token config
   struct PLPTokenConfig {
@@ -74,21 +78,17 @@
     uint256 liquidationFeeUSDE30; // liquidation fee in USD
   }
 
-<<<<<<< HEAD
-  // STATES
+  ////////////////////////////////////////////////////////////////////////////////////
+  //////////////////////  STATE
+  ////////////////////////////////////////////////////////////////////////////////////
+
   function treasury() external view returns (address);
 
   function pnlFactor() external view returns (uint256);
 
-  function getMarketConfigByIndex(
-    uint256 _index
-  ) external view returns (MarketConfig memory marketConfig);
-
-  function getMarketConfigByToken(
-    address _token
-  ) external view returns (MarketConfig memory marketConfig);
-
-  // FUNCTIONS
+  ////////////////////////////////////////////////////////////////////////////////////
+  //////////////////////  VALIDATION
+  ////////////////////////////////////////////////////////////////////////////////////
 
   /// @notice Validate only whitelisted executor contracts to be able to call Service contracts.
   /// @param _contractAddress Service contract address to be executed.
@@ -100,21 +100,29 @@
 
   function validateAcceptedCollateral(address _token) external view;
 
-  function getMarketConfigs(
-    uint256 _marketId
-=======
+  ////////////////////////////////////////////////////////////////////////////////////
+  //////////////////////  GETTER
+  ////////////////////////////////////////////////////////////////////////////////////
+
+  function getMarketConfigByIndex(
+    uint256 _index
+  ) external view returns (MarketConfig memory marketConfig);
+
+  function getMarketConfigByToken(
+    address _token
+  ) external view returns (MarketConfig memory marketConfig);
+
   function getMarketConfigById(
     uint256 _marketIndex
->>>>>>> 286fa15d
-  ) external view returns (MarketConfig memory);
-
-  function getPlpTokenConfigs(
-    address _token
-  ) external view returns (PLPTokenConfig memory);
+  ) external view returns (MarketConfig memory marketConfig);
 
   function getCollateralTokenConfigs(
     address _token
   ) external view returns (CollateralTokenConfig memory);
+
+  ////////////////////////////////////////////////////////////////////////////////////
+  //////////////////////  SETTER
+  ////////////////////////////////////////////////////////////////////////////////////
 
   function addMarketConfig(
     MarketConfig calldata _newConfig
