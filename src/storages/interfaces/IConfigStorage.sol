--- conflicted
+++ resolved
@@ -2,6 +2,11 @@
 pragma solidity 0.8.18;
 
 interface IConfigStorage {
+  error ConfigStorage_NotWhiteListed();
+  error ConfigStorage_ExceedLimitSetting();
+  error ConfigStorage_BadLen();
+  error ConfigStorage_BadArgs();
+
   /// @notice perp liquidity provider token config
   struct PLPTokenConfig {
     uint256 decimals; //token decimals
@@ -72,20 +77,8 @@
     uint256 liquidationFeeUSDE30; // liquidation fee in USD
   }
 
-<<<<<<< HEAD
-  //errors
-  error ConfigStorage_NotWhiteListed();
-  error ConfigStorage_ExceedLimitSetting();
-  error ConfigStorage_BadLen();
-  error ConfigStorage_BadArgs();
-
-  // GETTER
-  function getMarketConfigs(
-    uint256 _marketId
-=======
   function getMarketConfigById(
     uint256 _marketIndex
->>>>>>> 286fa15d
   ) external view returns (MarketConfig memory);
 
   function getPlpTokenConfigs(
