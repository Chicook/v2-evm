// SPDX-License-Identifier: MIT
pragma solidity 0.8.18;

interface IVaultStorage {
  /**
   * Errors
   */
<<<<<<< HEAD
  error IVaultStorage_Forbidden();
  error IVaultStorage_TargetNotContract();
=======
  error IVaultStorage_NotWhiteListed();
>>>>>>> 0e46d0a5
  error IVaultStorage_TraderTokenAlreadyExists();
  error IVaultStorage_TraderBalanceRemaining();
  error IVaultStorage_ZeroAddress();

  /**
   * Functions
   */

  function totalAmount(address _token) external returns (uint256);

  function plpLiquidityDebtUSDE30() external view returns (uint256);

  function traderBalances(address _trader, address _token) external view returns (uint256 amount);

  function getTraderTokens(address _trader) external view returns (address[] memory);

  function protocolFees(address _token) external view returns (uint256);

  function fundingFee(address _token) external view returns (uint256);

  function devFees(address _token) external view returns (uint256);

  function plpLiquidity(address _token) external view returns (uint256);

  function pullToken(address _token) external returns (uint256);

  function addFee(address _token, uint256 _amount) external;

  function addDevFee(address _token, uint256 _amount) external;

  function addPLPLiquidity(address _token, uint256 _amount) external;

  function withdrawFee(address _token, uint256 _amount, address _receiver) external;

  function removePLPLiquidity(address _token, uint256 _amount) external;

  function pushToken(address _token, address _to, uint256 _amount) external;

  function setTraderBalance(address _trader, address _token, uint256 _balance) external;

  function addTraderToken(address _trader, address _token) external;

  function removeTraderToken(address _trader, address _token) external;

  function addFundingFee(address _token, uint256 _amount) external;

  function removeFundingFee(address _token, uint256 _amount) external;

  function addPlpLiquidityDebtUSDE30(uint256 _value) external;

  function removePlpLiquidityDebtUSDE30(uint256 _value) external;

  function pullPLPLiquidity(address _token) external view returns (uint256);

  function increaseTraderBalance(address _subAccount, address _token, uint256 _amount) external;

  function decreaseTraderBalance(address _subAccount, address _token, uint256 _amount) external;

  function cook(address _target, address _token, bytes calldata _callData) external returns (bytes memory);

  function payPlp(address _trader, address _token, uint256 _amount) external;

  function setServiceExecutors(address _executorAddress, bool _isServiceExecutor) external;
}<|MERGE_RESOLUTION|>--- conflicted
+++ resolved
@@ -5,12 +5,9 @@
   /**
    * Errors
    */
-<<<<<<< HEAD
   error IVaultStorage_Forbidden();
   error IVaultStorage_TargetNotContract();
-=======
   error IVaultStorage_NotWhiteListed();
->>>>>>> 0e46d0a5
   error IVaultStorage_TraderTokenAlreadyExists();
   error IVaultStorage_TraderBalanceRemaining();
   error IVaultStorage_ZeroAddress();
