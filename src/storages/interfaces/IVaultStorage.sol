--- conflicted
+++ resolved
@@ -11,14 +11,6 @@
   //////////////////////  STATE
   ////////////////////////////////////////////////////////////////////////////////////
 
-<<<<<<< HEAD
-=======
-  function liquidityProviderBalances(
-    address _liquidityProvider,
-    address _token
-  ) external view returns (uint256 _amount);
-
->>>>>>> b4a1fe9d
   function traderBalances(address _trader, address _token) external view returns (uint256 amount);
 
   ////////////////////////////////////////////////////////////////////////////////////
@@ -68,11 +60,8 @@
   function removeTraderToken(address _trader, address _token) external;
 
   function transferToken(address _subAccount, address _token, uint256 _amount) external;
-<<<<<<< HEAD
-=======
 
   function pullToken(address _token) external returns (uint256);
 
   function pushToken(address _token, address _to, uint256 _amount) external;
->>>>>>> b4a1fe9d
 }