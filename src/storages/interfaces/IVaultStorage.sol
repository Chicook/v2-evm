// SPDX-License-Identifier: MIT
pragma solidity 0.8.18;

interface IVaultStorage {
  /**
   * Errors
   */
  error IVaultStorage_TraderTokenAlreadyExists();
  error IVaultStorage_TraderBalanceRemaining();
  error IVaultStorage_ZeroAddress();

  /**
   * Functions
   */

  function plpLiquidityDebtUSDE30() external view returns (uint256);

  function traderBalances(address _trader, address _token) external view returns (uint256 amount);

  function getTraderTokens(address _trader) external view returns (address[] memory);

  function fees(address _token) external view returns (uint256);

  function tradingFee(address _token) external view returns (uint256);

  function devFees(address _token) external view returns (uint256);

  function plpLiquidityUSDE30(address _token) external view returns (uint256);

  function plpTotalLiquidityUSDE30() external returns (uint256);

  function plpLiquidity(address _token) external view returns (uint256);

  function pullToken(address _token) external returns (uint256);

  function addFee(address _token, uint256 _amount) external;

  function addDevFee(address _token, uint256 _amount) external;

  function addPLPLiquidityUSDE30(address _token, uint256 amount) external;

  function addPLPTotalLiquidityUSDE30(uint256 _liquidity) external;

  function addPLPLiquidity(address _token, uint256 _amount) external;

  function withdrawFee(address _token, uint256 _amount, address _receiver) external;

  function removePLPLiquidityUSDE30(address _token, uint256 amount) external;

  function removePLPTotalLiquidityUSDE30(uint256 _liquidity) external;

  function removePLPLiquidity(address _token, uint256 _amount) external;

  function pushToken(address _token, address _to, uint256 _amount) external;

  function setTraderBalance(address _trader, address _token, uint256 _balance) external;

  function addTraderToken(address _trader, address _token) external;

  function removeTraderToken(address _trader, address _token) external;

  function transferToken(address _subAccount, address _token, uint256 _amount) external;

<<<<<<< HEAD
  function addTradingFee(address _token, uint256 _amount) external;

  function removeTradingFee(address _token, uint256 _amount) external;

  function addPlpLiquidityDebtUSDE30(uint256 _value) external;

  function removePlpLiquidityDebtUSDE30(uint256 _value) external;
=======
  function pullPLPLiquidity(address _token) external view returns (uint256);

  function increaseTraderBalance(address _subAccount, address _token, uint256 _amount) external;

  function decreaseTraderBalance(address _subAccount, address _token, uint256 _amount) external;
>>>>>>> 8571f790
}<|MERGE_RESOLUTION|>--- conflicted
+++ resolved
@@ -61,7 +61,6 @@
 
   function transferToken(address _subAccount, address _token, uint256 _amount) external;
 
-<<<<<<< HEAD
   function addTradingFee(address _token, uint256 _amount) external;
 
   function removeTradingFee(address _token, uint256 _amount) external;
@@ -69,11 +68,10 @@
   function addPlpLiquidityDebtUSDE30(uint256 _value) external;
 
   function removePlpLiquidityDebtUSDE30(uint256 _value) external;
-=======
+
   function pullPLPLiquidity(address _token) external view returns (uint256);
 
   function increaseTraderBalance(address _subAccount, address _token, uint256 _amount) external;
 
   function decreaseTraderBalance(address _subAccount, address _token, uint256 _amount) external;
->>>>>>> 8571f790
 }