--- conflicted
+++ resolved
@@ -15,15 +15,6 @@
 
   function traderBalances(address _trader, address _token) external view returns (uint256 amount);
 
-<<<<<<< HEAD
-  function traderBalances(address _trader, address _token) external view returns (uint256 amount);
-
-  ////////////////////////////////////////////////////////////////////////////////////
-  //////////////////////  GETTER
-  ////////////////////////////////////////////////////////////////////////////////////
-
-=======
->>>>>>> 19df9e15
   function getTraderTokens(address _trader) external view returns (address[] memory);
 
   function fees(address _token) external view returns (uint256);
