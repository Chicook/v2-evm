// SPDX-License-Identifier: MIT
pragma solidity 0.8.18;

interface IVaultStorage {
<<<<<<< HEAD
  // GETTER
=======
  // ERRORs
  error IVaultStorage_TraderTokenAlreadyExists();
  error IVaultStorage_TraderBalanceRemaining();

  function liquidityProviderBalances(
    address _liquidityProvider,
    address _token
  ) external view returns (uint _amount);

>>>>>>> 286fa15d
  function traderBalances(
    address _trader,
    address _token
  ) external view returns (uint amount);

<<<<<<< HEAD
  function getTraderTokens(
    address _trader
  ) external view returns (address[] memory);

  function fees(address _token) external view returns (uint256);

  function plpLiquidityUSDE30(address _token) external view returns (uint256);

  function plpTotalLiquidityUSDE30() external returns (uint256);

  function plpReserved(address _token) external view returns (uint256);

  function plpLiquidity(address _token) external view returns (uint256);

  // SETTER
  function addFee(address _token, uint256 _amount) external;

  function addPLPLiquidityUSDE30(address _token, uint256 amount) external;

  function addPLPTotalLiquidityUSDE30(uint256 _liquidity) external;

  function addPLPLiquidity(address _token, uint256 _amount) external;

  function removeFee(address _token, uint256 _amount) external;

  function removePLPLiquidityUSDE30(address _token, uint256 amount) external;

  function removePLPTotalLiquidityUSDE30(uint256 _liquidity) external;

  function removePLPLiquidity(address _token, uint256 _amount) external;

  function removePLPReserved(address _token, uint256 _amount) external;
=======
  function getTraderTokens(address _trader) external returns (address[] memory);

  function setTraderBalance(
    address _trader,
    address _token,
    uint256 _balance
  ) external;

  function addTraderToken(address _trader, address _token) external;

  function removeTraderToken(address _trader, address _token) external;
>>>>>>> 286fa15d
}<|MERGE_RESOLUTION|>--- conflicted
+++ resolved
@@ -2,9 +2,6 @@
 pragma solidity 0.8.18;
 
 interface IVaultStorage {
-<<<<<<< HEAD
-  // GETTER
-=======
   // ERRORs
   error IVaultStorage_TraderTokenAlreadyExists();
   error IVaultStorage_TraderBalanceRemaining();
@@ -14,13 +11,11 @@
     address _token
   ) external view returns (uint _amount);
 
->>>>>>> 286fa15d
   function traderBalances(
     address _trader,
     address _token
   ) external view returns (uint amount);
 
-<<<<<<< HEAD
   function getTraderTokens(
     address _trader
   ) external view returns (address[] memory);
@@ -36,6 +31,7 @@
   function plpLiquidity(address _token) external view returns (uint256);
 
   // SETTER
+
   function addFee(address _token, uint256 _amount) external;
 
   function addPLPLiquidityUSDE30(address _token, uint256 amount) external;
@@ -53,8 +49,6 @@
   function removePLPLiquidity(address _token, uint256 _amount) external;
 
   function removePLPReserved(address _token, uint256 _amount) external;
-=======
-  function getTraderTokens(address _trader) external returns (address[] memory);
 
   function setTraderBalance(
     address _trader,
@@ -65,5 +59,4 @@
   function addTraderToken(address _trader, address _token) external;
 
   function removeTraderToken(address _trader, address _token) external;
->>>>>>> 286fa15d
 }