--- conflicted
+++ resolved
@@ -75,9 +75,8 @@
 
   function decreaseTraderBalance(address _subAccount, address _token, uint256 _amount) external;
 
-<<<<<<< HEAD
   function payPlp(address _trader, address _token, uint256 _amount) external;
-=======
+
   function collectMarginFee(
     address _subAccount,
     address _token,
@@ -115,5 +114,4 @@
     uint256 repayFeeTokenValue,
     uint256 traderBalance
   ) external;
->>>>>>> bf4ecac9
 }