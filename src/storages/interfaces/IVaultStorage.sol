--- conflicted
+++ resolved
@@ -65,9 +65,6 @@
   function removeTraderToken(address _trader, address _token) external;
 
   function transferToken(address _subAccount, address _token, uint256 _amount) external;
-<<<<<<< HEAD
 
   function settleProfit(address _subAccount, address _token, uint256 _amount) external;
-=======
->>>>>>> 36636b03
 }