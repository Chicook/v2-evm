--- conflicted
+++ resolved
@@ -22,9 +22,6 @@
   // service => handler => isOK
   mapping(address => mapping(address => bool)) public serviceExecutors; // to allowed executor for service layer
 
-<<<<<<< HEAD
-  function getMarketConfigById(
-=======
   uint256 public pnlFactor; // factor that calculate unrealized PnL after collateral factor
 
   address public calculator;
@@ -33,14 +30,11 @@
   uint256 public plpTotalTokenWeight;
 
   // getter functions
-  function getMarketConfigs(
->>>>>>> f8d089be
+  function getMarketConfigById(
     uint256 _marketId
   ) external view returns (MarketConfig memory) {
     return marketConfigs[_marketId];
   }
-<<<<<<< HEAD
-=======
 
   function getPlpTokenConfigs(
     address _token
@@ -89,5 +83,4 @@
     collateralTokenConfigs[_token] = _newConfig;
     return collateralTokenConfigs[_token];
   }
->>>>>>> f8d089be
 }