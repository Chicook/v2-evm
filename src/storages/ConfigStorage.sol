// SPDX-License-Identifier: MIT
pragma solidity 0.8.18;

//base
import { OwnableUpgradeable } from "@openzeppelin-upgradeable/contracts/access/OwnableUpgradeable.sol";
import { ERC20Upgradeable } from "@openzeppelin-upgradeable/contracts/token/ERC20/ERC20Upgradeable.sol";
import { SafeERC20Upgradeable } from "@openzeppelin-upgradeable/contracts/token/ERC20/utils/SafeERC20Upgradeable.sol";

// interfaces
import { IConfigStorage } from "./interfaces/IConfigStorage.sol";
import { ICalculator } from "../contracts/interfaces/ICalculator.sol";
import { IOracleMiddleware } from "../oracles/interfaces/IOracleMiddleware.sol";

/// @title ConfigStorage
/// @notice storage contract to keep configs
contract ConfigStorage is IConfigStorage, OwnableUpgradeable {
  using SafeERC20Upgradeable for ERC20Upgradeable;

  /**
   * Events
   */
  event LogSetServiceExecutor(address indexed contractAddress, address executorAddress, bool isServiceExecutor);
  event LogSetCalculator(address indexed oldCalculator, address newCalculator);
  event LogSetOracle(address indexed oldOracle, address newOracle);
  event LogSetPLP(address indexed oldPlp, address newPlp);
  event LogSetLiquidityConfig(LiquidityConfig indexed oldLiquidityConfig, LiquidityConfig newLiquidityConfig);
  event LogSetDynamicEnabled(bool enabled);
  event LogSetPnlFactor(uint32 oldPnlFactorBPS, uint32 newPnlFactorBPS);
  event LogSetSwapConfig(SwapConfig indexed oldConfig, SwapConfig newConfig);
  event LogSetTradingConfig(TradingConfig indexed oldConfig, TradingConfig newConfig);
  event LogSetLiquidationConfig(LiquidationConfig indexed oldConfig, LiquidationConfig newConfig);
  event LogSetMarketConfig(uint256 marketIndex, MarketConfig oldConfig, MarketConfig newConfig);
  event LogSetPlpTokenConfig(address token, PLPTokenConfig oldConfig, PLPTokenConfig newConfig);
  event LogSetCollateralTokenConfig(bytes32 assetId, CollateralTokenConfig oldConfig, CollateralTokenConfig newConfig);
  event LogSetAssetConfig(bytes32 assetId, AssetConfig oldConfig, AssetConfig newConfig);
  event LogSetToken(address indexed oldToken, address newToken);
  event LogSetAssetClassConfigByIndex(uint256 index, AssetClassConfig oldConfig, AssetClassConfig newConfig);
  event LogSetLiquidityEnabled(bool oldValue, bool newValue);
  event LogSetMinimumPositionSize(uint256 oldValue, uint256 newValue);
  event LogSetConfigExecutor(address indexed executorAddress, bool isServiceExecutor);
  event LogAddAssetClassConfig(uint256 index, AssetClassConfig newConfig);
  event LogAddMarketConfig(uint256 index, MarketConfig newConfig);
  event LogRemoveUnderlying(address token);
  event LogDelistMarket(uint256 marketIndex);
  event LogAddOrUpdatePLPTokenConfigs(address _token, PLPTokenConfig _config, PLPTokenConfig _newConfig);
  event LogSetTradeServiceHooks(address[] oldHooks, address[] newHooks);

  /**
   * Constants
   */
  address public constant ITERABLE_ADDRESS_LIST_START = address(1);
  address public constant ITERABLE_ADDRESS_LIST_END = address(1);

  /**
   * States
   */
  LiquidityConfig public liquidityConfig;
  SwapConfig public swapConfig;
  TradingConfig public tradingConfig;
  LiquidationConfig public liquidationConfig;

  mapping(address => bool) public allowedLiquidators; // allowed contract to execute liquidation service
  mapping(address => mapping(address => bool)) public serviceExecutors; // service => handler => isOK, to allowed executor for service layer

  address public calculator;
  address public oracle;
  address public plp;
  address public treasury;
  uint32 public pnlFactorBPS; // factor that calculate unrealized PnL after collateral factor
  uint256 public minimumPositionSize;
  address public weth;
  address public sglp;

  // Token's address => Asset ID
  mapping(address => bytes32) public tokenAssetIds;
  // Asset ID => Configs
  mapping(bytes32 => AssetConfig) public assetConfigs;
  // PLP stuff
  bytes32[] public plpAssetIds;
  mapping(bytes32 => PLPTokenConfig) public assetPlpTokenConfigs;
  // Cross margin
  bytes32[] public collateralAssetIds;
  mapping(bytes32 => CollateralTokenConfig) public assetCollateralTokenConfigs;
  // Trade
  MarketConfig[] public marketConfigs;
  AssetClassConfig[] public assetClassConfigs;
  address[] public tradeServiceHooks;

  mapping(address => bool) public configExecutors;

  /**
   * Modifiers
   */

  modifier onlyWhitelistedExecutor() {
    if (!configExecutors[msg.sender]) revert IConfigStorage_NotWhiteListed();
    _;
  }

  function initialize() external initializer {
    OwnableUpgradeable.__Ownable_init();
  }

  /**
   * Validations
   */
  /// @notice Validate only whitelisted executor contracts to be able to call Service contracts.
  /// @param _contractAddress Service contract address to be executed.
  /// @param _executorAddress Executor contract address to call service contract.
  function validateServiceExecutor(address _contractAddress, address _executorAddress) external view {
    if (!serviceExecutors[_contractAddress][_executorAddress]) revert IConfigStorage_NotWhiteListed();
  }

  function validateAcceptedLiquidityToken(address _token) external view {
    if (!assetPlpTokenConfigs[tokenAssetIds[_token]].accepted) revert IConfigStorage_NotAcceptedLiquidity();
  }

  /// @notice Validate only accepted token to be deposit/withdraw as collateral token.
  /// @param _token Token address to be deposit/withdraw.
  function validateAcceptedCollateral(address _token) external view {
    if (!assetCollateralTokenConfigs[tokenAssetIds[_token]].accepted) revert IConfigStorage_NotAcceptedCollateral();
  }

  /**
   * Getters
   */

  function getTradingConfig() external view returns (TradingConfig memory) {
    return tradingConfig;
  }

  function getMarketConfigByIndex(uint256 _index) external view returns (MarketConfig memory _marketConfig) {
    return marketConfigs[_index];
  }

  function getAssetClassConfigByIndex(
    uint256 _index
  ) external view returns (AssetClassConfig memory _assetClassConfig) {
    return assetClassConfigs[_index];
  }

  function getCollateralTokenConfigs(
    address _token
  ) external view returns (CollateralTokenConfig memory _collateralTokenConfig) {
    return assetCollateralTokenConfigs[tokenAssetIds[_token]];
  }

  function getAssetTokenDecimal(address _token) external view returns (uint8) {
    return assetConfigs[tokenAssetIds[_token]].decimals;
  }

  function getLiquidityConfig() external view returns (LiquidityConfig memory) {
    return liquidityConfig;
  }

  function getLiquidationConfig() external view returns (LiquidationConfig memory) {
    return liquidationConfig;
  }

  function getMarketConfigs() external view returns (MarketConfig[] memory) {
    return marketConfigs;
  }

  function getMarketConfigsLength() external view returns (uint256) {
    return marketConfigs.length;
  }

  function getAssetClassConfigsLength() external view returns (uint256) {
    return assetClassConfigs.length;
  }

  function getPlpTokens() external view returns (address[] memory) {
    address[] memory _result = new address[](plpAssetIds.length);

    for (uint256 _i = 0; _i < plpAssetIds.length; ) {
      _result[_i] = assetConfigs[plpAssetIds[_i]].tokenAddress;
      unchecked {
        ++_i;
      }
    }

    return _result;
  }

  function getAssetConfigByToken(address _token) external view returns (AssetConfig memory) {
    return assetConfigs[tokenAssetIds[_token]];
  }

  function getCollateralTokens() external view returns (address[] memory) {
    bytes32[] memory _collateralAssetIds = collateralAssetIds;
    mapping(bytes32 => AssetConfig) storage _assetConfigs = assetConfigs;

    uint256 _len = _collateralAssetIds.length;
    address[] memory tokenAddresses = new address[](_len);

    for (uint256 _i; _i < _len; ) {
      tokenAddresses[_i] = _assetConfigs[_collateralAssetIds[_i]].tokenAddress;

      unchecked {
        ++_i;
      }
    }
    return tokenAddresses;
  }

  function getAssetConfig(bytes32 _assetId) external view returns (AssetConfig memory) {
    return assetConfigs[_assetId];
  }

  function getAssetPlpTokenConfig(bytes32 _assetId) external view returns (PLPTokenConfig memory) {
    return assetPlpTokenConfigs[_assetId];
  }

  function getAssetPlpTokenConfigByToken(address _token) external view returns (PLPTokenConfig memory) {
    return assetPlpTokenConfigs[tokenAssetIds[_token]];
  }

  function getPlpAssetIds() external view returns (bytes32[] memory) {
    return plpAssetIds;
  }

  function getTradeServiceHooks() external view returns (address[] memory) {
    return tradeServiceHooks;
  }

  /**
   * Setter
   */

  function setConfigExecutor(address _executorAddress, bool _isServiceExecutor) external onlyOwner {
    configExecutors[_executorAddress] = _isServiceExecutor;
    emit LogSetConfigExecutor(_executorAddress, _isServiceExecutor);
  }

  function setMinimumPositionSize(uint256 _minimumPositionSize) external onlyOwner {
    emit LogSetMinimumPositionSize(minimumPositionSize, _minimumPositionSize);
    minimumPositionSize = _minimumPositionSize;
  }

  function setPlpAssetId(bytes32[] memory _plpAssetIds) external onlyOwner {
    plpAssetIds = _plpAssetIds;
  }

  function setCalculator(address _calculator) external onlyOwner {
    emit LogSetCalculator(calculator, _calculator);
    calculator = _calculator;

    // Sanity check
    ICalculator(_calculator).getPendingBorrowingFeeE30();
  }

  function setOracle(address _oracle) external onlyOwner {
    emit LogSetOracle(oracle, _oracle);
    oracle = _oracle;

    // Sanity check
    IOracleMiddleware(_oracle).isUpdater(_oracle);
  }

  function setPLP(address _plp) external onlyOwner {
    if (_plp == address(0)) revert IConfigStorage_InvalidAddress();
    emit LogSetPLP(plp, _plp);

    plp = _plp;
  }

  function setLiquidityConfig(LiquidityConfig memory _liquidityConfig) external onlyOwner {
    emit LogSetLiquidityConfig(liquidityConfig, _liquidityConfig);
    liquidityConfig = _liquidityConfig;

    uint256 plpTotalTokenWeight = 0;
    for (uint256 i = 0; i < plpAssetIds.length; ) {
      plpTotalTokenWeight += assetPlpTokenConfigs[plpAssetIds[i]].targetWeight;

      unchecked {
        ++i;
      }
    }

    liquidityConfig.plpTotalTokenWeight = plpTotalTokenWeight;

    if (liquidityConfig.plpTotalTokenWeight > 1e18) {
      revert IConfigStorage_ExceedLimitSetting();
    }
  }

  function setLiquidityEnabled(bool _enabled) external onlyWhitelistedExecutor {
    emit LogSetLiquidityEnabled(liquidityConfig.enabled, _enabled);
    liquidityConfig.enabled = _enabled;
  }

  function setDynamicEnabled(bool _enabled) external onlyWhitelistedExecutor {
    liquidityConfig.dynamicFeeEnabled = _enabled;
    emit LogSetDynamicEnabled(_enabled);
  }

  function setServiceExecutor(
    address _contractAddress,
    address _executorAddress,
    bool _isServiceExecutor
  ) external onlyOwner {
    if (_contractAddress == address(0) || _executorAddress == address(0)) revert IConfigStorage_InvalidAddress();
    serviceExecutors[_contractAddress][_executorAddress] = _isServiceExecutor;
    emit LogSetServiceExecutor(_contractAddress, _executorAddress, _isServiceExecutor);
  }

  function setPnlFactor(uint32 _pnlFactorBPS) external onlyOwner {
    emit LogSetPnlFactor(pnlFactorBPS, _pnlFactorBPS);
    pnlFactorBPS = _pnlFactorBPS;
  }

  function setSwapConfig(SwapConfig memory _newConfig) external onlyOwner {
    emit LogSetSwapConfig(swapConfig, _newConfig);
    swapConfig = _newConfig;
  }

  function setTradingConfig(TradingConfig memory _newConfig) external onlyOwner {
    emit LogSetTradingConfig(tradingConfig, _newConfig);
    tradingConfig = _newConfig;
  }

  function setLiquidationConfig(LiquidationConfig memory _newConfig) external onlyOwner {
    emit LogSetLiquidationConfig(liquidationConfig, _newConfig);
    liquidationConfig = _newConfig;
  }

  function setMarketConfig(
    uint256 _marketIndex,
    MarketConfig memory _newConfig
  ) external onlyOwner returns (MarketConfig memory _marketConfig) {
    emit LogSetMarketConfig(_marketIndex, marketConfigs[_marketIndex], _newConfig);
    marketConfigs[_marketIndex] = _newConfig;
    return marketConfigs[_marketIndex];
  }

  function setPlpTokenConfig(
    address _token,
    PLPTokenConfig memory _newConfig
  ) external onlyOwner returns (PLPTokenConfig memory _plpTokenConfig) {
    emit LogSetPlpTokenConfig(_token, assetPlpTokenConfigs[tokenAssetIds[_token]], _newConfig);
    assetPlpTokenConfigs[tokenAssetIds[_token]] = _newConfig;

    uint256 plpTotalTokenWeight = 0;
    for (uint256 i = 0; i < plpAssetIds.length; ) {
      plpTotalTokenWeight += assetPlpTokenConfigs[plpAssetIds[i]].targetWeight;

      unchecked {
        ++i;
      }
    }

    liquidityConfig.plpTotalTokenWeight = plpTotalTokenWeight;

    if (liquidityConfig.plpTotalTokenWeight > 1e18) {
      revert IConfigStorage_ExceedLimitSetting();
    }

    return _newConfig;
  }

  function setCollateralTokenConfig(
    bytes32 _assetId,
    CollateralTokenConfig memory _newConfig
  ) external onlyOwner returns (CollateralTokenConfig memory _collateralTokenConfig) {
    emit LogSetCollateralTokenConfig(_assetId, assetCollateralTokenConfigs[_assetId], _newConfig);
    // get current config, if new collateral's assetId then push to array
    CollateralTokenConfig memory _curCollateralTokenConfig = assetCollateralTokenConfigs[_assetId];
    if (
      _curCollateralTokenConfig.settleStrategy == address(0) &&
      _curCollateralTokenConfig.collateralFactorBPS == 0 &&
      _curCollateralTokenConfig.accepted == false
    ) {
      collateralAssetIds.push(_assetId);
    }
    assetCollateralTokenConfigs[_assetId] = _newConfig;
    return assetCollateralTokenConfigs[_assetId];
  }

  function setAssetConfig(
    bytes32 _assetId,
    AssetConfig memory _newConfig
  ) external onlyOwner returns (AssetConfig memory _assetConfig) {
    emit LogSetAssetConfig(_assetId, assetConfigs[_assetId], _newConfig);
    assetConfigs[_assetId] = _newConfig;
    address _token = _newConfig.tokenAddress;

    if (_token != address(0)) {
      tokenAssetIds[_token] = _assetId;

      // sanity check
      ERC20Upgradeable(_token).decimals();
    }

    return assetConfigs[_assetId];
  }

  function setWeth(address _weth) external onlyOwner {
    emit LogSetToken(weth, _weth);
    weth = _weth;
  }

  function setSGlp(address _sglp) external onlyOwner {
    emit LogSetToken(sglp, _sglp);
    sglp = _sglp;
  }

  /// @notice add or update AcceptedToken
  /// @dev This function only allows to add new token or update existing token,
  /// any attempt to remove token will be reverted.
  /// @param _tokens The token addresses to set.
  /// @param _configs The token configs to set.
  function addOrUpdateAcceptedToken(address[] calldata _tokens, PLPTokenConfig[] calldata _configs) external onlyOwner {
    if (_tokens.length != _configs.length) {
      revert IConfigStorage_BadLen();
    }

    uint256 _tokenLen = _tokens.length;
    for (uint256 _i; _i < _tokenLen; ) {
      bytes32 _assetId = tokenAssetIds[_tokens[_i]];

      uint256 _assetIdLen = plpAssetIds.length;

      bool _isSetPLPAssetId = true;

      for (uint256 _j; _j < _assetIdLen; ) {
        if (plpAssetIds[_j] == _assetId) {
          _isSetPLPAssetId = false;
        }
        unchecked {
          ++_j;
        }
      }

      // Adjust plpTotalToken Weight
      if (liquidityConfig.plpTotalTokenWeight == 0) {
        liquidityConfig.plpTotalTokenWeight = _configs[_i].targetWeight;
      } else {
        liquidityConfig.plpTotalTokenWeight =
          (liquidityConfig.plpTotalTokenWeight - assetPlpTokenConfigs[_assetId].targetWeight) +
          _configs[_i].targetWeight;
      }

      if (liquidityConfig.plpTotalTokenWeight > 1e18) {
        revert IConfigStorage_ExceedLimitSetting();
      }

      // put asset ID after add totalWeight
      if (_isSetPLPAssetId) {
        plpAssetIds.push(_assetId);
      }

      emit LogAddOrUpdatePLPTokenConfigs(_tokens[_i], assetPlpTokenConfigs[_assetId], _configs[_i]);
      assetPlpTokenConfigs[_assetId] = _configs[_i];

      // Update totalWeight accordingly

      unchecked {
        ++_i;
      }
    }
  }

  function addAssetClassConfig(AssetClassConfig calldata _newConfig) external onlyOwner returns (uint256 _index) {
    uint256 _newAssetClassIndex = assetClassConfigs.length;
    assetClassConfigs.push(_newConfig);
    emit LogAddAssetClassConfig(_newAssetClassIndex, _newConfig);
    return _newAssetClassIndex;
  }

  function setAssetClassConfigByIndex(uint256 _index, AssetClassConfig calldata _newConfig) external onlyOwner {
    emit LogSetAssetClassConfigByIndex(_index, assetClassConfigs[_index], _newConfig);
    assetClassConfigs[_index] = _newConfig;
  }

<<<<<<< HEAD
  function addMarketConfig(MarketConfig calldata _newConfig) external onlyOwner returns (uint256 _index) {
    // pre-validate
    if (_newConfig.initialMarginFractionBPS < _newConfig.maintenanceMarginFractionBPS)
      revert IConfigStorage_InvalidValue();

    uint256 _newMarketIndex = marketConfigs.length;
=======
  function addMarketConfig(MarketConfig calldata _newConfig) external onlyOwner returns (uint256 _newMarketIndex) {
    _newMarketIndex = marketConfigs.length;
>>>>>>> 648dc87b
    marketConfigs.push(_newConfig);
    emit LogAddMarketConfig(_newMarketIndex, _newConfig);
    return _newMarketIndex;
  }

  function delistMarket(uint256 _marketIndex) external onlyOwner {
    emit LogDelistMarket(_marketIndex);
    delete marketConfigs[_marketIndex].active;
  }

  /// @notice Remove underlying token.
  /// @param _token The token address to remove.
  function removeAcceptedToken(address _token) external onlyOwner {
    bytes32 _assetId = tokenAssetIds[_token];

    // Update totalTokenWeight
    liquidityConfig.plpTotalTokenWeight -= assetPlpTokenConfigs[_assetId].targetWeight;

    // delete from plpAssetIds
    uint256 _len = plpAssetIds.length;
    for (uint256 _i = 0; _i < _len; ) {
      if (_assetId == plpAssetIds[_i]) {
        plpAssetIds[_i] = plpAssetIds[_len - 1];
        plpAssetIds.pop();
        break;
      }

      unchecked {
        ++_i;
      }
    }
    // Delete plpTokenConfig
    delete assetPlpTokenConfigs[_assetId];

    emit LogRemoveUnderlying(_token);
  }

  function setTradeServiceHooks(address[] calldata _newHooks) external onlyOwner {
    for (uint256 i = 0; i < _newHooks.length; ) {
      if (_newHooks[i] == address(0)) revert IConfigStorage_InvalidAddress();

      unchecked {
        ++i;
      }
    }
    emit LogSetTradeServiceHooks(tradeServiceHooks, _newHooks);

    tradeServiceHooks = _newHooks;
  }

  /// @custom:oz-upgrades-unsafe-allow constructor
  constructor() {
    _disableInitializers();
  }
}<|MERGE_RESOLUTION|>--- conflicted
+++ resolved
@@ -472,17 +472,12 @@
     assetClassConfigs[_index] = _newConfig;
   }
 
-<<<<<<< HEAD
-  function addMarketConfig(MarketConfig calldata _newConfig) external onlyOwner returns (uint256 _index) {
+  function addMarketConfig(MarketConfig calldata _newConfig) external onlyOwner returns (uint256 _newMarketIndex) {
     // pre-validate
     if (_newConfig.initialMarginFractionBPS < _newConfig.maintenanceMarginFractionBPS)
       revert IConfigStorage_InvalidValue();
 
-    uint256 _newMarketIndex = marketConfigs.length;
-=======
-  function addMarketConfig(MarketConfig calldata _newConfig) external onlyOwner returns (uint256 _newMarketIndex) {
     _newMarketIndex = marketConfigs.length;
->>>>>>> 648dc87b
     marketConfigs.push(_newConfig);
     emit LogAddMarketConfig(_newMarketIndex, _newConfig);
     return _newMarketIndex;
