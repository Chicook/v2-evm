--- conflicted
+++ resolved
@@ -39,7 +39,6 @@
   address public plp;
   address public treasury;
 
-<<<<<<< HEAD
   IteratableAddressList.List public plpAcceptedTokens;
 
   //events
@@ -59,14 +58,9 @@
     plpAcceptedTokens.init();
   }
 
-  // methods
-  function getMarketConfigs(
-    uint256 _marketId
-=======
   // getter functions
   function getMarketConfigById(
     uint256 _marketIndex
->>>>>>> 286fa15d
   ) external view returns (MarketConfig memory) {
     return marketConfigs[_marketIndex];
   }
