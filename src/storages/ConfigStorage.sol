// SPDX-License-Identifier: MIT
pragma solidity 0.8.18;

// interfaces
import { IConfigStorage } from "./interfaces/IConfigStorage.sol";

/// @title ConfigStorage
/// @notice storage contract to keep configs
abstract contract ConfigStorage is IConfigStorage {
  // GLOBAL Configs
  LiquidityConfig public liquidityConfig;
  SwapConfig public swapConfig;
  TradingConfig public tradingConfig;
  LiquidationConfig public liquidationConfig;

  MarketConfig[] public marketConfigs;
<<<<<<< HEAD
  // assetId => index
  mapping(bytes32 => uint256) public marketConfigIndices;

  function getMarketConfigById(
    bytes32 _assetId
  ) external view returns (MarketConfig memory) {
    uint256 _index = marketConfigIndices[_assetId];
    return marketConfigs[_index];
  }
=======
  mapping(bytes32 => uint256) public marketConfigIndices; // assetId => index
>>>>>>> f8d089be

  mapping(address => PLPTokenConfig) public plpTokenConfigs; // token => config
  mapping(address => CollateralTokenConfig) public collateralTokenConfigs; // token => config

  mapping(address => bool) public allowedLiquidators; // allowed contract to execute liquidation service
  // service => handler => isOK
  mapping(address => mapping(address => bool)) public serviceExecutors; // to allowed executor for service layer

  uint256 public pnlFactor; // factor that calculate unrealized PnL after collateral factor

  address public calculator;
  address public plp;
  address public treasury;
  uint256 public plpTotalTokenWeight;

  // getter functions
  function getMarketConfigs(
    uint256 _marketId
  ) external view returns (MarketConfig memory) {
    return marketConfigs[_marketId];
  }

  function getPlpTokenConfigs(
    address _token
  ) external view returns (PLPTokenConfig memory) {
    return plpTokenConfigs[_token];
  }

  function getCollateralTokenConfigs(
    address _token
  ) external view returns (CollateralTokenConfig memory) {
    return collateralTokenConfigs[_token];
  }

  // setter functions
  function addMarketConfig(
    MarketConfig calldata _newConfig
  ) external returns (MarketConfig memory) {
    marketConfigs.push(_newConfig);
    uint256 _newMarketId = marketConfigs.length;
    // update marketConfigIndices with new market id
    marketConfigIndices[_newConfig.assetId] = _newMarketId;
    // index = id - 1;
    return marketConfigs[_newMarketId - 1];
  }

  function setMarketConfig(
    uint256 _marketId,
    MarketConfig memory _newConfig
  ) external returns (MarketConfig memory) {
    marketConfigs[_marketId] = _newConfig;
    return marketConfigs[_marketId];
  }

  function setPlpTokenConfig(
    address _token,
    PLPTokenConfig memory _newConfig
  ) external returns (PLPTokenConfig memory) {
    plpTokenConfigs[_token] = _newConfig;
    return plpTokenConfigs[_token];
  }

  function setCollateralTokenConfig(
    address _token,
    CollateralTokenConfig memory _newConfig
  ) external returns (CollateralTokenConfig memory) {
    collateralTokenConfigs[_token] = _newConfig;
    return collateralTokenConfigs[_token];
  }
}<|MERGE_RESOLUTION|>--- conflicted
+++ resolved
@@ -14,9 +14,7 @@
   LiquidationConfig public liquidationConfig;
 
   MarketConfig[] public marketConfigs;
-<<<<<<< HEAD
-  // assetId => index
-  mapping(bytes32 => uint256) public marketConfigIndices;
+  mapping(bytes32 => uint256) public marketConfigIndices; // assetId => index
 
   function getMarketConfigById(
     bytes32 _assetId
@@ -24,9 +22,6 @@
     uint256 _index = marketConfigIndices[_assetId];
     return marketConfigs[_index];
   }
-=======
-  mapping(bytes32 => uint256) public marketConfigIndices; // assetId => index
->>>>>>> f8d089be
 
   mapping(address => PLPTokenConfig) public plpTokenConfigs; // token => config
   mapping(address => CollateralTokenConfig) public collateralTokenConfigs; // token => config
