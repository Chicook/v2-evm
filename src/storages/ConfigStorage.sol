--- conflicted
+++ resolved
@@ -1,26 +1,6 @@
 // SPDX-License-Identifier: MIT
 pragma solidity 0.8.18;
 
-<<<<<<< HEAD
-// @todo - convert to upgradable
-import { ReentrancyGuard } from "@openzeppelin/contracts/security/ReentrancyGuard.sol";
-import { ERC20 } from "@openzeppelin/contracts/token/ERC20/ERC20.sol";
-import { SafeERC20 } from "@openzeppelin/contracts/token/ERC20/utils/SafeERC20.sol";
-
-import { AddressUtils } from "../libraries/AddressUtils.sol";
-
-// interfaces
-import { IConfigStorage } from "./interfaces/IConfigStorage.sol";
-import { AddressUtils } from "../libraries/AddressUtils.sol";
-import { IteratableAddressList } from "../libraries/IteratableAddressList.sol";
-
-import { Owned } from "../base/Owned.sol";
-
-/// @title ConfigStorage
-/// @notice storage contract to keep configs
-contract ConfigStorage is ReentrancyGuard, IConfigStorage, Owned {
-  using AddressUtils for address;
-=======
 //base
 import { Owned } from "@hmx/base/Owned.sol";
 import { IteratableAddressList } from "@hmx/libraries/IteratableAddressList.sol";
@@ -33,14 +13,12 @@
 /// @title ConfigStorage
 /// @notice storage contract to keep configs
 contract ConfigStorage is IConfigStorage, Owned {
->>>>>>> 649535f8
   using IteratableAddressList for IteratableAddressList.List;
   using SafeERC20 for ERC20;
 
   /**
    * Events
    */
-<<<<<<< HEAD
   event SetServiceExecutor(address indexed contractAddress, address executorAddress, bool isServiceExecutor);
   event SetCalculator(address indexed oldCalculator, address newCalculator);
   event SetFeeCalculator(address indexed oldFeeCalculator, address newFeeCalculator);
@@ -65,17 +43,15 @@
   event AddMarketConfig(uint256 index, MarketConfig newConfig);
   event RemoveUnderlying(address token);
   event DelistMarket(uint256 marketIndex);
-=======
   event LogSetServiceExecutor(address indexed _contractAddress, address _executorAddress, bool _isServiceExecutor);
   event LogSetCalculator(address _calculator);
   event LogSetFeeCalculator(address _feeCalculator);
   event LogSetPLP(address _plp);
   event LogSetLiquidityConfig(LiquidityConfig _liquidityConfig);
   event LogSetDynamicEnabled(bool _enabled);
-  event LogSetLiqiduityEnabled(bool _enabled);
+  event LogSetLiquidityEnabled(bool _enabled);
   event LogAddOrUpdatePLPTokenConfigs(address _token, PLPTokenConfig _config, PLPTokenConfig _newConfig);
   event LogRemoveUnderlying(address _token);
->>>>>>> 649535f8
 
   /**
    * Constants
@@ -245,10 +221,6 @@
     emit SetCalculator(calculator, _calculator);
     // @todo - add sanity check
     calculator = _calculator;
-<<<<<<< HEAD
-=======
-    emit LogSetCalculator(calculator);
->>>>>>> 649535f8
   }
 
   /// @notice Updates the fee calculator contract address.
@@ -258,10 +230,6 @@
     emit SetFeeCalculator(feeCalculator, _feeCalculator);
     // @todo - add sanity check
     feeCalculator = _feeCalculator;
-<<<<<<< HEAD
-=======
-    emit LogSetFeeCalculator(_feeCalculator);
->>>>>>> 649535f8
   }
 
   function setOracle(address _oracle) external onlyOwner {
@@ -274,35 +242,23 @@
     emit SetPLP(plp, _plp);
     // @todo - sanity check
     plp = _plp;
-<<<<<<< HEAD
-=======
-    emit LogSetPLP(plp);
->>>>>>> 649535f8
   }
 
   function setLiquidityConfig(LiquidityConfig memory _liquidityConfig) external onlyOwner {
     emit SetLiquidityConfig(liquidityConfig, _liquidityConfig);
     // @todo - sanity check
     liquidityConfig = _liquidityConfig;
-<<<<<<< HEAD
-  }
-
-  function setDynamicEnabled(bool enabled) external onlyOwner {
-    liquidityConfig.dynamicFeeEnabled = enabled;
-    emit SetDynamicEnabled(enabled);
-=======
     emit LogSetLiquidityConfig(liquidityConfig);
   }
 
   function setLiquidityEnabled(bool _enabled) external {
     liquidityConfig.enabled = _enabled;
-    emit LogSetLiqiduityEnabled(_enabled);
+    emit LogSetLiquidityEnabled(_enabled);
   }
 
   function setDynamicEnabled(bool _enabled) external {
     liquidityConfig.dynamicFeeEnabled = _enabled;
     emit LogSetDynamicEnabled(_enabled);
->>>>>>> 649535f8
   }
 
   function setPLPTotalTokenWeight(uint256 _totalTokenWeight) external onlyOwner {
@@ -318,12 +274,8 @@
     bool _isServiceExecutor
   ) external onlyOwner {
     serviceExecutors[_contractAddress][_executorAddress] = _isServiceExecutor;
-<<<<<<< HEAD
-    emit SetServiceExecutor(_contractAddress, _executorAddress, _isServiceExecutor);
-=======
 
     emit LogSetServiceExecutor(_contractAddress, _executorAddress, _isServiceExecutor);
->>>>>>> 649535f8
   }
 
   function setPnlFactor(uint32 _pnlFactorBPS) external onlyOwner {
@@ -421,12 +373,8 @@
         plpAssetIds.push(_assetId);
       }
       // Log
-<<<<<<< HEAD
-      emit AddOrUpdatePLPTokenConfigs(_tokens[_i], assetPlpTokenConfigs[_assetId], _configs[_i]);
-=======
 
       emit LogAddOrUpdatePLPTokenConfigs(_tokens[_i], assetPlpTokenConfigs[_assetId], _configs[_i]);
->>>>>>> 649535f8
 
       // Update totalWeight accordingly
 
