--- conflicted
+++ resolved
@@ -360,6 +360,8 @@
     if (_newConfig.increasePositionFeeRateBPS > MAX_FEE_BPS || _newConfig.decreasePositionFeeRateBPS > MAX_FEE_BPS)
       revert IConfigStorage_MaxFeeBps();
     if (_newConfig.assetClass > assetClassConfigs.length - 1) revert IConfigStorage_InvalidAssetClass();
+    if (_newConfig.initialMarginFractionBPS < _newConfig.maintenanceMarginFractionBPS)
+      revert IConfigStorage_InvalidValue();
 
     emit LogSetMarketConfig(_marketIndex, marketConfigs[_marketIndex], _newConfig);
     marketConfigs[_marketIndex] = _newConfig;
@@ -506,15 +508,12 @@
   }
 
   function addMarketConfig(MarketConfig calldata _newConfig) external onlyOwner returns (uint256 _newMarketIndex) {
-<<<<<<< HEAD
+    // pre-validate
     if (_newConfig.increasePositionFeeRateBPS > MAX_FEE_BPS || _newConfig.decreasePositionFeeRateBPS > MAX_FEE_BPS)
       revert IConfigStorage_MaxFeeBps();
     if (_newConfig.assetClass > assetClassConfigs.length - 1) revert IConfigStorage_InvalidAssetClass();
-=======
-    // pre-validate
     if (_newConfig.initialMarginFractionBPS < _newConfig.maintenanceMarginFractionBPS)
       revert IConfigStorage_InvalidValue();
->>>>>>> 6522d266
 
     _newMarketIndex = marketConfigs.length;
     marketConfigs.push(_newConfig);
