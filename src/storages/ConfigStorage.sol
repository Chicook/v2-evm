--- conflicted
+++ resolved
@@ -22,18 +22,13 @@
   // service => handler => isOK
   mapping(address => mapping(address => bool)) public serviceExecutors; // to allowed executor for service layer
 
-<<<<<<< HEAD
-  // TODO refactor move to struct?
-=======
   uint256 public pnlFactor; // factor that calculate unrealized PnL after collateral factor
 
->>>>>>> 3b8ea406
   address public calculator;
   address public plp;
   address public treasury;
   uint256 public plpTotalTokenWeight;
 
-<<<<<<< HEAD
   //events
   event SetServiceExecutor(address _service, address _handler, bool _isOk);
   event SetCalculator(address _calculator);
@@ -42,17 +37,23 @@
   event SetDynamicEnabled(bool enabled);
 
   // methods
-  function setServiceExecutor(
-    address contractAddress,
-    address executorAddress,
-    bool isServiceExecutor
-  ) external {
-    serviceExecutors[contractAddress][executorAddress] = isServiceExecutor;
-    emit SetServiceExecutor(
-      contractAddress,
-      executorAddress,
-      isServiceExecutor
-    );
+
+  function getMarketConfigs(
+    uint256 _marketId
+  ) external view returns (MarketConfig memory) {
+    return marketConfigs[_marketId];
+  }
+
+  function getPlpTokenConfigs(
+    address _token
+  ) external view returns (PLPTokenConfig memory) {
+    return plpTokenConfigs[_token];
+  }
+
+  function getCollateralTokenConfigs(
+    address _token
+  ) external view returns (CollateralTokenConfig memory) {
+    return collateralTokenConfigs[_token];
   }
 
   function getPLPTokenConfig(
@@ -106,24 +107,6 @@
   ) external view {
     if (!serviceExecutors[contractAddress][executorAddress])
       revert ConfigStorage_NotWhiteListed();
-=======
-  // getter functions
-  function getMarketConfigs(
-    uint256 _marketId
-  ) external view returns (MarketConfig memory) {
-    return marketConfigs[_marketId];
-  }
-
-  function getPlpTokenConfigs(
-    address _token
-  ) external view returns (PLPTokenConfig memory) {
-    return plpTokenConfigs[_token];
-  }
-
-  function getCollateralTokenConfigs(
-    address _token
-  ) external view returns (CollateralTokenConfig memory) {
-    return collateralTokenConfigs[_token];
   }
 
   // setter functions
@@ -160,6 +143,13 @@
   ) external returns (CollateralTokenConfig memory) {
     collateralTokenConfigs[_token] = _newConfig;
     return collateralTokenConfigs[_token];
->>>>>>> 3b8ea406
+  }
+
+  function setServiceExecutor(
+    address _contractAddress,
+    address _executorAddress,
+    bool _isServiceExecutor
+  ) external {
+    serviceExecutors[_contractAddress][_executorAddress] = _isServiceExecutor;
   }
 }