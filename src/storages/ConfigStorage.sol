--- conflicted
+++ resolved
@@ -8,8 +8,6 @@
 
 // interfaces
 import { IConfigStorage } from "./interfaces/IConfigStorage.sol";
-
-import { console } from "forge-std/console.sol"; //@todo - remove
 
 /// @title ConfigStorage
 /// @notice storage contract to keep configs
@@ -38,7 +36,6 @@
   address public treasury;
   uint256 public plpTotalTokenWeight;
 
-<<<<<<< HEAD
   // EVENTS
   event SetServiceExecutor(
     address indexed contractAddress,
@@ -71,53 +68,18 @@
   }
 
   ////////////////////////////////////////////////////////////////////////////////////
-  //////////////////////  SETTER
+  //////////////////////  GETTER
   ////////////////////////////////////////////////////////////////////////////////////
 
-  // @todo - Add Description
-  function setServiceExecutor(
-    address _contractAddress,
-    address _executorAddress,
-    bool _isServiceExecutor
-  ) external onlyOwner {
-    serviceExecutors[_contractAddress][_executorAddress] = _isServiceExecutor;
-
-    emit SetServiceExecutor(
-      _contractAddress,
-      _executorAddress,
-      _isServiceExecutor
-    );
+  function getMarketConfigById(
+    uint256 _marketIndex
+  ) external view returns (MarketConfig memory marketConfig) {
+    return marketConfigs[_marketIndex];
   }
-
-  function setPnlFactor(uint256 _pnlFactor) external onlyOwner {
-    pnlFactor = _pnlFactor;
-  }
-
-  ////////////////////////////////////////////////////////////////////////////////////
-  //////////////////////  GETTER
-  ////////////////////////////////////////////////////////////////////////////////////
 
   function getMarketConfigByIndex(
     uint256 _index
   ) external view returns (MarketConfig memory marketConfig) {
-    return marketConfigs[_index];
-  }
-
-  function getMarketConfigs(
-    uint256 _marketId
-=======
-  // getter functions
-  function getMarketConfigById(
-    uint256 _marketIndex
->>>>>>> 286fa15d
-  ) external view returns (MarketConfig memory) {
-    return marketConfigs[_marketIndex];
-  }
-
-  function getMarketConfigById(
-    bytes32 _assetId
-  ) external view returns (MarketConfig memory) {
-    uint256 _index = marketConfigIndices[_assetId];
     return marketConfigs[_index];
   }
 
@@ -146,7 +108,29 @@
     return collateralTokenConfigs[_token];
   }
 
-  // setter functions
+  ////////////////////////////////////////////////////////////////////////////////////
+  //////////////////////  SETTER
+  ////////////////////////////////////////////////////////////////////////////////////
+
+  // @todo - Add Description
+  function setServiceExecutor(
+    address _contractAddress,
+    address _executorAddress,
+    bool _isServiceExecutor
+  ) external onlyOwner {
+    serviceExecutors[_contractAddress][_executorAddress] = _isServiceExecutor;
+
+    emit SetServiceExecutor(
+      _contractAddress,
+      _executorAddress,
+      _isServiceExecutor
+    );
+  }
+
+  function setPnlFactor(uint256 _pnlFactor) external onlyOwner {
+    pnlFactor = _pnlFactor;
+  }
+
   function setLiquidityConfig(LiquidityConfig memory _newConfig) external {
     liquidityConfig = _newConfig;
   }
