--- conflicted
+++ resolved
@@ -1,17 +1,14 @@
 // SPDX-License-Identifier: MIT
 pragma solidity 0.8.18;
 
-//base
+// base
 import { Owned } from "@hmx/base/Owned.sol";
 import { IteratableAddressList } from "@hmx/libraries/IteratableAddressList.sol";
 import { ERC20 } from "@openzeppelin/contracts/token/ERC20/ERC20.sol";
 import { SafeERC20 } from "@openzeppelin/contracts/token/ERC20/utils/SafeERC20.sol";
 
-import { console2 } from "forge-std/console2.sol";
-
 // interfaces
 import { IConfigStorage } from "./interfaces/IConfigStorage.sol";
-import { console } from "forge-std/console.sol";
 
 /// @title ConfigStorage
 /// @notice storage contract to keep configs
@@ -22,19 +19,6 @@
   /**
    * Events
    */
-<<<<<<< HEAD
-  event SetServiceExecutor(address indexed _contractAddress, address _executorAddress, bool _isServiceExecutor);
-
-  event SetCalculator(address _calculator);
-  event SetFeeCalculator(address _feeCalculator);
-  event SetPLP(address _plp);
-  event SetLiquidityConfig(LiquidityConfig _liquidityConfig);
-  event SetDynamicEnabled(bool enabled);
-  event SetGmxRewardRouter(address _prevGmxRewardRouter, address _gmxRewardRouter);
-  event SetGlp(address _prevGlp, address _glp);
-  event AddOrUpdatePLPTokenConfigs(address _token, PLPTokenConfig _config, PLPTokenConfig _newConfig);
-  event RemoveUnderlying(address _token);
-=======
   event LogSetServiceExecutor(address indexed contractAddress, address executorAddress, bool isServiceExecutor);
   event LogSetCalculator(address indexed oldCalculator, address newCalculator);
   event LogSetFeeCalculator(address indexed oldFeeCalculator, address newFeeCalculator);
@@ -58,7 +42,6 @@
   event LogDelistMarket(uint256 marketIndex);
   event LogSetLiquidityEnabled(bool _enabled);
   event LogAddOrUpdatePLPTokenConfigs(address _token, PLPTokenConfig _config, PLPTokenConfig _newConfig);
->>>>>>> 0e46d0a5
 
   /**
    * Constants
@@ -314,20 +297,9 @@
   function setPlpTokenConfig(
     address _token,
     PLPTokenConfig memory _newConfig
-<<<<<<< HEAD
-  ) external returns (PLPTokenConfig memory _plpTokenConfig) {
-    // Check
-    // SLOAD
-    bytes32 _assetId = tokenAssetIds[_token];
-    if (_assetId == bytes32(0)) revert IConfigStorage_AssetIdNotSet();
-
-    assetPlpTokenConfigs[_assetId] = _newConfig;
-
-=======
   ) external onlyOwner returns (PLPTokenConfig memory _plpTokenConfig) {
     emit LogSetPlpTokenConfig(_token, assetPlpTokenConfigs[tokenAssetIds[_token]], _newConfig);
     assetPlpTokenConfigs[tokenAssetIds[_token]] = _newConfig;
->>>>>>> 0e46d0a5
     return _newConfig;
   }
 
@@ -378,16 +350,7 @@
     for (uint256 _i; _i < _tokenLen; ) {
       bytes32 _assetId = tokenAssetIds[_tokens[_i]];
 
-<<<<<<< HEAD
-      // Enforce that assetId must be set to prevent
-      if (_assetId == bytes32(0)) revert IConfigStorage_BadArgs();
-
-      // Enforce that isAccept must be true to prevent
-      // removing underlying token through this function.
-      if (!_configs[_i].accepted) revert IConfigStorage_BadArgs();
-=======
       uint256 _assetIdLen = plpAssetIds.length;
->>>>>>> 0e46d0a5
 
       bool _isSetPLPAssetId = true;
 
