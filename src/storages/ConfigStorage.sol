// SPDX-License-Identifier: MIT
pragma solidity 0.8.18;

// interfaces
import { IConfigStorage } from "./interfaces/IConfigStorage.sol";

/// @title ConfigStorage
/// @notice storage contract to keep configs
contract ConfigStorage is IConfigStorage {
  // GLOBAL Configs
  LiquidityConfig public liquidityConfig;
  SwapConfig public swapConfig;
  TradingConfig public tradingConfig;
  LiquidationConfig public liquidationConfig;
  MarketConfig[] public marketConfigs;
  mapping(bytes32 => uint256) public marketConfigIndices; // assetId => index

  mapping(address => PLPTokenConfig) public plpTokenConfigs; // token => config
  mapping(address => CollateralTokenConfig) public collateralTokenConfigs; // token => config

  mapping(address => bool) public allowedLiquidators; // allowed contract to execute liquidation service
  // service => handler => isOK
  mapping(address => mapping(address => bool)) public serviceExecutors; // to allowed executor for service layer

  uint256 public pnlFactor; // factor that calculate unrealized PnL after collateral factor

  address public calculator;
  address public plp;
  address public treasury;
  uint256 public plpTotalTokenWeight;

  // getter functions
  function getMarketConfigById(
    uint256 _marketIndex
  ) external view returns (MarketConfig memory) {
    return marketConfigs[_marketIndex];
  }

  function getPlpTokenConfigs(
    address _token
  ) external view returns (PLPTokenConfig memory) {
    return plpTokenConfigs[_token];
  }

  function getCollateralTokenConfigs(
    address _token
  ) external view returns (CollateralTokenConfig memory) {
    return collateralTokenConfigs[_token];
  }

  // setter functions
  function setLiquidityConfig(LiquidityConfig memory _newConfig) external {
    liquidityConfig = _newConfig;
  }

  function setSwapConfig(SwapConfig memory _newConfig) external {
    swapConfig = _newConfig;
  }

  function setTradingConfig(TradingConfig memory _newConfig) external {
    tradingConfig = _newConfig;
  }

  function setLiquidationConfig(LiquidationConfig memory _newConfig) external {
    liquidationConfig = _newConfig;
  }

  function addMarketConfig(
    MarketConfig calldata _newConfig
<<<<<<< HEAD
  ) external returns (uint256) {
=======
  ) external returns (uint256 _index) {
>>>>>>> fc18b910
    uint256 _newMarketIndex = marketConfigs.length;
    marketConfigs.push(_newConfig);
    // update marketConfigIndices with new market index
    marketConfigIndices[_newConfig.assetId] = _newMarketIndex;
    return _newMarketIndex;
<<<<<<< HEAD
  }

  function delistMarket(uint256 _marketIndex) external {
    delete marketConfigs[_marketIndex].active;
=======
>>>>>>> fc18b910
  }

  function setMarketConfig(
    uint256 _marketIndex,
    MarketConfig memory _newConfig
  ) external returns (MarketConfig memory) {
    marketConfigs[_marketIndex] = _newConfig;
    return marketConfigs[_marketIndex];
  }

  function setPlpTokenConfig(
    address _token,
    PLPTokenConfig memory _newConfig
  ) external returns (PLPTokenConfig memory) {
    plpTokenConfigs[_token] = _newConfig;
    return plpTokenConfigs[_token];
  }

  function setCollateralTokenConfig(
    address _token,
    CollateralTokenConfig memory _newConfig
  ) external returns (CollateralTokenConfig memory) {
    collateralTokenConfigs[_token] = _newConfig;
    return collateralTokenConfigs[_token];
  }
}<|MERGE_RESOLUTION|>--- conflicted
+++ resolved
@@ -12,6 +12,7 @@
   SwapConfig public swapConfig;
   TradingConfig public tradingConfig;
   LiquidationConfig public liquidationConfig;
+
   MarketConfig[] public marketConfigs;
   mapping(bytes32 => uint256) public marketConfigIndices; // assetId => index
 
@@ -67,23 +68,16 @@
 
   function addMarketConfig(
     MarketConfig calldata _newConfig
-<<<<<<< HEAD
-  ) external returns (uint256) {
-=======
   ) external returns (uint256 _index) {
->>>>>>> fc18b910
     uint256 _newMarketIndex = marketConfigs.length;
     marketConfigs.push(_newConfig);
     // update marketConfigIndices with new market index
     marketConfigIndices[_newConfig.assetId] = _newMarketIndex;
     return _newMarketIndex;
-<<<<<<< HEAD
   }
 
   function delistMarket(uint256 _marketIndex) external {
     delete marketConfigs[_marketIndex].active;
-=======
->>>>>>> fc18b910
   }
 
   function setMarketConfig(
