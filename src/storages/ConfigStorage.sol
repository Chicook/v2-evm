--- conflicted
+++ resolved
@@ -1,22 +1,15 @@
 // SPDX-License-Identifier: MIT
 pragma solidity 0.8.18;
 
-<<<<<<< HEAD
 //base
-=======
-// @todo - convert to upgradable
+import { AddressUtils } from "@hmx/libraries/AddressUtils.sol";
+import { Owned } from "@hmx/base/Owned.sol";
+import { IteratableAddressList } from "@hmx/libraries/IteratableAddressList.sol";
 import { ERC20 } from "@openzeppelin/contracts/token/ERC20/ERC20.sol";
-
->>>>>>> aa41172b
-import { AddressUtils } from "../libraries/AddressUtils.sol";
-import { Owned } from "../base/Owned.sol";
-import { IteratableAddressList } from "../libraries/IteratableAddressList.sol";
+import { SafeERC20 } from "@openzeppelin/contracts/token/ERC20/utils/SafeERC20.sol";
 
 // interfaces
 import { IConfigStorage } from "./interfaces/IConfigStorage.sol";
-
-import { ERC20 } from "@openzeppelin/contracts/token/ERC20/ERC20.sol";
-import { SafeERC20 } from "@openzeppelin/contracts/token/ERC20/utils/SafeERC20.sol";
 
 /// @title ConfigStorage
 /// @notice storage contract to keep configs
