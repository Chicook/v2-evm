// SPDX-License-Identifier: MIT
pragma solidity 0.8.18;

// @todo - convert to upgradable
import { Ownable } from "@openzeppelin/contracts/access/Ownable.sol";

import { AddressUtils } from "../libraries/AddressUtils.sol";

// interfaces
import { IConfigStorage } from "./interfaces/IConfigStorage.sol";
import { AddressUtils } from "../libraries/AddressUtils.sol";
import { Ownable } from "@openzeppelin/contracts/access/Ownable.sol";
import { IteratableAddressList } from "../libraries/IteratableAddressList.sol";

/// @title ConfigStorage
/// @notice storage contract to keep configs
<<<<<<< HEAD
contract ConfigStorage is IConfigStorage, Ownable {
  using AddressUtils for address;
  using IteratableAddressList for IteratableAddressList.List;

  address public constant ITERABLE_ADDRESS_LIST_START = address(1);
  address public constant ITERABLE_ADDRESS_LIST_END = address(1);

  // GLOBAL Configs
=======
contract ConfigStorage is Ownable, IConfigStorage {
  // using libs for type
  using AddressUtils for address;

  // CONFIGS
>>>>>>> d98a5b23
  LiquidityConfig public liquidityConfig;
  SwapConfig public swapConfig;
  TradingConfig public tradingConfig;
  LiquidationConfig public liquidationConfig;

  MarketConfig[] public marketConfigs;
<<<<<<< HEAD

  mapping(bytes32 => uint256) public marketConfigIndices; // assetId => index
=======
>>>>>>> d98a5b23

  // STATES
  mapping(bytes32 => uint256) public marketConfigIndices; // assetId => index
  mapping(address => PLPTokenConfig) public plpTokenConfigs; // token => config
  mapping(address => CollateralTokenConfig) public collateralTokenConfigs; // token => config
  mapping(address => bool) public allowedLiquidators; // allowed contract to execute liquidation service
  mapping(address => mapping(address => bool)) public serviceExecutors; // service => handler => isOK, to allowed executor for service layer
  uint256 public pnlFactor; // factor that calculate unrealized PnL after collateral factor

  address public calculator;
  address public plp;
  address public treasury;

  IteratableAddressList.List public plpAcceptedTokens;

  //events
  event SetServiceExecutor(address _service, address _handler, bool _isOk);
  event SetCalculator(address _calculator);
  event SetPLP(address _plp);
  event SetLiquidityConfig(LiquidityConfig _liquidityConfig);
  event SetDynamicEnabled(bool enabled);
  event AddOrUpdatePLPTokenConfigs(
    address _token,
    PLPTokenConfig _config,
    PLPTokenConfig _newConfig
  );
  event RemoveUnderlying(address _token);

  constructor() {
    plpAcceptedTokens.init();
  }

  // EVENTS
  event SetServiceExecutor(
    address indexed contractAddress,
    address _xecutorAddress,
    bool isServiceExecutor
  );

  constructor() {}

  ////////////////////////////////////////////////////////////////////////////////////
  //////////////////////  VALIDATION
  ////////////////////////////////////////////////////////////////////////////////////

  /// @notice Validate only whitelisted executor contracts to be able to call Service contracts.
  /// @param _contractAddress Service contract address to be executed.
  /// @param _executorAddress Executor contract address to call service contract.
  function validateServiceExecutor(
    address _contractAddress,
    address _executorAddress
  ) external view {
    if (!serviceExecutors[_contractAddress][_executorAddress])
      revert NotWhiteListed();
  }

  /// @notice Validate only accepted token to be deposit/withdraw as collateral token.
  /// @param _token Token address to be deposit/withdraw.
  function validateAcceptedCollateral(address _token) external view {
    if (!collateralTokenConfigs[_token].accepted)
      revert NotAcceptedCollateral();
  }

  ////////////////////////////////////////////////////////////////////////////////////
  //////////////////////  GETTER
  ////////////////////////////////////////////////////////////////////////////////////

  function getMarketConfigById(
    uint256 _marketIndex
  ) external view returns (MarketConfig memory _marketConfig) {
    return marketConfigs[_marketIndex];
  }

  function getMarketConfigByIndex(
    uint256 _index
  ) external view returns (MarketConfig memory _marketConfig) {
    return marketConfigs[_index];
  }

  function getMarketConfigByToken(
    address _token
  ) external view returns (MarketConfig memory _marketConfig) {
    for (uint256 i; i < marketConfigs.length; ) {
      if (marketConfigs[i].assetId == _token.toBytes32())
        return marketConfigs[i];

      unchecked {
        i++;
      }
    }
  }

  function getPlpTokenConfigs(
    address _token
  ) external view returns (PLPTokenConfig memory _plpTokenConfig) {
    return plpTokenConfigs[_token];
  }

  function getCollateralTokenConfigs(
    address _token
  )
    external
    view
    returns (CollateralTokenConfig memory _collateralTokenConfig)
  {
    return collateralTokenConfigs[_token];
  }

<<<<<<< HEAD
  function getPLPTokenConfig(
    address token
  ) external view returns (PLPTokenConfig memory) {
    return plpTokenConfigs[token];
  }

  function getLiquidityConfig() external view returns (LiquidityConfig memory) {
    return liquidityConfig;
  }

  function getLiquidationConfig()
    external
    view
    returns (LiquidationConfig memory)
  {
    return liquidationConfig;
  }

  function getMarketConfigsLength() external view returns (uint256) {
    return marketConfigs.length;
  }

  function getMarketConfigByToken(
    address _token
  ) external view returns (MarketConfig memory marketConfig) {
    for (uint i; i < marketConfigs.length; ) {
      if (marketConfigs[i].assetId == _token.toBytes32())
        return marketConfigs[i];

      unchecked {
        i++;
      }
    }
  }

  /// @notice Return the next underlying token address.
  /// @dev This uses to traverse all underlying tokens.
  /// @param token The token address to query the next token. Can also be START and END.
  function getNextAcceptedToken(address token) external view returns (address) {
    return plpAcceptedTokens.getNextOf(token);
  }

  function setCalculator(address _calculator) external {
    calculator = _calculator;
    emit SetCalculator(calculator);
  }

  function setPLP(address _plp) external {
    plp = _plp;
    emit SetPLP(calculator);
  }

  function setLiquidityConfig(
    LiquidityConfig memory _liquidityConfig
  ) external {
    liquidityConfig = _liquidityConfig;
    emit SetLiquidityConfig(liquidityConfig);
  }

  function setDynamicEnabled(bool enabled) external {
    liquidityConfig.dynamicFeeEnabled = enabled;
    emit SetDynamicEnabled(enabled);
  }

  function setPLPTotalTokenWeight(uint256 _totalTokenWeight) external {
    if (_totalTokenWeight > 1e18) revert ConfigStorage_ExceedLimitSetting();
    liquidityConfig.plpTotalTokenWeight = _totalTokenWeight;
=======
  ////////////////////////////////////////////////////////////////////////////////////
  //////////////////////  SETTER
  ////////////////////////////////////////////////////////////////////////////////////

  // @todo - Add Description
  function setServiceExecutor(
    address _contractAddress,
    address _executorAddress,
    bool _isServiceExecutor
  ) external onlyOwner {
    serviceExecutors[_contractAddress][_executorAddress] = _isServiceExecutor;

    emit SetServiceExecutor(
      _contractAddress,
      _executorAddress,
      _isServiceExecutor
    );
  }

  function setPnlFactor(uint256 _pnlFactor) external onlyOwner {
    pnlFactor = _pnlFactor;
  }

  function setLiquidityConfig(LiquidityConfig memory _newConfig) external {
    liquidityConfig = _newConfig;
>>>>>>> d98a5b23
  }

  function setSwapConfig(SwapConfig memory _newConfig) external {
    swapConfig = _newConfig;
  }

  function setTradingConfig(TradingConfig memory _newConfig) external {
    tradingConfig = _newConfig;
  }

  function setLiquidationConfig(LiquidationConfig memory _newConfig) external {
    liquidationConfig = _newConfig;
  }

  function addMarketConfig(
    MarketConfig calldata _newConfig
  ) external returns (uint256 _index) {
    uint256 _newMarketIndex = marketConfigs.length;
    marketConfigs.push(_newConfig);
    // update marketConfigIndices with new market index
    marketConfigIndices[_newConfig.assetId] = _newMarketIndex;
    return _newMarketIndex;
  }

  function delistMarket(uint256 _marketIndex) external {
    delete marketConfigs[_marketIndex].active;
  }

  function setMarketConfig(
    uint256 _marketIndex,
    MarketConfig memory _newConfig
  ) external returns (MarketConfig memory _marketConfig) {
    marketConfigs[_marketIndex] = _newConfig;
    return marketConfigs[_marketIndex];
  }

  function setPlpTokenConfig(
    address _token,
    PLPTokenConfig memory _newConfig
  ) external returns (PLPTokenConfig memory _plpTokenConfig) {
    plpTokenConfigs[_token] = _newConfig;
    return plpTokenConfigs[_token];
  }

  function setCollateralTokenConfig(
    address _token,
    CollateralTokenConfig memory _newConfig
  ) external returns (CollateralTokenConfig memory _collateralTokenConfig) {
    collateralTokenConfigs[_token] = _newConfig;
    return collateralTokenConfigs[_token];
  }

  function setServiceExecutor(
    address _contractAddress,
    address _executorAddress,
    bool _isServiceExecutor
  ) external {
    serviceExecutors[_contractAddress][_executorAddress] = _isServiceExecutor;
  }

  /// @notice add or update AcceptedToken
  /// @dev This function only allows to add new token or update existing token,
  /// any atetempt to remove token will be reverted.
  /// @param _tokens The token addresses to set.
  /// @param _configs The token configs to set.
  function addOrUpdateAcceptedToken(
    address[] calldata _tokens,
    PLPTokenConfig[] calldata _configs
  ) external onlyOwner {
    if (_tokens.length != _configs.length) {
      revert ConfigStorage_BadLen();
    }

    for (uint256 i = 0; i < _tokens.length; ) {
      // Enforce that isAccept must be true to prevent
      // removing underlying token through this function.
      if (!_configs[i].accepted) revert ConfigStorage_BadArgs();

      // If plpTokenConfigs.accepted is previously false,
      // then it is a new token to be added.
      if (!plpTokenConfigs[_tokens[i]].accepted) {
        plpAcceptedTokens.add(_tokens[i]);
      }

      // Log
      emit AddOrUpdatePLPTokenConfigs(
        _tokens[i],
        plpTokenConfigs[_tokens[i]],
        _configs[i]
      );

      // Update totalWeight accordingly
      liquidityConfig.plpTotalTokenWeight =
        (liquidityConfig.plpTotalTokenWeight -
          plpTokenConfigs[_tokens[i]].targetWeight) +
        _configs[i].targetWeight;
      plpTokenConfigs[_tokens[i]] = _configs[i];

      if (liquidityConfig.plpTotalTokenWeight > 1e18) {
        revert ConfigStorage_ExceedLimitSetting();
      }

      unchecked {
        ++i;
      }
    }
  }

  /// @notice Remove underlying token.
  /// @param _token The token address to remove.
  function removeAcceptedToken(address _token) external onlyOwner {
    // Update totalTokenWeight
    liquidityConfig.plpTotalTokenWeight -= plpTokenConfigs[_token].targetWeight;

    // Delete token from plpAcceptedTokens list
    plpAcceptedTokens.remove(_token, plpAcceptedTokens.getPreviousOf(_token));

    // Delete plpTokenConfig
    delete plpTokenConfigs[_token];

    emit RemoveUnderlying(_token);
  }

  function validateServiceExecutor(
    address contractAddress,
    address executorAddress
  ) external view {
    if (!serviceExecutors[contractAddress][executorAddress])
      revert ConfigStorage_NotWhiteListed();
  }
}<|MERGE_RESOLUTION|>--- conflicted
+++ resolved
@@ -14,7 +14,6 @@
 
 /// @title ConfigStorage
 /// @notice storage contract to keep configs
-<<<<<<< HEAD
 contract ConfigStorage is IConfigStorage, Ownable {
   using AddressUtils for address;
   using IteratableAddressList for IteratableAddressList.List;
@@ -23,24 +22,12 @@
   address public constant ITERABLE_ADDRESS_LIST_END = address(1);
 
   // GLOBAL Configs
-=======
-contract ConfigStorage is Ownable, IConfigStorage {
-  // using libs for type
-  using AddressUtils for address;
-
-  // CONFIGS
->>>>>>> d98a5b23
   LiquidityConfig public liquidityConfig;
   SwapConfig public swapConfig;
   TradingConfig public tradingConfig;
   LiquidationConfig public liquidationConfig;
 
   MarketConfig[] public marketConfigs;
-<<<<<<< HEAD
-
-  mapping(bytes32 => uint256) public marketConfigIndices; // assetId => index
-=======
->>>>>>> d98a5b23
 
   // STATES
   mapping(bytes32 => uint256) public marketConfigIndices; // assetId => index
@@ -57,7 +44,13 @@
   IteratableAddressList.List public plpAcceptedTokens;
 
   //events
-  event SetServiceExecutor(address _service, address _handler, bool _isOk);
+
+  event SetServiceExecutor(
+    address indexed _contractAddress,
+    address _executorAddress,
+    bool _isServiceExecutor
+  );
+
   event SetCalculator(address _calculator);
   event SetPLP(address _plp);
   event SetLiquidityConfig(LiquidityConfig _liquidityConfig);
@@ -73,15 +66,6 @@
     plpAcceptedTokens.init();
   }
 
-  // EVENTS
-  event SetServiceExecutor(
-    address indexed contractAddress,
-    address _xecutorAddress,
-    bool isServiceExecutor
-  );
-
-  constructor() {}
-
   ////////////////////////////////////////////////////////////////////////////////////
   //////////////////////  VALIDATION
   ////////////////////////////////////////////////////////////////////////////////////
@@ -120,19 +104,6 @@
     return marketConfigs[_index];
   }
 
-  function getMarketConfigByToken(
-    address _token
-  ) external view returns (MarketConfig memory _marketConfig) {
-    for (uint256 i; i < marketConfigs.length; ) {
-      if (marketConfigs[i].assetId == _token.toBytes32())
-        return marketConfigs[i];
-
-      unchecked {
-        i++;
-      }
-    }
-  }
-
   function getPlpTokenConfigs(
     address _token
   ) external view returns (PLPTokenConfig memory _plpTokenConfig) {
@@ -149,7 +120,6 @@
     return collateralTokenConfigs[_token];
   }
 
-<<<<<<< HEAD
   function getPLPTokenConfig(
     address token
   ) external view returns (PLPTokenConfig memory) {
@@ -217,7 +187,8 @@
   function setPLPTotalTokenWeight(uint256 _totalTokenWeight) external {
     if (_totalTokenWeight > 1e18) revert ConfigStorage_ExceedLimitSetting();
     liquidityConfig.plpTotalTokenWeight = _totalTokenWeight;
-=======
+  }
+
   ////////////////////////////////////////////////////////////////////////////////////
   //////////////////////  SETTER
   ////////////////////////////////////////////////////////////////////////////////////
@@ -239,11 +210,6 @@
 
   function setPnlFactor(uint256 _pnlFactor) external onlyOwner {
     pnlFactor = _pnlFactor;
-  }
-
-  function setLiquidityConfig(LiquidityConfig memory _newConfig) external {
-    liquidityConfig = _newConfig;
->>>>>>> d98a5b23
   }
 
   function setSwapConfig(SwapConfig memory _newConfig) external {
@@ -294,14 +260,6 @@
   ) external returns (CollateralTokenConfig memory _collateralTokenConfig) {
     collateralTokenConfigs[_token] = _newConfig;
     return collateralTokenConfigs[_token];
-  }
-
-  function setServiceExecutor(
-    address _contractAddress,
-    address _executorAddress,
-    bool _isServiceExecutor
-  ) external {
-    serviceExecutors[_contractAddress][_executorAddress] = _isServiceExecutor;
   }
 
   /// @notice add or update AcceptedToken
@@ -366,12 +324,4 @@
 
     emit RemoveUnderlying(_token);
   }
-
-  function validateServiceExecutor(
-    address contractAddress,
-    address executorAddress
-  ) external view {
-    if (!serviceExecutors[contractAddress][executorAddress])
-      revert ConfigStorage_NotWhiteListed();
-  }
 }