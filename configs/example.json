{
  "storages": {
    "config": "",
    "perp": "",
    "vault": ""
  },
  "handlers": {
    "bot": "",
    "crossMargin": "",
    "limitTrade": "",
    "liquidity": ""
  },
  "helpers": {
    "trade": "",
<<<<<<< HEAD
    "maxPositionHelper": ""
=======
    "limitTradeHelper": ""
>>>>>>> db185b13
  },
  "services": {
    "crossMargin": "",
    "liquidity": "",
    "liquidation": "",
    "trade": ""
  },
  "oracles": {
    "pyth": "",
    "pythAdapter": "",
    "sglpStakedAdapter": "",
    "middleware": "",
    "ecoPythCalldataBuilder": ""
  },
  "tokens": {
    "hlp": "",
    "weth": "",
    "sglp": "",
    "traderLoyaltyCredit": ""
  },
  "yieldSources": {
    "gmx": {
      "glpManager": "",
      "rewardRouterV2": "",
      "rewardTracker": ""
    }
  },
  "strategies": {
    "stakedGlpStrategy": "",
    "convertedGlpStrategy": ""
  },
  "calculator": "",
  "accountAbstraction": {
    "entryPoint": "",
    "factory": ""
  },
  "staking": {
    "trading": "",
    "tlc": "",
    "hlp": ""
  }
}<|MERGE_RESOLUTION|>--- conflicted
+++ resolved
@@ -12,11 +12,7 @@
   },
   "helpers": {
     "trade": "",
-<<<<<<< HEAD
-    "maxPositionHelper": ""
-=======
     "limitTradeHelper": ""
->>>>>>> db185b13
   },
   "services": {
     "crossMargin": "",
