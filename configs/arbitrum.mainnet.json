--- conflicted
+++ resolved
@@ -16,11 +16,7 @@
   },
   "helpers": {
     "trade": "0x963Cbe4cFcDC58795869be74b80A328b022DE00C",
-<<<<<<< HEAD
-    "maxPositionHelper": ""
-=======
     "limitTrade": ""
->>>>>>> db185b13
   },
   "services": {
     "crossMargin": "0x0a8D9c0A4a039dDe3Cb825fF4c2f063f8B54313A",
