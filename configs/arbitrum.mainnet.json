{
  "proxyAdmin": "0x2E7983f9A1D08c57989eEA20adC9242321dA6589",
  "multicall": "0xcA11bde05977b3631167028862bE2a173976CA11",
  "timelock": "0xF3CcdE1c41bc4Bf1eA991cDcA3Eb595fd4921eEF",
  "safe": "0x6409ba830719cd0fE27ccB3051DF1b399C90df4a",
  "storages": {
    "config": "0xF4F7123fFe42c4C90A4bCDD2317D397E0B7d7cc0",
    "perp": "0x97e94BdA44a2Df784Ab6535aaE2D62EFC6D2e303",
    "vault": "0x56CC5A9c0788e674f17F7555dC8D3e2F1C0313C0"
  },
  "handlers": {
    "bot": "0xD4CcbDEbE59E84546fd3c4B91fEA86753Aa3B671",
    "crossMargin": "0xB189532c581afB4Fbe69aF6dC3CD36769525d446",
    "limitTrade": "0xeE116128b9AAAdBcd1f7C18608C5114f594cf5D6",
    "liquidity": "0x1c6b1264B022dE3c6f2AddE01D11fFC654297ba6",
    "rebalanceHLP": "0x3b2AC5d307595726f9fDa14B319fd1497Ac853cc"
  },
  "helpers": {
    "trade": "0x963Cbe4cFcDC58795869be74b80A328b022DE00C",
    "limitTrade": "0x0E7C0d58f2e4a6b28597D51a34C4b7acDA1Ee719"
  },
  "services": {
    "crossMargin": "0x0a8D9c0A4a039dDe3Cb825fF4c2f063f8B54313A",
    "liquidity": "0xE7D96684A56e60ffBAAe0fC0683879da48daB383",
    "liquidation": "0x34E89DEd96340A177856fD822366AfC584438750",
    "trade": "0xcf533D0eEFB072D1BB68e201EAFc5368764daA0E",
    "rebalanceHLP": "0xD63D4542AA563FdB10f4C3785a4B90e89Be197c0"
  },
  "oracles": {
    "ecoPyth": "0x06d35ecf6A2799f99482c6F15f146326Dd0FF1C6",
    "ecoPyth2": "0x8dc6A40465128B20DC712C6B765a5171EF30bB7B",
    "pythAdapter": "0x34338314236df25220b55F90F7E8Fc30B620D242",
    "sglpStakedAdapter": "0x9F09b53ee28a93951fe546dEfB24C0f908eEda22",
    "middleware": "0x9c83e1046dA4727F05C6764c017C6E1757596592",
    "ecoPythCalldataBuilder": "0x86508504B72aD65d565Fe75516Af2281a64ab664",
    "unsafeEcoPythCalldataBuilder": "0xa3187B97CEC0854A5ed3B11ffEeD50E5a1A1593f"
  },
  "tokens": {
    "hlp": "0x4307fbDCD9Ec7AEA5a1c2958deCaa6f316952bAb",
    "weth": "0x82af49447d8a07e3bd95bd0d56f35241523fbab1",
    "wbtc": "0x2f2a2543b76a4166549f7aab2e75bef0aefc5b0f",
    "usdt": "0xfd086bc7cd5c481dcc9c85ebe478a1c0b69fcbb9",
    "usdc": "0xff970a61a04b1ca14834a43f5de4533ebddb5cc8",
    "dai": "0xda10009cbd5d07dd0cecc66161fc93d7c9000da1",
    "sglp": "0x5402B5F40310bDED796c7D0F3FF6683f5C0cFfdf",
    "traderLoyaltyCredit": "0x1fDcB022daECA9326a37A318f143A0feD61abba6",
    "arb": "0x912CE59144191C1204E64559FE8253a0e49E6548",
    "wstEth": "0x5979d7b546e38e414f7e9822514be443a4800529"
  },
  "vendors": {
    "gmx": {
      "glpManager": "0x3963FfC9dff443c2A94f21b129D429891E32ec18",
      "rewardRouterV2": "0xB95DB5B167D75e6d04227CfFFA61069348d271F5",
      "rewardTracker": "0x4e971a87900b931fF39d1Aad67697F49835400b6",
      "gmxVault": "0x489ee077994B6658eAfA855C308275EAd8097C4A"
    },
    "uniswap": {
      "permit2": "0x000000000022d473030f116ddee9f6b43ac78ba3",
      "universalRouter": "0x3fC91A3afd70395Cd496C647d5a6CC9D4B2b7FAD"
    },
    "curve": {
      "wstEthEthPool": "0x6eb2dc694eb516b16dc9fbc678c60052bbdd7d80",
      "usdcUsdtPool": "0x7f90122bf0700f9e7e1f688fe926940e8839f353"
    }
  },
  "strategies": {
    "stakedGlpStrategy": "0x0A4536BE713989a355f77fd46FD21E737C219F5c",
    "convertedGlpStrategy": "0xF0D92907236418Fa8Ee900E384b4c6928f7cADfc"
  },
  "hooks": {
    "tradingStaking": "0xA2a59aF14eF3e4fFf67C9B536041faee656B96DA",
    "tlc": "0x8E1F4c78BF13273c4D67E5DC3D322b0891254988"
  },
  "calculator": "0x0FdE910552977041Dc8c7ef652b5a07B40B9e006",
  "accountAbstraction": {
    "entryPoint": "0x5FF137D4b0FDCD49DcA30c7CF57E578a026d2789",
    "factory": ""
  },
  "staking": {
    "trading": "0x31d0314F6382cf662a3b87237Bd6c9E5C464150B",
    "tlc": "0x03BaC369E37a78420dDc284ff6e7E94D15571BbA",
    "hlp": "0xbE8f8AF5953869222eA8D39F1Be9d03766010B1C"
  },
  "rewardDistributor": "0x0E303E9d98A3f88097B07BeFb510aA7a97Ff440D",
  "reader": {
<<<<<<< HEAD
    "order": "0x9152FC88de20906a9327F8046226c6e7aD1b37FF"
=======
    "order": "0x1EF528Fd3771a87F568A2E39422B5f00F473389E",
    "position": "",
    "liquidation": ""
>>>>>>> 62cc1954
  },
  "extension": {
    "switchCollateralRouter": "0x004d72A192db408B9a7c647c6a3c888dFEBC6A9B",
    "dexter": {
      "uniswapV3": "0xF91078e3D4612bd1185Dc9feEA08Ddb6Ad9EF0Ab",
      "curve": "0xd84914c167863B6BA64A0E8abf6a51d9f25662df",
      "glp": "0x42870d0079cD7acB71b3fe96EA4d77FBd1ccC820"
    }
  }
}<|MERGE_RESOLUTION|>--- conflicted
+++ resolved
@@ -83,13 +83,9 @@
   },
   "rewardDistributor": "0x0E303E9d98A3f88097B07BeFb510aA7a97Ff440D",
   "reader": {
-<<<<<<< HEAD
-    "order": "0x9152FC88de20906a9327F8046226c6e7aD1b37FF"
-=======
     "order": "0x1EF528Fd3771a87F568A2E39422B5f00F473389E",
     "position": "",
     "liquidation": ""
->>>>>>> 62cc1954
   },
   "extension": {
     "switchCollateralRouter": "0x004d72A192db408B9a7c647c6a3c888dFEBC6A9B",
