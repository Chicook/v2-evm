{
  "proxyAdmin": "0x2E7983f9A1D08c57989eEA20adC9242321dA6589",
  "multicall": "0xcA11bde05977b3631167028862bE2a173976CA11",
  "timelock": "0xF3CcdE1c41bc4Bf1eA991cDcA3Eb595fd4921eEF",
  "safe": "0x6409ba830719cd0fE27ccB3051DF1b399C90df4a",
  "storages": {
    "config": "0xF4F7123fFe42c4C90A4bCDD2317D397E0B7d7cc0",
    "perp": "0x97e94BdA44a2Df784Ab6535aaE2D62EFC6D2e303",
    "vault": "0x56CC5A9c0788e674f17F7555dC8D3e2F1C0313C0"
  },
  "handlers": {
    "bot": "0xD4CcbDEbE59E84546fd3c4B91fEA86753Aa3B671",
    "crossMargin": "0xB189532c581afB4Fbe69aF6dC3CD36769525d446",
    "limitTrade": "0xeE116128b9AAAdBcd1f7C18608C5114f594cf5D6",
    "liquidity": "0x1c6b1264B022dE3c6f2AddE01D11fFC654297ba6",
    "rebalanceHLP": "0x3b2AC5d307595726f9fDa14B319fd1497Ac853cc",
    "ext01": "0x04BEF154a57B8e884D53f2B8F141B34825b448Da"
  },
  "helpers": {
    "trade": "0x963Cbe4cFcDC58795869be74b80A328b022DE00C",
    "limitTrade": "0x0E7C0d58f2e4a6b28597D51a34C4b7acDA1Ee719"
  },
  "services": {
    "crossMargin": "0x0a8D9c0A4a039dDe3Cb825fF4c2f063f8B54313A",
    "liquidity": "0xE7D96684A56e60ffBAAe0fC0683879da48daB383",
    "liquidation": "0x34E89DEd96340A177856fD822366AfC584438750",
    "trade": "0xcf533D0eEFB072D1BB68e201EAFc5368764daA0E",
    "rebalanceHLP": "0xD63D4542AA563FdB10f4C3785a4B90e89Be197c0",
    "rebalanceHLPToGMXV2": "0xB63252F99A9992442b0e9567758d6FFc56A38b0b"
  },
  "oracles": {
    "ecoPyth": "0x06d35ecf6A2799f99482c6F15f146326Dd0FF1C6",
    "ecoPyth2": "0x8dc6A40465128B20DC712C6B765a5171EF30bB7B",
    "pythAdapter": "0x34338314236df25220b55F90F7E8Fc30B620D242",
    "sglpStakedAdapter": "0x9F09b53ee28a93951fe546dEfB24C0f908eEda22",
    "middleware": "0x9c83e1046dA4727F05C6764c017C6E1757596592",
    "ecoPythCalldataBuilder": "0x86508504B72aD65d565Fe75516Af2281a64ab664",
    "unsafeEcoPythCalldataBuilder": "0xa3187B97CEC0854A5ed3B11ffEeD50E5a1A1593f",
    "ecoPythCalldataBuilder2": "0x7dbf13AD71da2405D73c9bda64B4769620EFfdd6",
    "unsafeEcoPythCalldataBuilder2": "0xCF43C575359D25280672c606E4F7F50bc668a813",
    "ecoPythCalldataBuilder3": "",
    "unsafeEcoPythCalldataBuilder3": "",
    "onChainPriceLens": "0x7D8eAa8dF02526c711F4ff1f97F6c5324212DBBa",
    "calcPriceLens": "",
    "priceAdapters": {
      "glp": "0x9934d2Cc22E9905B511E13E35148B9eF9aDa6Cd0",
      "wstEth": "0x9eD51928Ec61c4e5dc0D48b38C828f89687467E6",
      "hlp": "0x0266868d1c144a7534513F38B816c1aadE4030A2",
      "gmBTCUSD": "",
      "gmETHUSD": ""
    }
  },
  "tokens": {
    "hlp": "0x4307fbDCD9Ec7AEA5a1c2958deCaa6f316952bAb",
    "weth": "0x82af49447d8a07e3bd95bd0d56f35241523fbab1",
    "wbtc": "0x2f2a2543b76a4166549f7aab2e75bef0aefc5b0f",
    "usdt": "0xfd086bc7cd5c481dcc9c85ebe478a1c0b69fcbb9",
    "usdc": "0xff970a61a04b1ca14834a43f5de4533ebddb5cc8",
    "dai": "0xda10009cbd5d07dd0cecc66161fc93d7c9000da1",
    "sglp": "0x5402B5F40310bDED796c7D0F3FF6683f5C0cFfdf",
    "traderLoyaltyCredit": "0x1fDcB022daECA9326a37A318f143A0feD61abba6",
    "arb": "0x912CE59144191C1204E64559FE8253a0e49E6548",
    "wstEth": "0x5979d7b546e38e414f7e9822514be443a4800529",
<<<<<<< HEAD
    "gmBTCUSD": "0x47c031236e19d024b42f8AE6780E44A573170703",
    "gmETHUSD": "0x70d95587d40A2caf56bd97485aB3Eec10Bee6336",
    "usdcCircle": "0xaf88d065e77c8cC2239327C5EDb3A432268e5831"
=======
    "usdcNative": "0xaf88d065e77c8cC2239327C5EDb3A432268e5831"
>>>>>>> b3703b52
  },
  "vendors": {
    "gmx": {
      "glpManager": "0x3963FfC9dff443c2A94f21b129D429891E32ec18",
      "rewardRouterV2": "0xB95DB5B167D75e6d04227CfFFA61069348d271F5",
      "rewardTracker": "0x4e971a87900b931fF39d1Aad67697F49835400b6",
      "gmxVault": "0x489ee077994B6658eAfA855C308275EAd8097C4A"
    },
    "gmxV2": {
      "exchangeRouter": "0x7C68C7866A64FA2160F78EEaE12217FFbf871fa8",
      "depositVault": "0xF89e77e8Dc11691C9e8757e84aaFbCD8A67d7A55",
      "depositHandler": "0x9Dc4f12Eb2d8405b499FB5B8AF79a5f64aB8a457",
      "dataStore": "0xFD70de6b91282D8017aA4E741e9Ae325CAb992d8",
      "reader": "0xf60becbba223EEA9495Da3f606753867eC10d139"
    },
    "uniswap": {
      "permit2": "0x000000000022d473030f116ddee9f6b43ac78ba3",
      "universalRouter": "0x3fC91A3afd70395Cd496C647d5a6CC9D4B2b7FAD"
    },
    "curve": {
      "wstEthEthPool": "0x6eb2dc694eb516b16dc9fbc678c60052bbdd7d80",
      "usdcUsdtPool": "0x7f90122bf0700f9e7e1f688fe926940e8839f353"
    },
    "chainlink": {
      "wstEthEthPriceFeed": "0xb523AE262D20A936BC152e6023996e46FDC2A95D",
      "ethUsdPriceFeed": "0x639Fe6ab55C921f74e7fac1ee960C0B6293ba612"
    }
  },
  "strategies": {
    "stakedGlpStrategy": "0x0A4536BE713989a355f77fd46FD21E737C219F5c",
    "convertedGlpStrategy": "0xF0D92907236418Fa8Ee900E384b4c6928f7cADfc"
  },
  "hooks": {
    "tradingStaking": "0xA2a59aF14eF3e4fFf67C9B536041faee656B96DA",
    "tlc": "0x8E1F4c78BF13273c4D67E5DC3D322b0891254988"
  },
  "calculator": "0x0FdE910552977041Dc8c7ef652b5a07B40B9e006",
  "accountAbstraction": {
    "entryPoint": "0x5FF137D4b0FDCD49DcA30c7CF57E578a026d2789",
    "factory": ""
  },
  "staking": {
    "trading": "0x31d0314F6382cf662a3b87237Bd6c9E5C464150B",
    "tlc": "0x03BaC369E37a78420dDc284ff6e7E94D15571BbA",
    "hlp": "0xbE8f8AF5953869222eA8D39F1Be9d03766010B1C"
  },
  "rewardDistributor": "0x0E303E9d98A3f88097B07BeFb510aA7a97Ff440D",
  "reader": {
    "order": "0x1EF528Fd3771a87F568A2E39422B5f00F473389E",
    "position": "0x64706D5f177B892b1cEebe49cd9F02B90BB6FF03",
    "liquidation": "0x9f13335e769208a2545047aCb0ea386Cce7F5f8F"
  },
  "extension": {
    "switchCollateralRouter": "0x004d72A192db408B9a7c647c6a3c888dFEBC6A9B",
    "dexter": {
      "uniswapV3": "0xF91078e3D4612bd1185Dc9feEA08Ddb6Ad9EF0Ab",
      "curve": "0xd84914c167863B6BA64A0E8abf6a51d9f25662df",
      "glp": "0x42870d0079cD7acB71b3fe96EA4d77FBd1ccC820"
    }
  }
}<|MERGE_RESOLUTION|>--- conflicted
+++ resolved
@@ -61,13 +61,9 @@
     "traderLoyaltyCredit": "0x1fDcB022daECA9326a37A318f143A0feD61abba6",
     "arb": "0x912CE59144191C1204E64559FE8253a0e49E6548",
     "wstEth": "0x5979d7b546e38e414f7e9822514be443a4800529",
-<<<<<<< HEAD
     "gmBTCUSD": "0x47c031236e19d024b42f8AE6780E44A573170703",
     "gmETHUSD": "0x70d95587d40A2caf56bd97485aB3Eec10Bee6336",
-    "usdcCircle": "0xaf88d065e77c8cC2239327C5EDb3A432268e5831"
-=======
     "usdcNative": "0xaf88d065e77c8cC2239327C5EDb3A432268e5831"
->>>>>>> b3703b52
   },
   "vendors": {
     "gmx": {
