{
  "proxyAdmin": "",
  "storages": {
<<<<<<< HEAD
    "config": "0x4c08D11Bc95075AD992Bd7A5776D0D9813E264d5",
    "perp": "0x8D715a015aC0e064a3Cfb88DA755d346Aee65433",
    "vault": "0x4Dc3c929DDa7451012F408d1f376221621dD2a56"
  },
  "handlers": {
    "bot": "0xfc51C8c673C27e1b3D89688ef46D706A77CA28DB",
    "crossMargin": "0x1e4D635cbae9D06CbFdd2fb9a0c47b247E15f60C",
    "limitTrade": "0x8b0D385b260a2532205CB0012F1550F9310d1d77",
    "liquidity": "0x597b571Ee58892C044f4292703C5BF5e4783CA85",
    "marketTrade": "0x8a30913D47FeD617778058201846f5326bC9e65D"
  },
  "helpers": {
    "trade": "0xCB1EaA1E9Fd640c3900a4325440c80FEF4b1b16d"
  },
  "services": {
    "crossMargin": "0x28826219ffb76aa41a56a40e875709391795e512",
    "liquidity": "0x68DaEB1C169d16395Bd03C2d0776A3e54015323e",
    "liquidation": "0x3f78cEc168AdF9242a3d2F04A0ab1E312c26b3Ec",
    "trade": "0xf944690f3B7436161BA27B47799Bd06EA4154C0e"
  },
  "oracles": {
    "ecoPyth": "0xc88322Ec9526A7A98B7F58ff773b3B003C91ce71",
    "pythAdapter": "0xB853c09b6d03098b841300daD57701ABcFA80228",
    "sglpStakedAdapter": "0xEB27B05178515c7E6E51dEE159c8487A011ac030",
    "middleware": "0x20E58fC5E1ee3C596fb3ebD6de6040e7800e82E6"
  },
  "tokens": {
    "hmx": "0xE394fF8B542d8869DD308577650a4ae9Aaa3D652",
    "esHmx": "0xC285a535403bfa849cdDA96EE85bc39D470f3416",
    "hlp": "0x7AAF085e43f059105F7e1ECc525E8142fF962159",
=======
    "config": "0x22eF364C9e06f934d6F5334bc6faC2321De2Ac1b",
    "perp": "0xC138582ed381480856712A9607aB5537a2D5ee11",
    "vault": "0x69F493e47C2793AbA58AbC5c1aaaA1d6DB60b608"
  },
  "handlers": {
    "bot": "0xe90F360721d1e425D16B757F4B40addBeaEBCe2a",
    "crossMargin": "0x2fDE86903B987CA4FB3Ccfe9bc97CED9E297D361",
    "limitTrade": "0x2176EB2983C4a36570e82B519E7eB19959119a68",
    "liquidity": "0x45d88ed405800BABd3D81135a89388706e0787B6",
    "marketTrade": ""
  },
  "helpers": {
    "trade": "0x23aD59C8a7595dBa1F3D6225587F2707C4962563"
  },
  "services": {
    "crossMargin": "0x951711a021DC9Bb99b0873CcBfF2518414C2021F",
    "liquidity": "0xF738a396c235Ab83bbfE114BdfFD7fC3689215fE",
    "liquidation": "0x814F2114688B445a8D3b74b1ed638c1354B2732c",
    "trade": "0x15572397121B9838DCcEc6aaEd889934eC02af4C"
  },
  "oracles": {
    "ecoPyth": "0xC5132016A4376f018C3B6321d2b3eB35Ceb1145f",
    "pythAdapter": "0x55C3C96D346f87F65B6a500bb7b62Df023BaC726",
    "sglpStakedAdapter": "0x7D023383E8AD624445655fD5732786a602c8B82D",
    "middleware": "0xE0F6A9D50420e4415D4d378b2976685Dc7c6a9b3"
  },
  "tokens": {
    "hlp": "0xF15b286430987c2AD302e974C33AB99c68787b86",
>>>>>>> 0080061f
    "weth": "0x82af49447d8a07e3bd95bd0d56f35241523fbab1",
    "wbtc": "0x2f2a2543b76a4166549f7aab2e75bef0aefc5b0f",
    "usdt": "0xfd086bc7cd5c481dcc9c85ebe478a1c0b69fcbb9",
    "usdc": "0xff970a61a04b1ca14834a43f5de4533ebddb5cc8",
    "dai": "0xda10009cbd5d07dd0cecc66161fc93d7c9000da1",
    "sglp": "0x5402B5F40310bDED796c7D0F3FF6683f5C0cFfdf",
    "tlc": "",
    "hmx_eth": "0x560dc88c27F2338d17887878E86b88CD618E3F75",
    "esHmx_eth": "0xf65C34cf5b1e4Fd74E148f31299166AD9AA8819B"
  },
  "yieldSources": {
    "gmx": {
      "glpManager": "0x3963FfC9dff443c2A94f21b129D429891E32ec18",
      "rewardRouterV2": "0xB95DB5B167D75e6d04227CfFFA61069348d271F5",
      "rewardTracker": "0x4e971a87900b931fF39d1Aad67697F49835400b6"
    }
  },
  "strategies": {
<<<<<<< HEAD
    "stakedGLPStrategy": "0xA227221350f1D0Ca119be424710aCD9df89151c3"
  },
  "staking": {
    "trading": "0xa0F61D4d1f069eCA065e9a63974E81E0a8FFf2b2",
    "tlc": ""
  },
  "rewarders": {
    "tradingStaking": {
      "ETHUSD": "0xa30497db527f7cc49a3AE8a16d9A16DA031f21b4",
      "BTCUSD": "0x07ddF7F41fa0129B8E3c74f8D0D529BECd06a7C5",
      "AAPLUSD": "0xBB4767E43A7066eFb87e292e55e63aE727a74d03",
      "JPYUSD": "0x3760f978AcE668209E415c0576a4d4f064850226"
    }
  },
  "hooks": {
    "tradingStaking": "0x741Cb3a65312ebf2312150010c2FD71013eFc6C5"
  },
  "calculator": "0xFc41505F4e24345E3797b6730a948a2B03a5eC5e"
=======
    "stakedGLPStrategy": "0x0555886918E7862b9D500E35bDE3a3A14CcD29DE"
  },
  "calculator": "0xC44b8fb84B61AcEa1D46665999f4b0543AA1aF3B"
>>>>>>> 0080061f
}<|MERGE_RESOLUTION|>--- conflicted
+++ resolved
@@ -1,38 +1,6 @@
 {
   "proxyAdmin": "",
   "storages": {
-<<<<<<< HEAD
-    "config": "0x4c08D11Bc95075AD992Bd7A5776D0D9813E264d5",
-    "perp": "0x8D715a015aC0e064a3Cfb88DA755d346Aee65433",
-    "vault": "0x4Dc3c929DDa7451012F408d1f376221621dD2a56"
-  },
-  "handlers": {
-    "bot": "0xfc51C8c673C27e1b3D89688ef46D706A77CA28DB",
-    "crossMargin": "0x1e4D635cbae9D06CbFdd2fb9a0c47b247E15f60C",
-    "limitTrade": "0x8b0D385b260a2532205CB0012F1550F9310d1d77",
-    "liquidity": "0x597b571Ee58892C044f4292703C5BF5e4783CA85",
-    "marketTrade": "0x8a30913D47FeD617778058201846f5326bC9e65D"
-  },
-  "helpers": {
-    "trade": "0xCB1EaA1E9Fd640c3900a4325440c80FEF4b1b16d"
-  },
-  "services": {
-    "crossMargin": "0x28826219ffb76aa41a56a40e875709391795e512",
-    "liquidity": "0x68DaEB1C169d16395Bd03C2d0776A3e54015323e",
-    "liquidation": "0x3f78cEc168AdF9242a3d2F04A0ab1E312c26b3Ec",
-    "trade": "0xf944690f3B7436161BA27B47799Bd06EA4154C0e"
-  },
-  "oracles": {
-    "ecoPyth": "0xc88322Ec9526A7A98B7F58ff773b3B003C91ce71",
-    "pythAdapter": "0xB853c09b6d03098b841300daD57701ABcFA80228",
-    "sglpStakedAdapter": "0xEB27B05178515c7E6E51dEE159c8487A011ac030",
-    "middleware": "0x20E58fC5E1ee3C596fb3ebD6de6040e7800e82E6"
-  },
-  "tokens": {
-    "hmx": "0xE394fF8B542d8869DD308577650a4ae9Aaa3D652",
-    "esHmx": "0xC285a535403bfa849cdDA96EE85bc39D470f3416",
-    "hlp": "0x7AAF085e43f059105F7e1ECc525E8142fF962159",
-=======
     "config": "0x22eF364C9e06f934d6F5334bc6faC2321De2Ac1b",
     "perp": "0xC138582ed381480856712A9607aB5537a2D5ee11",
     "vault": "0x69F493e47C2793AbA58AbC5c1aaaA1d6DB60b608"
@@ -61,7 +29,6 @@
   },
   "tokens": {
     "hlp": "0xF15b286430987c2AD302e974C33AB99c68787b86",
->>>>>>> 0080061f
     "weth": "0x82af49447d8a07e3bd95bd0d56f35241523fbab1",
     "wbtc": "0x2f2a2543b76a4166549f7aab2e75bef0aefc5b0f",
     "usdt": "0xfd086bc7cd5c481dcc9c85ebe478a1c0b69fcbb9",
@@ -80,28 +47,7 @@
     }
   },
   "strategies": {
-<<<<<<< HEAD
-    "stakedGLPStrategy": "0xA227221350f1D0Ca119be424710aCD9df89151c3"
-  },
-  "staking": {
-    "trading": "0xa0F61D4d1f069eCA065e9a63974E81E0a8FFf2b2",
-    "tlc": ""
-  },
-  "rewarders": {
-    "tradingStaking": {
-      "ETHUSD": "0xa30497db527f7cc49a3AE8a16d9A16DA031f21b4",
-      "BTCUSD": "0x07ddF7F41fa0129B8E3c74f8D0D529BECd06a7C5",
-      "AAPLUSD": "0xBB4767E43A7066eFb87e292e55e63aE727a74d03",
-      "JPYUSD": "0x3760f978AcE668209E415c0576a4d4f064850226"
-    }
-  },
-  "hooks": {
-    "tradingStaking": "0x741Cb3a65312ebf2312150010c2FD71013eFc6C5"
-  },
-  "calculator": "0xFc41505F4e24345E3797b6730a948a2B03a5eC5e"
-=======
     "stakedGLPStrategy": "0x0555886918E7862b9D500E35bDE3a3A14CcD29DE"
   },
   "calculator": "0xC44b8fb84B61AcEa1D46665999f4b0543AA1aF3B"
->>>>>>> 0080061f
 }