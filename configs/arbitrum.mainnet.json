--- conflicted
+++ resolved
@@ -83,10 +83,7 @@
   },
   "rewardDistributor": "0x0E303E9d98A3f88097B07BeFb510aA7a97Ff440D",
   "reader": {
-<<<<<<< HEAD
     "order": "0x9152FC88de20906a9327F8046226c6e7aD1b37FF"
-=======
-    "order": "0x1EF528Fd3771a87F568A2E39422B5f00F473389E"
   },
   "extension": {
     "switchCollateralRouter": "0x004d72A192db408B9a7c647c6a3c888dFEBC6A9B",
@@ -95,6 +92,5 @@
       "curve": "0xd84914c167863B6BA64A0E8abf6a51d9f25662df",
       "glp": "0x42870d0079cD7acB71b3fe96EA4d77FBd1ccC820"
     }
->>>>>>> c8dbc7b2
   }
 }