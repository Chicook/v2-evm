{
  "proxyAdmin": "0x2E7983f9A1D08c57989eEA20adC9242321dA6589",
  "multicall": "0xcA11bde05977b3631167028862bE2a173976CA11",
  "timelock": "0xF3CcdE1c41bc4Bf1eA991cDcA3Eb595fd4921eEF",
  "safe": "0x6409ba830719cd0fE27ccB3051DF1b399C90df4a",
  "storages": {
    "config": "0xF4F7123fFe42c4C90A4bCDD2317D397E0B7d7cc0",
    "perp": "0x97e94BdA44a2Df784Ab6535aaE2D62EFC6D2e303",
    "vault": "0x56CC5A9c0788e674f17F7555dC8D3e2F1C0313C0"
  },
  "handlers": {
    "bot": "0xD4CcbDEbE59E84546fd3c4B91fEA86753Aa3B671",
    "crossMargin": "0xB189532c581afB4Fbe69aF6dC3CD36769525d446",
    "limitTrade": "0xeE116128b9AAAdBcd1f7C18608C5114f594cf5D6",
    "liquidity": "0x1c6b1264B022dE3c6f2AddE01D11fFC654297ba6",
    "rebalanceHLP": "0x3b2AC5d307595726f9fDa14B319fd1497Ac853cc",
    "ext01": "0x04BEF154a57B8e884D53f2B8F141B34825b448Da",
    "rebalanceHLPv2": "0x72233e5498E3FB5fA468497b7E05Dc8B03d41DeC"
  },
  "helpers": {
    "trade": "0x963Cbe4cFcDC58795869be74b80A328b022DE00C",
    "limitTrade": "0x0E7C0d58f2e4a6b28597D51a34C4b7acDA1Ee719"
  },
  "services": {
    "crossMargin": "0x0a8D9c0A4a039dDe3Cb825fF4c2f063f8B54313A",
    "liquidity": "0xE7D96684A56e60ffBAAe0fC0683879da48daB383",
    "liquidation": "0x34E89DEd96340A177856fD822366AfC584438750",
    "trade": "0xcf533D0eEFB072D1BB68e201EAFc5368764daA0E",
    "rebalanceHLP": "0xD63D4542AA563FdB10f4C3785a4B90e89Be197c0",
    "rebalanceHLPv2": "0x00ad8b677Cff674440Fd9534dB6cBcE60F9075Cb"
  },
  "oracles": {
    "ecoPyth": "0x06d35ecf6A2799f99482c6F15f146326Dd0FF1C6",
    "ecoPyth2": "0x8dc6A40465128B20DC712C6B765a5171EF30bB7B",
    "pythAdapter": "0x34338314236df25220b55F90F7E8Fc30B620D242",
    "sglpStakedAdapter": "0x9F09b53ee28a93951fe546dEfB24C0f908eEda22",
    "middleware": "0x9c83e1046dA4727F05C6764c017C6E1757596592",
    "ecoPythCalldataBuilder": "0x86508504B72aD65d565Fe75516Af2281a64ab664",
    "unsafeEcoPythCalldataBuilder": "0xa3187B97CEC0854A5ed3B11ffEeD50E5a1A1593f",
    "ecoPythCalldataBuilder2": "0x7dbf13AD71da2405D73c9bda64B4769620EFfdd6",
    "unsafeEcoPythCalldataBuilder2": "0xCF43C575359D25280672c606E4F7F50bc668a813",
    "ecoPythCalldataBuilder3": "0xC1353B3bff066C441f631dAEC245b1F5C08a7F07",
    "unsafeEcoPythCalldataBuilder3": "0x0DFC62854cAE5898Ed10A46Eb4C8Cc947993D3CF",
    "onChainPriceLens": "0x7D8eAa8dF02526c711F4ff1f97F6c5324212DBBa",
    "calcPriceLens": "0x8CE09F789235bdca8EC2EeE990B11c42E35909Fc",
    "priceAdapters": {
      "glp": "0x9934d2Cc22E9905B511E13E35148B9eF9aDa6Cd0",
      "wstEth": "0x9eD51928Ec61c4e5dc0D48b38C828f89687467E6",
      "hlp": "0x0266868d1c144a7534513F38B816c1aadE4030A2",
      "gmBTCUSD": "0x85680bba8a94c9be1DDd7Be802885DFCe95F8164",
<<<<<<< HEAD
      "gmETHUSD": "0x700083c72eBc86CbFc865830F5706a2DbC392f26"
    },
    "orderbook": ""
=======
      "gmETHUSD": "0x700083c72eBc86CbFc865830F5706a2DbC392f26",
      "dix": ""
    }
>>>>>>> 66331ad6
  },
  "tokens": {
    "hlp": "0x4307fbDCD9Ec7AEA5a1c2958deCaa6f316952bAb",
    "weth": "0x82af49447d8a07e3bd95bd0d56f35241523fbab1",
    "wbtc": "0x2f2a2543b76a4166549f7aab2e75bef0aefc5b0f",
    "usdt": "0xfd086bc7cd5c481dcc9c85ebe478a1c0b69fcbb9",
    "usdc": "0xff970a61a04b1ca14834a43f5de4533ebddb5cc8",
    "dai": "0xda10009cbd5d07dd0cecc66161fc93d7c9000da1",
    "sglp": "0x5402B5F40310bDED796c7D0F3FF6683f5C0cFfdf",
    "traderLoyaltyCredit": "0x1fDcB022daECA9326a37A318f143A0feD61abba6",
    "arb": "0x912CE59144191C1204E64559FE8253a0e49E6548",
    "wstEth": "0x5979d7b546e38e414f7e9822514be443a4800529",
    "gmBTCUSD": "0x47c031236e19d024b42f8AE6780E44A573170703",
    "gmETHUSD": "0x70d95587d40A2caf56bd97485aB3Eec10Bee6336",
    "usdcNative": "0xaf88d065e77c8cC2239327C5EDb3A432268e5831"
  },
  "vendors": {
    "gmx": {
      "glpManager": "0x3963FfC9dff443c2A94f21b129D429891E32ec18",
      "rewardRouterV2": "0xB95DB5B167D75e6d04227CfFFA61069348d271F5",
      "rewardTracker": "0x4e971a87900b931fF39d1Aad67697F49835400b6",
      "gmxVault": "0x489ee077994B6658eAfA855C308275EAd8097C4A"
    },
    "gmxV2": {
      "oracle": "0xa11B501c2dd83Acd29F6727570f2502FAaa617F2",
      "exchangeRouter": "0x7C68C7866A64FA2160F78EEaE12217FFbf871fa8",
      "depositVault": "0xF89e77e8Dc11691C9e8757e84aaFbCD8A67d7A55",
      "depositUtils": "0xAA31CF8C39b1C5D56E1d87Fe940128492cC218e4",
      "depositStoreUtils": "0x556665e81c1516B6028d04EE081518b3818D1453",
      "executeDepositUtils": "0x527FA75aa16E4835f5298CD2Cb4f91A5b1CfBbd2",
      "depositHandler": "0x9Dc4f12Eb2d8405b499FB5B8AF79a5f64aB8a457",
      "withdrawalVault": "0x0628D46b5D145f183AdB6Ef1f2c97eD1C4701C55",
      "withdrawalUtils": "0x46088fA22988c40CE5aBC0647a7638D27A8bF7d1",
      "withdrawalStoreUtils": "0x713c6a2479f6C079055A6AD3690D95dEDCEf9e1e",
      "executeWithdrawalUtils": "0xb54C8fB6B2F143dD58f5B00fDE7dA4FA05077B20",
      "withdrawalHandler": "0x9E32088F3c1a5EB38D32d1Ec6ba0bCBF499DC9ac",
      "marketUtils": "0x7ffF7ef2fc8Db5159B0046ad49d018A5aB40dB11",
      "marketStoreUtils": "0x41613136174912714faF4cF0680fB1Acbe0cC7D1",
      "dataStore": "0xFD70de6b91282D8017aA4E741e9Ae325CAb992d8",
      "roleStore": "0x3c3d99FD298f679DBC2CEcd132b4eC4d0F5e6e72",
      "reader": "0xf60becbba223EEA9495Da3f606753867eC10d139"
    },
    "uniswap": {
      "permit2": "0x000000000022d473030f116ddee9f6b43ac78ba3",
      "universalRouter": "0x3fC91A3afd70395Cd496C647d5a6CC9D4B2b7FAD"
    },
    "curve": {
      "wstEthEthPool": "0x6eb2dc694eb516b16dc9fbc678c60052bbdd7d80",
      "usdcUsdtPool": "0x7f90122bf0700f9e7e1f688fe926940e8839f353"
    },
    "chainlink": {
      "wstEthEthPriceFeed": "0xb523AE262D20A936BC152e6023996e46FDC2A95D",
      "ethUsdPriceFeed": "0x639Fe6ab55C921f74e7fac1ee960C0B6293ba612"
    },
    "oneInch": {
      "router": "0x1111111254eeb25477b68fb85ed929f73a960582"
    }
  },
  "strategies": {
    "stakedGlpStrategy": "0x0A4536BE713989a355f77fd46FD21E737C219F5c",
    "convertedGlpStrategy": "0xF0D92907236418Fa8Ee900E384b4c6928f7cADfc"
  },
  "hooks": {
    "tradingStaking": "0xA2a59aF14eF3e4fFf67C9B536041faee656B96DA",
    "tlc": "0x8E1F4c78BF13273c4D67E5DC3D322b0891254988"
  },
  "calculator": "0x0FdE910552977041Dc8c7ef652b5a07B40B9e006",
  "adaptiveFeeCalculator": "",
  "accountAbstraction": {
    "entryPoint": "0x5FF137D4b0FDCD49DcA30c7CF57E578a026d2789",
    "factory": ""
  },
  "staking": {
    "trading": "0x31d0314F6382cf662a3b87237Bd6c9E5C464150B",
    "tlc": "0x03BaC369E37a78420dDc284ff6e7E94D15571BbA",
    "hlp": "0xbE8f8AF5953869222eA8D39F1Be9d03766010B1C"
  },
  "rewardDistributor": "0x0E303E9d98A3f88097B07BeFb510aA7a97Ff440D",
  "reader": {
    "order": "0x1EF528Fd3771a87F568A2E39422B5f00F473389E",
    "position": "0x64706D5f177B892b1cEebe49cd9F02B90BB6FF03",
    "liquidation": "0x9f13335e769208a2545047aCb0ea386Cce7F5f8F"
  },
  "extension": {
    "switchCollateralRouter": "0x004d72A192db408B9a7c647c6a3c888dFEBC6A9B",
    "dexter": {
      "uniswapV3": "0xF91078e3D4612bd1185Dc9feEA08Ddb6Ad9EF0Ab",
      "curve": "0xd84914c167863B6BA64A0E8abf6a51d9f25662df",
      "glp": "0x42870d0079cD7acB71b3fe96EA4d77FBd1ccC820"
    }
  }
}<|MERGE_RESOLUTION|>--- conflicted
+++ resolved
@@ -48,15 +48,10 @@
       "wstEth": "0x9eD51928Ec61c4e5dc0D48b38C828f89687467E6",
       "hlp": "0x0266868d1c144a7534513F38B816c1aadE4030A2",
       "gmBTCUSD": "0x85680bba8a94c9be1DDd7Be802885DFCe95F8164",
-<<<<<<< HEAD
-      "gmETHUSD": "0x700083c72eBc86CbFc865830F5706a2DbC392f26"
+      "gmETHUSD": "0x700083c72eBc86CbFc865830F5706a2DbC392f26",
+      "dix": ""
     },
     "orderbook": ""
-=======
-      "gmETHUSD": "0x700083c72eBc86CbFc865830F5706a2DbC392f26",
-      "dix": ""
-    }
->>>>>>> 66331ad6
   },
   "tokens": {
     "hlp": "0x4307fbDCD9Ec7AEA5a1c2958deCaa6f316952bAb",
