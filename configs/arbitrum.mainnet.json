{
  "proxyAdmin": "",
  "storages": {
<<<<<<< HEAD
    "config": "0x1C62144c922816Ed9d6DB9F9e6e4e00132030275",
    "perp": "0x7E6bbd356f3E7852c063FC1A34C4A7bB1119CAD3",
    "vault": "0x42600FD95b96BDFfd85a55664486F1A76CEE58DC"
  },
  "handlers": {
    "bot": "0x89a702AD18AbCCc484466E25F6EF5421AE537a8f",
    "crossMargin": "0x0df9e4a4D15acD50Ffb034CfD98E07f51D0CE832",
    "limitTrade": "0x5414E2D3180D4Dc15B0793c8fB1A2f84D6afF4eB",
    "liquidity": "0xd83a8EA69C519B328984C7344f26Ab6A75AdD4FE",
    "marketTrade": "0x14856cDeC016cEe93E6b159A563DeB004057b67c"
  },
  "helpers": {
    "trade": "0x530CAa1D96f5936A9cCe2869497DAA6Fe92d6F77"
  },
  "services": {
    "crossMargin": "0x0D5d08d9C14736f48e1e9056055Ff8e82A164475",
    "liquidity": "0x211bE17434bfAe95B9652b8b66c8f0254655ADfe",
    "liquidation": "0x75e256cB82d656A86F3351EcB92C7F580D07D6C8",
    "trade": "0xa4D732E028F7a5cAffeA136acD733Ea0608DDEa9"
  },
  "oracles": {
    "ecoPyth": "0x642f8d7c637d21D857a42bE8Dad713D915d5382d",
    "pythAdapter": "0xe821824C8DE790283f86ac8bFddE759009485288",
    "sglpStakedAdapter": "0x847d17Ed82c8DcCc57d2f4B9ead5a5FBba228371",
    "middleware": "0xEB62deE60Cb90a2D40f677b3b1F9bF853Af562b4"
  },
  "tokens": {
    "hlp": "0x2db58E85b0e235e16584B38b22962085A9DE75B0",
=======
    "config": "0x22eF364C9e06f934d6F5334bc6faC2321De2Ac1b",
    "perp": "0xC138582ed381480856712A9607aB5537a2D5ee11",
    "vault": "0x69F493e47C2793AbA58AbC5c1aaaA1d6DB60b608"
  },
  "handlers": {
    "bot": "0xe90F360721d1e425D16B757F4B40addBeaEBCe2a",
    "crossMargin": "0x2fDE86903B987CA4FB3Ccfe9bc97CED9E297D361",
    "limitTrade": "0x2176EB2983C4a36570e82B519E7eB19959119a68",
    "liquidity": "0x45d88ed405800BABd3D81135a89388706e0787B6",
    "marketTrade": ""
  },
  "helpers": {
    "trade": "0x23aD59C8a7595dBa1F3D6225587F2707C4962563"
  },
  "services": {
    "crossMargin": "0x951711a021DC9Bb99b0873CcBfF2518414C2021F",
    "liquidity": "0xF738a396c235Ab83bbfE114BdfFD7fC3689215fE",
    "liquidation": "0x814F2114688B445a8D3b74b1ed638c1354B2732c",
    "trade": "0x15572397121B9838DCcEc6aaEd889934eC02af4C"
  },
  "oracles": {
    "ecoPyth": "0xC5132016A4376f018C3B6321d2b3eB35Ceb1145f",
    "pythAdapter": "0x55C3C96D346f87F65B6a500bb7b62Df023BaC726",
    "sglpStakedAdapter": "0x7D023383E8AD624445655fD5732786a602c8B82D",
    "middleware": "0xE0F6A9D50420e4415D4d378b2976685Dc7c6a9b3"
  },
  "tokens": {
    "hlp": "0xF15b286430987c2AD302e974C33AB99c68787b86",
>>>>>>> 0080061f
    "weth": "0x82af49447d8a07e3bd95bd0d56f35241523fbab1",
    "wbtc": "0x2f2a2543b76a4166549f7aab2e75bef0aefc5b0f",
    "usdt": "0xfd086bc7cd5c481dcc9c85ebe478a1c0b69fcbb9",
    "usdc": "0xff970a61a04b1ca14834a43f5de4533ebddb5cc8",
    "dai": "0xda10009cbd5d07dd0cecc66161fc93d7c9000da1",
    "sglp": "0x5402B5F40310bDED796c7D0F3FF6683f5C0cFfdf"
  },
  "yieldSources": {
    "gmx": {
      "glpManager": "0x3963FfC9dff443c2A94f21b129D429891E32ec18",
      "rewardRouterV2": "0xB95DB5B167D75e6d04227CfFFA61069348d271F5",
      "rewardTracker": "0x4e971a87900b931fF39d1Aad67697F49835400b6"
    }
  },
  "strategies": {
<<<<<<< HEAD
    "stakedGLPStrategy": "0x4859E53fc254Ee40ac1886C79bF26Fc64E65aCf1"
  },
  "calculator": "0x28d41D840c9176A042EA994d4fd3a4ba57B99836"
=======
    "stakedGLPStrategy": "0x0555886918E7862b9D500E35bDE3a3A14CcD29DE"
  },
  "calculator": "0xC44b8fb84B61AcEa1D46665999f4b0543AA1aF3B"
>>>>>>> 0080061f
}<|MERGE_RESOLUTION|>--- conflicted
+++ resolved
@@ -1,7 +1,6 @@
 {
   "proxyAdmin": "",
   "storages": {
-<<<<<<< HEAD
     "config": "0x1C62144c922816Ed9d6DB9F9e6e4e00132030275",
     "perp": "0x7E6bbd356f3E7852c063FC1A34C4A7bB1119CAD3",
     "vault": "0x42600FD95b96BDFfd85a55664486F1A76CEE58DC"
@@ -30,36 +29,6 @@
   },
   "tokens": {
     "hlp": "0x2db58E85b0e235e16584B38b22962085A9DE75B0",
-=======
-    "config": "0x22eF364C9e06f934d6F5334bc6faC2321De2Ac1b",
-    "perp": "0xC138582ed381480856712A9607aB5537a2D5ee11",
-    "vault": "0x69F493e47C2793AbA58AbC5c1aaaA1d6DB60b608"
-  },
-  "handlers": {
-    "bot": "0xe90F360721d1e425D16B757F4B40addBeaEBCe2a",
-    "crossMargin": "0x2fDE86903B987CA4FB3Ccfe9bc97CED9E297D361",
-    "limitTrade": "0x2176EB2983C4a36570e82B519E7eB19959119a68",
-    "liquidity": "0x45d88ed405800BABd3D81135a89388706e0787B6",
-    "marketTrade": ""
-  },
-  "helpers": {
-    "trade": "0x23aD59C8a7595dBa1F3D6225587F2707C4962563"
-  },
-  "services": {
-    "crossMargin": "0x951711a021DC9Bb99b0873CcBfF2518414C2021F",
-    "liquidity": "0xF738a396c235Ab83bbfE114BdfFD7fC3689215fE",
-    "liquidation": "0x814F2114688B445a8D3b74b1ed638c1354B2732c",
-    "trade": "0x15572397121B9838DCcEc6aaEd889934eC02af4C"
-  },
-  "oracles": {
-    "ecoPyth": "0xC5132016A4376f018C3B6321d2b3eB35Ceb1145f",
-    "pythAdapter": "0x55C3C96D346f87F65B6a500bb7b62Df023BaC726",
-    "sglpStakedAdapter": "0x7D023383E8AD624445655fD5732786a602c8B82D",
-    "middleware": "0xE0F6A9D50420e4415D4d378b2976685Dc7c6a9b3"
-  },
-  "tokens": {
-    "hlp": "0xF15b286430987c2AD302e974C33AB99c68787b86",
->>>>>>> 0080061f
     "weth": "0x82af49447d8a07e3bd95bd0d56f35241523fbab1",
     "wbtc": "0x2f2a2543b76a4166549f7aab2e75bef0aefc5b0f",
     "usdt": "0xfd086bc7cd5c481dcc9c85ebe478a1c0b69fcbb9",
@@ -75,13 +44,7 @@
     }
   },
   "strategies": {
-<<<<<<< HEAD
     "stakedGLPStrategy": "0x4859E53fc254Ee40ac1886C79bF26Fc64E65aCf1"
   },
   "calculator": "0x28d41D840c9176A042EA994d4fd3a4ba57B99836"
-=======
-    "stakedGLPStrategy": "0x0555886918E7862b9D500E35bDE3a3A14CcD29DE"
-  },
-  "calculator": "0xC44b8fb84B61AcEa1D46665999f4b0543AA1aF3B"
->>>>>>> 0080061f
 }