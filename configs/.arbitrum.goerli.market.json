{
  "markets": [
    {
      "index": 0,
      "name": "ETHUSD",
      "assetId": "0x4554480000000000000000000000000000000000000000000000000000000000",
      "slug": "eth-usd",
      "assetSymbol": "Crypto.ETH",
      "sortIndex": 0
    },
    {
      "index": 1,
      "name": "BTCUSD",
      "assetId": "0x4254430000000000000000000000000000000000000000000000000000000000",
      "slug": "btc-usd",
      "assetSymbol": "Crypto.BTC",
      "sortIndex": 1
    },
    {
      "index": 2,
      "name": "AAPLUSD",
      "assetId": "0x4141504c00000000000000000000000000000000000000000000000000000000",
      "slug": "aapl-usd",
      "assetSymbol": "Equity.US.AAPL",
      "sortIndex": 4000
    },
    {
      "index": 3,
      "name": "JPYUSD",
      "assetId": "0x4a50590000000000000000000000000000000000000000000000000000000000",
      "slug": "jpy-usd",
      "assetSymbol": "FX.JPY",
      "sortIndex": 2000
    },
    {
      "index": 4,
      "name": "XAUUSD",
      "assetId": "0x5841550000000000000000000000000000000000000000000000000000000000",
      "slug": "xau-usd",
      "assetSymbol": "Metal.XAU",
      "sortIndex": 3001
    },
    {
      "index": 5,
      "name": "AMZNUSD",
      "assetId": "0x414d5a4e00000000000000000000000000000000000000000000000000000000",
      "slug": "amzn-usd",
      "assetSymbol": "Equity.US.AMZN",
      "sortIndex": 4001
    },
    {
      "index": 6,
      "name": "MSFTUSD",
      "assetId": "0x4d53465400000000000000000000000000000000000000000000000000000000",
      "slug": "msft-usd",
      "assetSymbol": "Equity.US.MSFT",
      "sortIndex": 4002
    },
    {
      "index": 7,
      "name": "TSLAUSD",
      "assetId": "0x54534c4100000000000000000000000000000000000000000000000000000000",
      "slug": "tsla-usd",
      "assetSymbol": "Equity.US.TSLA",
      "sortIndex": 4003
    },
    {
      "index": 8,
      "name": "EURUSD",
      "assetId": "0x4555520000000000000000000000000000000000000000000000000000000000",
      "slug": "eur-usd",
      "assetSymbol": "FX.EUR",
      "sortIndex": 2001
    },
    {
      "index": 9,
      "name": "XAGUSD",
      "assetId": "0x5841470000000000000000000000000000000000000000000000000000000000",
      "slug": "xag-usd",
      "assetSymbol": "Metal.XAG",
      "sortIndex": 3001
    },
    {
      "index": 10,
      "name": "AUDUSD",
      "assetId": "0x4155440000000000000000000000000000000000000000000000000000000000",
      "slug": "aud-usd",
      "assetSymbol": "FX.AUD",
      "sortIndex": 2002
    },
    {
      "index": 11,
      "name": "GBPUSD",
      "assetId": "0x4742500000000000000000000000000000000000000000000000000000000000",
      "slug": "gbp-usd",
      "assetSymbol": "FX.GBP",
      "sortIndex": 2003
    },
    {
      "index": 12,
      "name": "ADAUSD",
      "assetId": "0x4144410000000000000000000000000000000000000000000000000000000000",
      "slug": "ada-usd",
      "assetSymbol": "Crypto.ADA",
      "sortIndex": 2
    },
    {
      "index": 13,
      "name": "MATICUSD",
      "assetId": "0x4d41544943000000000000000000000000000000000000000000000000000000",
      "slug": "matic-usd",
      "assetSymbol": "Crypto.MATIC",
      "sortIndex": 3
    },
    {
      "index": 14,
      "name": "SUIUSD",
      "assetId": "0x5355490000000000000000000000000000000000000000000000000000000000",
      "slug": "sui-usd",
      "assetSymbol": "Crypto.SUI",
      "sortIndex": 4
    },
    {
      "index": 15,
      "name": "ARBUSD",
      "assetId": "0x4152420000000000000000000000000000000000000000000000000000000000",
      "slug": "arb-usd",
      "assetSymbol": "Crypto.ARB",
      "sortIndex": 5
    },
    {
      "index": 16,
      "name": "OPUSD",
      "assetId": "0x4f50000000000000000000000000000000000000000000000000000000000000",
      "slug": "op-usd",
      "assetSymbol": "Crypto.OP",
      "sortIndex": 6
    },
    {
      "index": 17,
      "name": "LTCUSD",
      "assetId": "0x4c54430000000000000000000000000000000000000000000000000000000000",
      "slug": "ltc-usd",
      "assetSymbol": "Crypto.LTC",
      "sortIndex": 7
    },
    {
      "index": 18,
      "name": "COINUSD",
      "assetId": "0x434f494e00000000000000000000000000000000000000000000000000000000",
      "slug": "coin-usd",
      "assetSymbol": "Equity.US.COIN",
      "sortIndex": 4005
    },
    {
      "index": 19,
      "name": "GOOGUSD",
      "assetId": "0x474f4f4700000000000000000000000000000000000000000000000000000000",
      "slug": "goog-usd",
      "assetSymbol": "Equity.US.GOOG",
      "sortIndex": 4006
    },
    {
      "index": 20,
      "name": "BNBUSD",
      "assetId": "0x424e420000000000000000000000000000000000000000000000000000000000",
      "slug": "bnb-usd",
      "assetSymbol": "Crypto.BNB",
      "sortIndex": 8
    },
    {
      "index": 21,
      "name": "SOLUSD",
      "assetId": "0x534f4c0000000000000000000000000000000000000000000000000000000000",
      "slug": "sol-usd",
      "assetSymbol": "Crypto.SOL",
      "sortIndex": 9
    },
    {
      "index": 22,
      "name": "QQQUSD",
      "assetId": "0x5151510000000000000000000000000000000000000000000000000000000000",
      "slug": "qqq-usd",
      "assetSymbol": "Equity.US.QQQ",
      "sortIndex": 4007
    },
    {
      "index": 23,
      "name": "XRPUSD",
      "assetId": "0x5852500000000000000000000000000000000000000000000000000000000000",
      "slug": "xrp-usd",
      "assetSymbol": "Crypto.XRP",
      "sortIndex": 10
    },
    {
      "index": 24,
      "name": "NVDAUSD",
      "assetId": "0x4e56444100000000000000000000000000000000000000000000000000000000",
      "quotedAssetId": "0x",
      "slug": "nvda-usd",
      "assetSymbol": "Equity.US.NVDA",
      "quotedAssetSymbol": "FX.USD",
      "sortIndex": 4008
    },
    {
      "index": 25,
      "name": "LINKUSD",
      "assetId": "0x4c494e4b00000000000000000000000000000000000000000000000000000000",
      "quotedAssetId": "0x",
      "slug": "link-usd",
      "assetSymbol": "Crypto.LINK",
      "quotedAssetSymbol": "FX.USD",
      "sortIndex": 11
    },
    {
      "index": 26,
      "name": "USDCHF",
      "assetId": "0x4348460000000000000000000000000000000000000000000000000000000000",
      "quotedAssetId": "0x",
      "slug": "usd-chf",
      "assetSymbol": "FX.CHF",
      "quotedAssetSymbol": "FX.USD",
      "sortIndex": 2004
    },
    {
      "index": 27,
      "name": "DOGEUSD",
      "assetId": "0x444f474500000000000000000000000000000000000000000000000000000000",
      "quotedAssetId": "0x",
      "slug": "doge-usd",
      "assetSymbol": "Crypto.DOGE",
      "quotedAssetSymbol": "Crypto.DOGE",
      "sortIndex": 2004
    },
    {
      "index": 28,
      "name": "USDCAD",
      "assetId": "0x4341440000000000000000000000000000000000000000000000000000000000",
      "quotedAssetId": "0x",
      "slug": "usd-cad",
      "assetSymbol": "FX.CAD",
      "quotedAssetSymbol": "FX.USD",
      "sortIndex": 2004
    },
    {
      "index": 29,
      "name": "USDSGD",
      "assetId": "0x5347440000000000000000000000000000000000000000000000000000000000",
      "quotedAssetId": "0x",
      "slug": "usd-sgd",
      "assetSymbol": "FX.SGD",
      "quotedAssetSymbol": "FX.USD",
      "sortIndex": 2004
    },
    {
      "index": 30,
      "name": "USDCNH",
      "assetId": "0x434e480000000000000000000000000000000000000000000000000000000000",
      "quotedAssetId": "0x",
      "slug": "usd-cnh",
      "assetSymbol": "FX.CNH",
      "quotedAssetSymbol": "FX.CNH",
      "sortIndex": 2004
    },
    {
      "index": 31,
      "name": "USDHKD",
      "assetId": "0x484b440000000000000000000000000000000000000000000000000000000000",
      "quotedAssetId": "0x",
      "slug": "usd-hkd",
      "assetSymbol": "FX.HKD",
      "quotedAssetSymbol": "FX.HKD",
      "sortIndex": 2004
    },
    {
      "index": 32,
      "name": "BCHUSD",
      "assetId": "0x4243480000000000000000000000000000000000000000000000000000000000",
      "quotedAssetId": "0x",
      "slug": "bch-usd",
      "assetSymbol": "Crypto.BCH",
      "quotedAssetSymbol": "Crypto.BCH",
      "sortIndex": 2004
    },
    {
      "index": 33,
      "name": "MEMEUSD",
      "assetId": "0x4d454d4500000000000000000000000000000000000000000000000000000000",
      "quotedAssetId": "0x",
      "slug": "meme-usd",
      "assetSymbol": "Crypto.MEME",
      "quotedAssetSymbol": "Crypto.MEME",
      "sortIndex": 2004
    },
    {
      "index": 34,
      "name": "DIX",
      "assetId": "0x4449580000000000000000000000000000000000000000000000000000000000",
      "quotedAssetId": "0x",
      "slug": "dix",
      "assetSymbol": "FX.DIX",
      "quotedAssetSymbol": "FX.DIX",
      "sortIndex": 2004
<<<<<<< HEAD
=======
    },
    {
      "index": 35,
      "name": "JTOUSD",
      "assetId": "0x4a544f0000000000000000000000000000000000000000000000000000000000",
      "quotedAssetId": "0x",
      "slug": "jto-usd",
      "assetSymbol": "Crypto.JTO",
      "quotedAssetSymbol": "Crypto.JTO",
      "sortIndex": 2004
    },
    {
      "index": 36,
      "name": "STXUSD",
      "assetId": "0x5354580000000000000000000000000000000000000000000000000000000000",
      "quotedAssetId": "0x",
      "slug": "stx-usd",
      "assetSymbol": "Crypto.STX",
      "quotedAssetSymbol": "Crypto.STX",
      "sortIndex": 2004
    },
    {
      "index": 37,
      "name": "ORDIUSD",
      "assetId": "0x4f52444900000000000000000000000000000000000000000000000000000000",
      "quotedAssetId": "0x",
      "slug": "ordi-usd",
      "assetSymbol": "Crypto.ORDI",
      "quotedAssetSymbol": "Crypto.ORDI",
      "sortIndex": 2004
    },
    {
      "index": 38,
      "name": "TIAUSD",
      "assetId": "0x5449410000000000000000000000000000000000000000000000000000000000",
      "quotedAssetId": "0x",
      "slug": "tia-usd",
      "assetSymbol": "Crypto.TIA",
      "quotedAssetSymbol": "Crypto.TIA",
      "sortIndex": 2004
>>>>>>> 3eaf9b02
    }
  ],
  "assets": {
    "ETH": "0x4554480000000000000000000000000000000000000000000000000000000000",
    "BTC": "0x4254430000000000000000000000000000000000000000000000000000000000",
    "USDC": "0x5553444300000000000000000000000000000000000000000000000000000000",
    "USDT": "0x5553445400000000000000000000000000000000000000000000000000000000",
    "DAI": "0x4441490000000000000000000000000000000000000000000000000000000000",
    "AAPL": "0x4141504c00000000000000000000000000000000000000000000000000000000",
    "JPY": "0x4a50590000000000000000000000000000000000000000000000000000000000",
    "XAU": "0x5841550000000000000000000000000000000000000000000000000000000000",
    "GLP": "0x474c500000000000000000000000000000000000000000000000000000000000",
    "HLP": "HLP",
    "AMZN": "0x414d5a4e00000000000000000000000000000000000000000000000000000000",
    "MSFT": "0x4d53465400000000000000000000000000000000000000000000000000000000",
    "TSLA": "0x54534c4100000000000000000000000000000000000000000000000000000000",
    "EUR": "0x4555520000000000000000000000000000000000000000000000000000000000",
    "XAG": "0x5841470000000000000000000000000000000000000000000000000000000000",
    "ADA": "0x4144410000000000000000000000000000000000000000000000000000000000",
    "AUD": "0x4155440000000000000000000000000000000000000000000000000000000000",
    "GBP": "0x4742500000000000000000000000000000000000000000000000000000000000",
    "MATIC": "0x4d41544943000000000000000000000000000000000000000000000000000000",
    "SUI": "0x5355490000000000000000000000000000000000000000000000000000000000",
    "HMX": "HMX",
    "LHMX": "LHMX",
    "ARB": "0x4152420000000000000000000000000000000000000000000000000000000000",
    "OP": "0x4f50000000000000000000000000000000000000000000000000000000000000",
    "LTC": "0x4c54430000000000000000000000000000000000000000000000000000000000",
    "COIN": "0x434f494e00000000000000000000000000000000000000000000000000000000",
    "GOOG": "0x474f4f4700000000000000000000000000000000000000000000000000000000",
    "BNB": "0x424e420000000000000000000000000000000000000000000000000000000000",
    "SOL": "0x534f4c0000000000000000000000000000000000000000000000000000000000",
    "QQQ": "0x5151510000000000000000000000000000000000000000000000000000000000",
    "XRP": "0x5852500000000000000000000000000000000000000000000000000000000000",
    "esHMX": "esHMX",
    "DragonPoint": "DragonPoint",
    "DIX": "0x4449580000000000000000000000000000000000000000000000000000000000",
    "MEME": "0x4d454d4500000000000000000000000000000000000000000000000000000000",
    "JTO": "0x4a544f0000000000000000000000000000000000000000000000000000000000",
    "STX": "0x5354580000000000000000000000000000000000000000000000000000000000",
    "ORDI": "0x4f52444900000000000000000000000000000000000000000000000000000000",
    "TIA": "0x5449410000000000000000000000000000000000000000000000000000000000"
  }
}<|MERGE_RESOLUTION|>--- conflicted
+++ resolved
@@ -301,8 +301,6 @@
       "assetSymbol": "FX.DIX",
       "quotedAssetSymbol": "FX.DIX",
       "sortIndex": 2004
-<<<<<<< HEAD
-=======
     },
     {
       "index": 35,
@@ -343,7 +341,6 @@
       "assetSymbol": "Crypto.TIA",
       "quotedAssetSymbol": "Crypto.TIA",
       "sortIndex": 2004
->>>>>>> 3eaf9b02
     }
   ],
   "assets": {
