{
  "markets": [
    {
      "index": 0,
      "name": "ETHUSD",
      "assetId": "0x4554480000000000000000000000000000000000000000000000000000000000",
      "slug": "eth-usd",
      "assetSymbol": "Crypto.ETH",
      "sortIndex": 0
    },
    {
      "index": 1,
      "name": "BTCUSD",
      "assetId": "0x4254430000000000000000000000000000000000000000000000000000000000",
      "slug": "btc-usd",
      "assetSymbol": "Crypto.BTC",
      "sortIndex": 1
    },
    {
      "index": 2,
      "name": "AAPLUSD",
      "assetId": "0x4141504c00000000000000000000000000000000000000000000000000000000",
      "slug": "aapl-usd",
      "assetSymbol": "Equity.US.AAPL",
      "sortIndex": 4000
    },
    {
      "index": 3,
      "name": "JPYUSD",
      "assetId": "0x4a50590000000000000000000000000000000000000000000000000000000000",
      "slug": "jpy-usd",
      "assetSymbol": "FX.JPY",
      "sortIndex": 2000
    },
    {
      "index": 4,
      "name": "XAUUSD",
      "assetId": "0x5841550000000000000000000000000000000000000000000000000000000000",
      "slug": "xau-usd",
      "assetSymbol": "Metal.XAU",
      "sortIndex": 3001
    },
    {
      "index": 5,
      "name": "AMZNUSD",
      "assetId": "0x414d5a4e00000000000000000000000000000000000000000000000000000000",
      "slug": "amzn-usd",
      "assetSymbol": "Equity.US.AMZN",
      "sortIndex": 4001
    },
    {
      "index": 6,
      "name": "MSFTUSD",
      "assetId": "0x4d53465400000000000000000000000000000000000000000000000000000000",
      "slug": "msft-usd",
      "assetSymbol": "Equity.US.MSFT",
      "sortIndex": 4002
    },
    {
      "index": 7,
      "name": "TSLAUSD",
      "assetId": "0x54534c4100000000000000000000000000000000000000000000000000000000",
      "slug": "tsla-usd",
      "assetSymbol": "Equity.US.TSLA",
      "sortIndex": 4003
    },
    {
      "index": 8,
      "name": "EURUSD",
      "assetId": "0x4555520000000000000000000000000000000000000000000000000000000000",
      "slug": "eur-usd",
      "assetSymbol": "FX.EUR",
      "sortIndex": 2001
    },
    {
      "index": 9,
      "name": "XAGUSD",
      "assetId": "0x5841470000000000000000000000000000000000000000000000000000000000",
      "slug": "xag-usd",
      "assetSymbol": "Metal.XAG",
      "sortIndex": 3001
    },
    {
      "index": 10,
      "name": "AUDUSD",
      "assetId": "0x4155440000000000000000000000000000000000000000000000000000000000",
      "slug": "aud-usd",
      "assetSymbol": "FX.AUD",
      "sortIndex": 2002
    },
    {
      "index": 11,
      "name": "GBPUSD",
      "assetId": "0x4742500000000000000000000000000000000000000000000000000000000000",
      "slug": "gbp-usd",
      "assetSymbol": "FX.GBP",
      "sortIndex": 2003
    },
    {
      "index": 12,
      "name": "ADAUSD",
      "assetId": "0x4144410000000000000000000000000000000000000000000000000000000000",
      "slug": "ada-usd",
      "assetSymbol": "Crypto.ADA",
      "sortIndex": 2
    },
    {
      "index": 13,
      "name": "MATICUSD",
      "assetId": "0x4d41544943000000000000000000000000000000000000000000000000000000",
      "slug": "matic-usd",
      "assetSymbol": "Crypto.MATIC",
      "sortIndex": 3
    },
    {
      "index": 14,
      "name": "SUIUSD",
      "assetId": "0x5355490000000000000000000000000000000000000000000000000000000000",
      "slug": "sui-usd",
      "assetSymbol": "Crypto.SUI",
      "sortIndex": 4
    },
    {
      "index": 15,
      "name": "ARBUSD",
      "assetId": "0x4152420000000000000000000000000000000000000000000000000000000000",
      "slug": "arb-usd",
      "assetSymbol": "Crypto.ARB",
      "sortIndex": 5
    },
    {
      "index": 16,
      "name": "OPUSD",
      "assetId": "0x4f50000000000000000000000000000000000000000000000000000000000000",
      "slug": "op-usd",
      "assetSymbol": "Crypto.OP",
      "sortIndex": 6
    },
    {
      "index": 17,
      "name": "LTCUSD",
      "assetId": "0x4c54430000000000000000000000000000000000000000000000000000000000",
      "slug": "ltc-usd",
      "assetSymbol": "Crypto.LTC",
      "sortIndex": 7
    },
    {
      "index": 18,
      "name": "COINUSD",
      "assetId": "0x434f494e00000000000000000000000000000000000000000000000000000000",
      "slug": "coin-usd",
      "assetSymbol": "Equity.US.COIN",
      "sortIndex": 4005
    },
    {
      "index": 19,
      "name": "GOOGUSD",
      "assetId": "0x474f4f4700000000000000000000000000000000000000000000000000000000",
      "slug": "goog-usd",
      "assetSymbol": "Equity.US.GOOG",
      "sortIndex": 4006
    },
    {
      "index": 20,
      "name": "BNBUSD",
      "assetId": "0x424e420000000000000000000000000000000000000000000000000000000000",
      "slug": "bnb-usd",
      "assetSymbol": "Crypto.BNB",
      "sortIndex": 8
    },
    {
      "index": 21,
      "name": "SOLUSD",
      "assetId": "0x534f4c0000000000000000000000000000000000000000000000000000000000",
      "slug": "sol-usd",
      "assetSymbol": "Crypto.SOL",
      "sortIndex": 9
    },
    {
      "index": 22,
      "name": "QQQUSD",
      "assetId": "0x5151510000000000000000000000000000000000000000000000000000000000",
      "slug": "qqq-usd",
      "assetSymbol": "Equity.US.QQQ",
      "sortIndex": 4007
    },
    {
      "index": 23,
      "name": "XRPUSD",
      "assetId": "0x5852500000000000000000000000000000000000000000000000000000000000",
      "slug": "xrp-usd",
      "assetSymbol": "Crypto.XRP",
      "sortIndex": 10
    },
    {
      "index": 24,
      "name": "NVDAUSD",
      "assetId": "0x4e56444100000000000000000000000000000000000000000000000000000000",
      "quotedAssetId": "0x",
      "slug": "nvda-usd",
      "assetSymbol": "Equity.US.NVDA",
      "quotedAssetSymbol": "FX.USD",
      "sortIndex": 4008
    },
    {
      "index": 25,
      "name": "LINKUSD",
      "assetId": "0x4c494e4b00000000000000000000000000000000000000000000000000000000",
      "quotedAssetId": "0x",
      "slug": "link-usd",
      "assetSymbol": "Crypto.LINK",
      "quotedAssetSymbol": "FX.USD",
      "sortIndex": 11
    },
    {
      "index": 26,
      "name": "USDCHF",
      "assetId": "0x4348460000000000000000000000000000000000000000000000000000000000",
      "quotedAssetId": "0x",
      "slug": "usd-chf",
      "assetSymbol": "FX.CHF",
      "quotedAssetSymbol": "FX.USD",
      "sortIndex": 2004
    },
    {
      "index": 27,
      "name": "DOGEUSD",
      "assetId": "0x444f474500000000000000000000000000000000000000000000000000000000",
      "quotedAssetId": "0x",
      "slug": "doge-usd",
      "assetSymbol": "Crypto.DOGE",
      "quotedAssetSymbol": "Crypto.DOGE",
      "sortIndex": 2004
    },
    {
      "index": 28,
      "name": "USDCAD",
      "assetId": "0x4341440000000000000000000000000000000000000000000000000000000000",
      "quotedAssetId": "0x",
      "slug": "usd-cad",
      "assetSymbol": "FX.CAD",
      "quotedAssetSymbol": "FX.USD",
      "sortIndex": 2004
    },
    {
      "index": 29,
      "name": "USDSGD",
      "assetId": "0x5347440000000000000000000000000000000000000000000000000000000000",
      "quotedAssetId": "0x",
      "slug": "usd-sgd",
      "assetSymbol": "FX.SGD",
      "quotedAssetSymbol": "FX.USD",
      "sortIndex": 2004
    },
    {
      "index": 30,
      "name": "USDCNH",
      "assetId": "0x434e480000000000000000000000000000000000000000000000000000000000",
      "quotedAssetId": "0x",
      "slug": "usd-cnh",
      "assetSymbol": "FX.CNH",
      "quotedAssetSymbol": "FX.CNH",
      "sortIndex": 2004
    },
    {
      "index": 31,
      "name": "USDHKD",
      "assetId": "0x484b440000000000000000000000000000000000000000000000000000000000",
      "quotedAssetId": "0x",
      "slug": "usd-hkd",
      "assetSymbol": "FX.HKD",
      "quotedAssetSymbol": "FX.HKD",
      "sortIndex": 2004
    },
    {
      "index": 32,
      "name": "BCHUSD",
      "assetId": "0x4243480000000000000000000000000000000000000000000000000000000000",
      "quotedAssetId": "0x",
      "slug": "bch-usd",
      "assetSymbol": "Crypto.BCH",
      "quotedAssetSymbol": "Crypto.BCH",
      "sortIndex": 2004
<<<<<<< HEAD
    },
    {
      "index": 33,
      "name": "ICPUSD",
      "assetId": "0x4943500000000000000000000000000000000000000000000000000000000000",
      "quotedAssetId": "0x",
      "slug": "icp-usd",
      "assetSymbol": "Crypto.ICP",
      "quotedAssetSymbol": "Crypto.ICP",
      "sortIndex": 2004
=======
>>>>>>> 922cd8d0
    }
  ],
  "assets": {
    "ETH": "0x4554480000000000000000000000000000000000000000000000000000000000",
    "BTC": "0x4254430000000000000000000000000000000000000000000000000000000000",
    "USDC": "0x5553444300000000000000000000000000000000000000000000000000000000",
    "USDT": "0x5553445400000000000000000000000000000000000000000000000000000000",
    "DAI": "0x4441490000000000000000000000000000000000000000000000000000000000",
    "AAPL": "0x4141504c00000000000000000000000000000000000000000000000000000000",
    "JPY": "0x4a50590000000000000000000000000000000000000000000000000000000000",
    "XAU": "0x5841550000000000000000000000000000000000000000000000000000000000",
    "GLP": "0x474c500000000000000000000000000000000000000000000000000000000000",
    "HLP": "HLP",
    "AMZN": "0x414d5a4e00000000000000000000000000000000000000000000000000000000",
    "MSFT": "0x4d53465400000000000000000000000000000000000000000000000000000000",
    "TSLA": "0x54534c4100000000000000000000000000000000000000000000000000000000",
    "EUR": "0x4555520000000000000000000000000000000000000000000000000000000000",
    "XAG": "0x5841470000000000000000000000000000000000000000000000000000000000",
    "ADA": "0x4144410000000000000000000000000000000000000000000000000000000000",
    "AUD": "0x4155440000000000000000000000000000000000000000000000000000000000",
    "GBP": "0x4742500000000000000000000000000000000000000000000000000000000000",
    "MATIC": "0x4d41544943000000000000000000000000000000000000000000000000000000",
    "SUI": "0x5355490000000000000000000000000000000000000000000000000000000000",
    "HMX": "HMX",
    "LHMX": "LHMX",
    "ARB": "0x4152420000000000000000000000000000000000000000000000000000000000",
    "OP": "0x4f50000000000000000000000000000000000000000000000000000000000000",
    "LTC": "0x4c54430000000000000000000000000000000000000000000000000000000000",
    "COIN": "0x434f494e00000000000000000000000000000000000000000000000000000000",
    "GOOG": "0x474f4f4700000000000000000000000000000000000000000000000000000000",
    "BNB": "0x424e420000000000000000000000000000000000000000000000000000000000",
    "SOL": "0x534f4c0000000000000000000000000000000000000000000000000000000000",
    "QQQ": "0x5151510000000000000000000000000000000000000000000000000000000000",
    "XRP": "0x5852500000000000000000000000000000000000000000000000000000000000",
    "esHMX": "esHMX",
    "DragonPoint": "DragonPoint"
  }
}<|MERGE_RESOLUTION|>--- conflicted
+++ resolved
@@ -281,19 +281,6 @@
       "assetSymbol": "Crypto.BCH",
       "quotedAssetSymbol": "Crypto.BCH",
       "sortIndex": 2004
-<<<<<<< HEAD
-    },
-    {
-      "index": 33,
-      "name": "ICPUSD",
-      "assetId": "0x4943500000000000000000000000000000000000000000000000000000000000",
-      "quotedAssetId": "0x",
-      "slug": "icp-usd",
-      "assetSymbol": "Crypto.ICP",
-      "quotedAssetSymbol": "Crypto.ICP",
-      "sortIndex": 2004
-=======
->>>>>>> 922cd8d0
     }
   ],
   "assets": {
