{
  "proxyAdmin": "",
  "timelock": "",
  "safe": "",
  "storages": {
    "config": "0x439860Bea87C4De1757e30Cb4073578CE450Cbbd",
    "perp": "0x58120a4f1959D1670e84BBBc1C403e08cD152bae",
    "vault": "0x6505C486B1b84dd531936fe8CE88f8D8a9699B05"
  },
  "handlers": {
    "bot": "0x4310118114Cb9696C85054905aA07bc4ca971d50",
    "crossMargin": "0x180248C398729Ff41706eD52503E5A9fc3320d86",
    "limitTrade": "0xe785F40E4Ba1e23E10644bb5dE3852bDffEFB205",
    "liquidity": "0x83E5FaA30e05e0e1Df94D1b743583DBD8cC23619"
  },
  "helpers": {
    "trade": "0x845CBF46Aa4c4d1f0090c949C46294103aeF4519"
  },
  "services": {
    "crossMargin": "0x9061B0c73e834ef38082cdC19D7ad385a51871C1",
    "liquidity": "0xEcb5179Ab2757D8BD858D64B80E2DC8747E77Bdc",
    "liquidation": "0xeb13641272529B0a26992E56D1dd6Cd607aC473E",
    "trade": "0x981C901b8aD50Bbf7fC139CB182D947488D52CBe"
  },
  "oracles": {
<<<<<<< HEAD
    "ecoPyth": "0xbDd5809FAc1528491a88d90E4DE8B6782D3dA071",
    "pythAdapter": "0x16450238B44856BBb050Fb77611f79b0dB2f1E37",
    "sglpStakedAdapter": "",
    "middleware": "0x0DbdfF9CeE7cA35C8bcd48B031f8C2aB274F4552",
    "ecoPythCalldataBuilder": "0x2426028a97052D9A8Dc6ff9a3eb96d2AD587136B"
=======
    "ecoPyth": "0xBaDB27718087B8d2D490479515E6222D9A20CDf4",
    "ecoPyth2": "",
    "pythAdapter": "0x9b95A42832aBa0D96AD40F8B6CcC4404924C51c8",
    "sglpStakedAdapter": "",
    "middleware": "0x8146fcc39216c1733C7d075398F5F791729Cfb91",
    "ecoPythCalldataBuilder": "0x0622DBf2ee42C531AF2AB8Fe4d802B4546D3119a",
    "unsafeEcoPythCalldataBuilder": ""
>>>>>>> 42e61bd1
  },
  "tokens": {
    "hlp": "0x9772cE382D33573850f029c56828dff7717b3282",
    "weth": "0xBbCcDa8F9eb6DCb293c63C34055C17a12e3e71E2",
    "wbtc": "0x239088Eb1d4c581A0Afc611651Eb5039053EDBFB",
    "usdt": "0x38C9767ed6fb3FDD81a73af1CCFe233197905434",
    "usdc": "0x38934bDf2462768388829194fD40a43eD9916B4C",
    "dai": "0xaFefd85e3803CeD051200867eAAf1AA1BbDcBE16",
    "sglp": "0x3eDd3F503688f258D8dEC86d6f2D3236D4492245",
    "traderLoyaltyCredit": "0xeE63257A30a24000503994b33f5e981bEc2E9e5b"
  },
  "vendors": {
    "gmx": {
      "glpManager": "0x3963FfC9dff443c2A94f21b129D429891E32ec18",
      "rewardRouterV2": "0xB95DB5B167D75e6d04227CfFFA61069348d271F5",
      "rewardTracker": "0x4e971a87900b931fF39d1Aad67697F49835400b6"
    }
  },
  "strategies": {
    "stakedGlpStrategy": "",
    "convertedGlpStrategy": "0x07a3f040738eE35AC2eC236504586A64F801c30E"
  },
  "hooks": {
    "tradingStaking": "0x34288c39e4bc15264819f36Abc13E27dae50b8F7",
    "tlc": "0xB800d6F0B1Dd0b97Aec284848B2FdfbC43f4F0A8"
  },
  "calculator": "0xCd6a5d5D7028D3EF48e25B626180b256EF901C4a",
  "accountAbstraction": {
    "entryPoint": "0x5FF137D4b0FDCD49DcA30c7CF57E578a026d2789",
    "factory": "0x2dC02905A19879Be641f050a9659C47725E5d500"
  },
  "staking": {
    "trading": "0x65E6c8cc84d6d1B21786c885b3F3dF900F23dB91",
    "tlc": "0xFd32d9C5948D48fdd5DcD93684317334dd189642",
    "hlp": "0x1d7Ee2Ff50cb9C6771d2885Ca916512268855cc4"
  },
  "rewardDistributor": ""
}<|MERGE_RESOLUTION|>--- conflicted
+++ resolved
@@ -23,21 +23,12 @@
     "trade": "0x981C901b8aD50Bbf7fC139CB182D947488D52CBe"
   },
   "oracles": {
-<<<<<<< HEAD
     "ecoPyth": "0xbDd5809FAc1528491a88d90E4DE8B6782D3dA071",
     "pythAdapter": "0x16450238B44856BBb050Fb77611f79b0dB2f1E37",
     "sglpStakedAdapter": "",
     "middleware": "0x0DbdfF9CeE7cA35C8bcd48B031f8C2aB274F4552",
-    "ecoPythCalldataBuilder": "0x2426028a97052D9A8Dc6ff9a3eb96d2AD587136B"
-=======
-    "ecoPyth": "0xBaDB27718087B8d2D490479515E6222D9A20CDf4",
-    "ecoPyth2": "",
-    "pythAdapter": "0x9b95A42832aBa0D96AD40F8B6CcC4404924C51c8",
-    "sglpStakedAdapter": "",
-    "middleware": "0x8146fcc39216c1733C7d075398F5F791729Cfb91",
-    "ecoPythCalldataBuilder": "0x0622DBf2ee42C531AF2AB8Fe4d802B4546D3119a",
+    "ecoPythCalldataBuilder": "0x2426028a97052D9A8Dc6ff9a3eb96d2AD587136B",
     "unsafeEcoPythCalldataBuilder": ""
->>>>>>> 42e61bd1
   },
   "tokens": {
     "hlp": "0x9772cE382D33573850f029c56828dff7717b3282",
