{
  "proxyAdmin": "0x036934d4a6669287461Aa5a48AC35945d8E25dd4",
  "timelock": "",
  "safe": "",
  "multicall": "0xcA11bde05977b3631167028862bE2a173976CA11",
  "storages": {
    "config": "0x439860Bea87C4De1757e30Cb4073578CE450Cbbd",
    "perp": "0x58120a4f1959D1670e84BBBc1C403e08cD152bae",
    "vault": "0x6505C486B1b84dd531936fe8CE88f8D8a9699B05"
  },
  "handlers": {
    "bot": "0x4310118114Cb9696C85054905aA07bc4ca971d50",
    "crossMargin": "0x180248C398729Ff41706eD52503E5A9fc3320d86",
    "limitTrade": "0xd3b1A8Bd503f83849FF35d72c6EE0127327a9912",
    "liquidity": "0x83E5FaA30e05e0e1Df94D1b743583DBD8cC23619",
    "ext01": "0xAfA0bb774A92230b6b9DBf4CAF3Fc746F0dfb1f7"
  },
  "helpers": {
    "trade": "0xEcE4e6457E68c88B11cEddA47B35942434Cf6e2a",
    "limitTrade": "0xc55eDcf390B58F79fCFF16bb9349714473e057a3"
  },
  "services": {
    "crossMargin": "0x9061B0c73e834ef38082cdC19D7ad385a51871C1",
    "liquidity": "0xEcb5179Ab2757D8BD858D64B80E2DC8747E77Bdc",
    "liquidation": "0xeb13641272529B0a26992E56D1dd6Cd607aC473E",
    "trade": "0x981C901b8aD50Bbf7fC139CB182D947488D52CBe"
  },
  "oracles": {
    "ecoPyth": "0xbDd5809FAc1528491a88d90E4DE8B6782D3dA071",
    "ecoPyth2": "0xbDd5809FAc1528491a88d90E4DE8B6782D3dA071",
    "pythAdapter": "0x16450238B44856BBb050Fb77611f79b0dB2f1E37",
    "sglpStakedAdapter": "",
    "middleware": "0x0DbdfF9CeE7cA35C8bcd48B031f8C2aB274F4552",
    "ecoPythCalldataBuilder": "0x2426028a97052D9A8Dc6ff9a3eb96d2AD587136B",
    "unsafeEcoPythCalldataBuilder": "0x0D62AAFf97Ca14c0c8e6552F848986F0A359b7E9",
    "ecoPythCalldataBuilder2": "0xB701b1Ed32D2dB8795b68c97c47C7b1174326953",
    "unsafeEcoPythCalldataBuilder2": "0x3298fbe99beB0AEcc7DBb54017d4b79ca9774CFa",
    "onChainPriceLens": "0x34F3Ae43A4766e35b2c53FE4D6e53F57Eb451B5A",
    "priceAdapters": {
<<<<<<< HEAD
      "glp": "0xDAa9eF42a073fAE417D9668b9bEbE1Ed8a4922E1",
      "wstEth": "0x960a9A6Fc2dd724D0f28f0DDFDd7919CE9C7bD6C"
=======
      "glp": "",
      "wstEth": "",
      "hlp": ""
>>>>>>> 13d4ce34
    }
  },
  "tokens": {
    "hlp": "0x9772cE382D33573850f029c56828dff7717b3282",
    "weth": "0xBbCcDa8F9eb6DCb293c63C34055C17a12e3e71E2",
    "wbtc": "0x239088Eb1d4c581A0Afc611651Eb5039053EDBFB",
    "usdt": "0x38C9767ed6fb3FDD81a73af1CCFe233197905434",
    "usdc": "0x38934bDf2462768388829194fD40a43eD9916B4C",
    "dai": "0xaFefd85e3803CeD051200867eAAf1AA1BbDcBE16",
    "sglp": "0x3eDd3F503688f258D8dEC86d6f2D3236D4492245",
    "traderLoyaltyCredit": "0xB8880717681cA218d8f8eF6679a23894a5745473",
    "arb": "0xCa2d9AB2995dfE4e97E363088954C6eE7CadaA42",
    "wstEth": "0xA31596895931880510cB94c40D54080a4498b724"
  },
  "vendors": {
    "gmx": {
      "glpManager": "0x3963FfC9dff443c2A94f21b129D429891E32ec18",
      "rewardRouterV2": "0xB95DB5B167D75e6d04227CfFFA61069348d271F5",
      "rewardTracker": "0x4e971a87900b931fF39d1Aad67697F49835400b6",
      "gmxVault": ""
    },
    "uniswap": {
      "permit2": "0x000000000022d473030f116ddee9f6b43ac78ba3",
      "universalRouter": "0x3fC91A3afd70395Cd496C647d5a6CC9D4B2b7FAD"
    },
    "curve": {
      "wstEthPool": "",
      "usdcUsdtPool": ""
    },
    "chainlink": {
      "wstEthEthPriceFeed": "0x66765301a65dc76F1eec04494E55d939E23f59Bb",
      "ethUsdPriceFeed": "0x62CAe0FA2da220f43a51F86Db2EDb36DcA9A5A08"
    }
  },
  "strategies": {
    "stakedGlpStrategy": "",
    "convertedGlpStrategy": "0x07a3f040738eE35AC2eC236504586A64F801c30E"
  },
  "hooks": {
    "tradingStaking": "0x053B1e2aB9B52c3BEb27909940c69217641fa071",
    "tlc": "0x51461a3d67B2489e4879587404a0B51dA166DFd3"
  },
  "calculator": "0xCd6a5d5D7028D3EF48e25B626180b256EF901C4a",
  "accountAbstraction": {
    "entryPoint": "0x5FF137D4b0FDCD49DcA30c7CF57E578a026d2789",
    "factory": "0x2dC02905A19879Be641f050a9659C47725E5d500"
  },
  "staking": {
    "trading": "0x3047b56c38fEbe734610a136f3cDA568aDc86125",
    "tlc": "0x66C834D1Db278299D69C6C3d93Da910304bbb8Fb",
    "hlp": "0x3633D9e0C17635E2035BC50e352a5B91b1a9052B"
  },
  "rewardDistributor": "",
  "reader": {
    "order": "0xa3dFEcc6BA851a6d5246DeC88723D2D55Aa9338A",
    "position": "0xcf9Ef0465865522ee7BAFE895AD2a5c5f413C731",
    "liquidation": "0xC53d0ED402829dA090E609fAA47774ffEDB074fa"
  },
  "extension": {
    "switchCollateralRouter": "0x707860F2947706ada261efF84bf632707a2bf815",
    "dexter": {
      "uniswapV3": "0x773a4deFa1a6ad36b8E1D70e5a408A7D0902a2f9",
      "curve": "",
      "glp": ""
    }
  }
}<|MERGE_RESOLUTION|>--- conflicted
+++ resolved
@@ -37,14 +37,8 @@
     "unsafeEcoPythCalldataBuilder2": "0x3298fbe99beB0AEcc7DBb54017d4b79ca9774CFa",
     "onChainPriceLens": "0x34F3Ae43A4766e35b2c53FE4D6e53F57Eb451B5A",
     "priceAdapters": {
-<<<<<<< HEAD
       "glp": "0xDAa9eF42a073fAE417D9668b9bEbE1Ed8a4922E1",
       "wstEth": "0x960a9A6Fc2dd724D0f28f0DDFDd7919CE9C7bD6C"
-=======
-      "glp": "",
-      "wstEth": "",
-      "hlp": ""
->>>>>>> 13d4ce34
     }
   },
   "tokens": {
