--- conflicted
+++ resolved
@@ -36,28 +36,16 @@
     "unsafeEcoPythCalldataBuilder": "0x0D62AAFf97Ca14c0c8e6552F848986F0A359b7E9",
     "ecoPythCalldataBuilder2": "0x24D4e31f28F9B2Bc9AAeBFe73d253541e4729CF8",
     "unsafeEcoPythCalldataBuilder2": "0xc14B3D8EaA664D521aCB50E845799032F9c95dAA",
-<<<<<<< HEAD
     "ecoPythCalldataBuilder3": "0x3393De41B57d73addAEBdF1e93F52342ba2F37c4",
     "unsafeEcoPythCalldataBuilder3": "0x2e8571Eb93cb8C01Ff7296389a0D5bB252Fbb5ad",
     "onChainPriceLens": "0x34F3Ae43A4766e35b2c53FE4D6e53F57Eb451B5A",
     "calcPriceLens": "0x13E5851e046712a48E008467Ea15d164d42f47aE",
-=======
-    "ecoPythCalldataBuilder3": "",
-    "unsafeEcoPythCalldataBuilder3": "",
-    "onChainPriceLens": "0x34F3Ae43A4766e35b2c53FE4D6e53F57Eb451B5A",
-    "calcPriceLens": "",
->>>>>>> df623c0e
     "priceAdapters": {
       "glp": "0xDAa9eF42a073fAE417D9668b9bEbE1Ed8a4922E1",
       "wstEth": "0x960a9A6Fc2dd724D0f28f0DDFDd7919CE9C7bD6C",
       "hlp": "",
-<<<<<<< HEAD
       "gmBTCUSD": "0xfd5b50121f7344A658C0634ce7898396D6aded22",
       "gmETHUSD": "0x6504BEB50CCa6656eb273233E84f42F870d23ec7"
-=======
-      "gmBTCUSD": "",
-      "gmETHUSD": ""
->>>>>>> df623c0e
     },
     "orderbook": "0x6Dac7923F1DCc7eF968BB4F9234Da610f1e398c9"
   },
