{
  "proxyAdmin": "",
  "timelock": "",
  "safe": "",
  "multicall": "0xcA11bde05977b3631167028862bE2a173976CA11",
  "storages": {
    "config": "0x8923A5e874E4C614f28cb7814D22B65C934f4401",
    "perp": "0x5a820DCAF28522Bc7a655Ef72687D16B732C27DC",
    "vault": "0x2171b665B37f3be45b4BEB740728EbF5B8CC6709"
  },
  "handlers": {
    "bot": "0xe0cb00Ed6f01226763e74f3f617F952f99643eC7",
    "crossMargin": "0xF4573e1354ee94eBB5B5C1C2Ae9A8Fa6fF4203dF",
    "limitTrade": "0x43C3f523d6D17a99A2E59A997dfe059b7a5a95e2",
    "liquidity": "0x42A460211d20EbCaA6982AE5f4b602dCB9973B1c",
    "rebalanceHLP": "0xA02eD38bA283f2A529d0582Ee3cc2f8725765db8"
  },
  "helpers": {
    "trade": "0xEcE4e6457E68c88B11cEddA47B35942434Cf6e2a",
    "limitTrade": ""
  },
  "services": {
    "crossMargin": "0x932BDbdd8Ea527f1531DCf36b6e10c4138006A14",
    "liquidity": "0x686fA9AA62A8571Be022ba72f93Da83D8b9814e5",
    "liquidation": "0x7e7923f809345A919f28cA1dE5a5B375b3B1874b",
    "trade": "0x937DbD8bB0E155D4c3773dE366E4ae9f421411e2",
    "rebalanceHLP": "0x0E7D2A832e6087BF45a55e15C5F8D48539cbDD48"
  },
  "oracles": {
    "ecoPyth": "0xBaDB27718087B8d2D490479515E6222D9A20CDf4",
    "ecoPyth2": "",
    "pythAdapter": "0x9b95A42832aBa0D96AD40F8B6CcC4404924C51c8",
    "sglpStakedAdapter": "",
    "middleware": "0x8146fcc39216c1733C7d075398F5F791729Cfb91",
    "ecoPythCalldataBuilder": "0x0622DBf2ee42C531AF2AB8Fe4d802B4546D3119a",
    "unsafeEcoPythCalldataBuilder": ""
  },
  "tokens": {
    "hlp": "0x83CC3519fA8F501Cd0C325f4F5e34Ac0B67c22fE",
    "weth": "0xBbCcDa8F9eb6DCb293c63C34055C17a12e3e71E2",
    "wbtc": "0x239088Eb1d4c581A0Afc611651Eb5039053EDBFB",
    "usdt": "0x38C9767ed6fb3FDD81a73af1CCFe233197905434",
    "usdc": "0x38934bDf2462768388829194fD40a43eD9916B4C",
    "dai": "0xaFefd85e3803CeD051200867eAAf1AA1BbDcBE16",
    "sglp": "0x3eDd3F503688f258D8dEC86d6f2D3236D4492245",
    "traderLoyaltyCredit": "0x362c3EFD05D199D290083e475F7f63aF424acF08",
    "arb": "",
    "wstEth": ""
  },
  "vendors": {
    "gmx": {
      "glpManager": "0x3963FfC9dff443c2A94f21b129D429891E32ec18",
      "rewardRouterV2": "0xB95DB5B167D75e6d04227CfFFA61069348d271F5",
      "rewardTracker": "0x4e971a87900b931fF39d1Aad67697F49835400b6",
      "gmxVault": ""
    },
    "uniswap": {
      "permit2": "0x000000000022d473030f116ddee9f6b43ac78ba3",
      "universalRouter": "0x3fC91A3afd70395Cd496C647d5a6CC9D4B2b7FAD"
    },
    "curve": {
      "wstEthPool": "",
      "usdcUsdtPool": ""
    }
  },
  "strategies": {
    "stakedGlpStrategy": "",
    "convertedGlpStrategy": "0xE0DF60d32011b139B86D03347184A92158BdDCdE"
  },
  "hooks": {
    "tradingStaking": "0xf95F018F17e05E68262E69A070d106B63Ce55317",
    "tlc": "0x85da4D806D53120AF8f3Bd2D328549851Da49617"
  },
  "calculator": "0xf96b8cd6619E22A63E91960e8827B74256c913Ef",
  "accountAbstraction": {
    "entryPoint": "0x5FF137D4b0FDCD49DcA30c7CF57E578a026d2789",
    "factory": "0x2dC02905A19879Be641f050a9659C47725E5d500"
  },
  "staking": {
    "trading": "0x3D0Ff2Dc469DB700656d55F384758C1209BFa16A",
    "tlc": "0xD04d22f868316B510F924ee6749aABf2ef3E1ACD",
    "hlp": ""
  },
  "rewardDistributor": "",
  "reader": {
    "order": "0xa3dFEcc6BA851a6d5246DeC88723D2D55Aa9338A",
<<<<<<< HEAD
    "position": "0xcf9Ef0465865522ee7BAFE895AD2a5c5f413C731"
=======
    "liquidation": "0xC53d0ED402829dA090E609fAA47774ffEDB074fa"
>>>>>>> 75eb3ac1
  },
  "extension": {
    "switchCollateralRouter": "",
    "dexter": {
      "uniswapV3": "",
      "curve": "",
      "glp": ""
    }
  }
}<|MERGE_RESOLUTION|>--- conflicted
+++ resolved
@@ -84,11 +84,8 @@
   "rewardDistributor": "",
   "reader": {
     "order": "0xa3dFEcc6BA851a6d5246DeC88723D2D55Aa9338A",
-<<<<<<< HEAD
-    "position": "0xcf9Ef0465865522ee7BAFE895AD2a5c5f413C731"
-=======
+    "position": "0xcf9Ef0465865522ee7BAFE895AD2a5c5f413C731",
     "liquidation": "0xC53d0ED402829dA090E609fAA47774ffEDB074fa"
->>>>>>> 75eb3ac1
   },
   "extension": {
     "switchCollateralRouter": "",
