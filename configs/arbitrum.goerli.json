--- conflicted
+++ resolved
@@ -14,19 +14,16 @@
   "helpers": {
     "trade": "0x995F553c6EF760ACB6EED102b376c3f159014e3c"
   },
-  "helpers": {
-    "trade": ""
-  },
   "services": {
     "crossMargin": "0xCB1EaA1E9Fd640c3900a4325440c80FEF4b1b16d",
     "liquidity": "0x3f78cEc168AdF9242a3d2F04A0ab1E312c26b3Ec",
     "liquidation": "0x28826219ffb76aa41a56a40e875709391795e512",
     "trade": "0x68DaEB1C169d16395Bd03C2d0776A3e54015323e"
   },
-<<<<<<< HEAD
-  "oracle": {
+  "oracles": {
     "ecoPyth": "0x66B7b19E1A8D2DdED0566ce386c9bCEB7F4177ec",
     "pythAdapter": "0xB853c09b6d03098b841300daD57701ABcFA80228",
+    "sglpStakedAdapter": "",
     "middleware": "0xEB27B05178515c7E6E51dEE159c8487A011ac030"
   },
   "tokens": {
@@ -37,17 +34,6 @@
     "usdt": "0xfd086bc7cd5c481dcc9c85ebe478a1c0b69fcbb9",
     "usdc": "0xff970a61a04b1ca14834a43f5de4533ebddb5cc8",
     "dai": "0xda10009cbd5d07dd0cecc66161fc93d7c9000da1",
-    "bad": "0xaF53F8f42EE96C136DC680f70CE57166de60632A"
-=======
-  "oracles": {
-    "pyth": "0xff1a0f4744e8582DF1aE09D5611b887B6a12925C",
-    "pythAdapter": "",
-    "sglpStakedAdapter": "",
-    "middleware": "0x5FbDB2315678afecb367f032d93F642f64180aa3"
-  },
-  "tokens": {
-    "plp": "",
-    "weth": "0x82aF49447D8a07e3bd95BD0d56f35241523fBab1",
     "sglp": ""
   },
   "yieldSources": {
@@ -59,7 +45,6 @@
   },
   "strategies": {
     "stakedGLPStrategy": ""
->>>>>>> f342d35d
   },
   "calculator": "0x4Dc3c929DDa7451012F408d1f376221621dD2a56"
 }