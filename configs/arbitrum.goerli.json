{
  "proxyAdmin": "0x036934d4a6669287461Aa5a48AC35945d8E25dd4",
  "timelock": "",
  "safe": "",
  "multicall": "0xcA11bde05977b3631167028862bE2a173976CA11",
  "storages": {
    "config": "0x439860Bea87C4De1757e30Cb4073578CE450Cbbd",
    "perp": "0x58120a4f1959D1670e84BBBc1C403e08cD152bae",
    "vault": "0x6505C486B1b84dd531936fe8CE88f8D8a9699B05"
  },
  "handlers": {
    "bot": "0x4310118114Cb9696C85054905aA07bc4ca971d50",
    "crossMargin": "0x180248C398729Ff41706eD52503E5A9fc3320d86",
    "limitTrade": "0xd3b1A8Bd503f83849FF35d72c6EE0127327a9912",
    "liquidity": "0x83E5FaA30e05e0e1Df94D1b743583DBD8cC23619",
    "ext01": "0xd3f55a78558A6C0C8945B4c5E6d7c64f50b57481",
    "rebalanceHLPv2": ""
  },
  "helpers": {
    "trade": "0x845cbf46aa4c4d1f0090c949c46294103aef4519",
    "limitTrade": "0xc55eDcf390B58F79fCFF16bb9349714473e057a3"
  },
  "services": {
    "crossMargin": "0x9061B0c73e834ef38082cdC19D7ad385a51871C1",
    "liquidity": "0xEcb5179Ab2757D8BD858D64B80E2DC8747E77Bdc",
    "liquidation": "0xeb13641272529B0a26992E56D1dd6Cd607aC473E",
    "trade": "0x981C901b8aD50Bbf7fC139CB182D947488D52CBe",
    "rebalanceHLPv2": ""
  },
  "oracles": {
    "ecoPyth": "0xbDd5809FAc1528491a88d90E4DE8B6782D3dA071",
    "ecoPyth2": "0xbDd5809FAc1528491a88d90E4DE8B6782D3dA071",
    "pythAdapter": "0x16450238B44856BBb050Fb77611f79b0dB2f1E37",
    "sglpStakedAdapter": "",
    "middleware": "0x0DbdfF9CeE7cA35C8bcd48B031f8C2aB274F4552",
    "ecoPythCalldataBuilder": "0x2426028a97052D9A8Dc6ff9a3eb96d2AD587136B",
    "unsafeEcoPythCalldataBuilder": "0x0D62AAFf97Ca14c0c8e6552F848986F0A359b7E9",
    "ecoPythCalldataBuilder2": "0x24D4e31f28F9B2Bc9AAeBFe73d253541e4729CF8",
    "unsafeEcoPythCalldataBuilder2": "0xc14B3D8EaA664D521aCB50E845799032F9c95dAA",
    "ecoPythCalldataBuilder3": "0x16de08c2bf4E8A32Cd72aD6F9a80E5E2FaeDeF61",
    "unsafeEcoPythCalldataBuilder3": "0xd6C41CF9394218456E149bF8B675075a4a7eC03b",
    "uncheckedEcoPythCalldataBuilder3": "0x4F8602E5EF6CF6c8Df3960b45498a740AF2f1d0D",
    "onChainPriceLens": "0x34F3Ae43A4766e35b2c53FE4D6e53F57Eb451B5A",
    "calcPriceLens": "0x61FdE80a4941B1C652eAFC594D40858a4db40EC0",
    "priceAdapters": {
<<<<<<< HEAD
      "glp": "",
      "wstEth": "",
      "hlp": "",
      "dix": ""
    }
=======
      "glp": "0xDAa9eF42a073fAE417D9668b9bEbE1Ed8a4922E1",
      "wstEth": "0x960a9A6Fc2dd724D0f28f0DDFDd7919CE9C7bD6C",
      "hlp": "",
      "gmBTCUSD": "0x2A6f65A2B43130Bf2055003cB05FCa7798Fd75cB",
      "gmETHUSD": "0xeeba388EaFC7Fd9bf22e1855D0D0B6f89e15c61E"
    },
    "orderbook": "0x6Dac7923F1DCc7eF968BB4F9234Da610f1e398c9"
>>>>>>> 50dcdd44
  },
  "tokens": {
    "hlp": "0x9772cE382D33573850f029c56828dff7717b3282",
    "weth": "0xBbCcDa8F9eb6DCb293c63C34055C17a12e3e71E2",
    "wbtc": "0x239088Eb1d4c581A0Afc611651Eb5039053EDBFB",
    "usdt": "0x38C9767ed6fb3FDD81a73af1CCFe233197905434",
    "usdc": "0x38934bDf2462768388829194fD40a43eD9916B4C",
    "dai": "0xaFefd85e3803CeD051200867eAAf1AA1BbDcBE16",
    "sglp": "0x3eDd3F503688f258D8dEC86d6f2D3236D4492245",
    "traderLoyaltyCredit": "0xB8880717681cA218d8f8eF6679a23894a5745473",
    "arb": "0xCa2d9AB2995dfE4e97E363088954C6eE7CadaA42",
    "wstEth": "0xA31596895931880510cB94c40D54080a4498b724",
    "gmBTCUSD": "0x03d24Da1c09D45D2b41Cf97654b7cd6c422c9198",
    "gmETHUSD": "0x4698dfd87e7f2D0c77B24393eC9F317cbC5B1404",
    "usdcNative": "0x536F8241be9Bb5010759648c96E4E1E6Ead4ad0f"
  },
  "vendors": {
    "gmx": {
      "glpManager": "0x3963FfC9dff443c2A94f21b129D429891E32ec18",
      "rewardRouterV2": "0xB95DB5B167D75e6d04227CfFFA61069348d271F5",
      "rewardTracker": "0x4e971a87900b931fF39d1Aad67697F49835400b6",
      "gmxVault": ""
    },
    "gmxV2": {
      "oracle": "0xa11B501c2dd83Acd29F6727570f2502FAaa617F2",
      "exchangeRouter": "0x7C68C7866A64FA2160F78EEaE12217FFbf871fa8",
      "depositVault": "0xF89e77e8Dc11691C9e8757e84aaFbCD8A67d7A55",
      "depositUtils": "0xAA31CF8C39b1C5D56E1d87Fe940128492cC218e4",
      "depositStoreUtils": "0x556665e81c1516B6028d04EE081518b3818D1453",
      "executeDepositUtils": "0x527FA75aa16E4835f5298CD2Cb4f91A5b1CfBbd2",
      "depositHandler": "0x9Dc4f12Eb2d8405b499FB5B8AF79a5f64aB8a457",
      "withdrawalVault": "0x0628D46b5D145f183AdB6Ef1f2c97eD1C4701C55",
      "withdrawalUtils": "0x46088fA22988c40CE5aBC0647a7638D27A8bF7d1",
      "withdrawalStoreUtils": "0x713c6a2479f6C079055A6AD3690D95dEDCEf9e1e",
      "executeWithdrawalUtils": "0xb54C8fB6B2F143dD58f5B00fDE7dA4FA05077B20",
      "withdrawalHandler": "0x9E32088F3c1a5EB38D32d1Ec6ba0bCBF499DC9ac",
      "marketUtils": "0x7ffF7ef2fc8Db5159B0046ad49d018A5aB40dB11",
      "marketStoreUtils": "0x41613136174912714faF4cF0680fB1Acbe0cC7D1",
      "dataStore": "0xFD70de6b91282D8017aA4E741e9Ae325CAb992d8",
      "roleStore": "0x3c3d99FD298f679DBC2CEcd132b4eC4d0F5e6e72",
      "reader": "0xf60becbba223EEA9495Da3f606753867eC10d139"
    },
    "uniswap": {
      "permit2": "0x000000000022d473030f116ddee9f6b43ac78ba3",
      "universalRouter": "0x3fC91A3afd70395Cd496C647d5a6CC9D4B2b7FAD"
    },
    "curve": {
      "wstEthPool": "",
      "usdcUsdtPool": ""
    },
    "chainlink": {
      "wstEthEthPriceFeed": "0x66765301a65dc76F1eec04494E55d939E23f59Bb",
      "ethUsdPriceFeed": "0x62CAe0FA2da220f43a51F86Db2EDb36DcA9A5A08"
    }
  },
  "strategies": {
    "stakedGlpStrategy": "",
    "convertedGlpStrategy": "0x07a3f040738eE35AC2eC236504586A64F801c30E"
  },
  "hooks": {
    "tradingStaking": "0x053B1e2aB9B52c3BEb27909940c69217641fa071",
    "tlc": "0x51461a3d67B2489e4879587404a0B51dA166DFd3"
  },
  "calculator": "0xCd6a5d5D7028D3EF48e25B626180b256EF901C4a",
  "adaptiveFeeCalculator": "",
  "accountAbstraction": {
    "entryPoint": "0x5FF137D4b0FDCD49DcA30c7CF57E578a026d2789",
    "factory": "0x2dC02905A19879Be641f050a9659C47725E5d500"
  },
  "staking": {
    "trading": "0x3047b56c38fEbe734610a136f3cDA568aDc86125",
    "tlc": "0x66C834D1Db278299D69C6C3d93Da910304bbb8Fb",
    "hlp": "0x3633D9e0C17635E2035BC50e352a5B91b1a9052B"
  },
  "rewardDistributor": "",
  "reader": {
    "order": "0xa3dFEcc6BA851a6d5246DeC88723D2D55Aa9338A",
    "position": "0xcf9Ef0465865522ee7BAFE895AD2a5c5f413C731",
    "liquidation": "0xC53d0ED402829dA090E609fAA47774ffEDB074fa"
  },
  "extension": {
    "switchCollateralRouter": "0x707860F2947706ada261efF84bf632707a2bf815",
    "dexter": {
      "uniswapV3": "0x773a4deFa1a6ad36b8E1D70e5a408A7D0902a2f9",
      "curve": "",
      "glp": ""
    }
  }
}<|MERGE_RESOLUTION|>--- conflicted
+++ resolved
@@ -43,21 +43,14 @@
     "onChainPriceLens": "0x34F3Ae43A4766e35b2c53FE4D6e53F57Eb451B5A",
     "calcPriceLens": "0x61FdE80a4941B1C652eAFC594D40858a4db40EC0",
     "priceAdapters": {
-<<<<<<< HEAD
-      "glp": "",
-      "wstEth": "",
-      "hlp": "",
-      "dix": ""
-    }
-=======
       "glp": "0xDAa9eF42a073fAE417D9668b9bEbE1Ed8a4922E1",
       "wstEth": "0x960a9A6Fc2dd724D0f28f0DDFDd7919CE9C7bD6C",
       "hlp": "",
       "gmBTCUSD": "0x2A6f65A2B43130Bf2055003cB05FCa7798Fd75cB",
-      "gmETHUSD": "0xeeba388EaFC7Fd9bf22e1855D0D0B6f89e15c61E"
+      "gmETHUSD": "0xeeba388EaFC7Fd9bf22e1855D0D0B6f89e15c61E",
+      "dix": ""
     },
     "orderbook": "0x6Dac7923F1DCc7eF968BB4F9234Da610f1e398c9"
->>>>>>> 50dcdd44
   },
   "tokens": {
     "hlp": "0x9772cE382D33573850f029c56828dff7717b3282",
