{
  "proxyAdmin": "0x036934d4a6669287461Aa5a48AC35945d8E25dd4",
  "timelock": "",
  "safe": "",
  "multicall": "0xcA11bde05977b3631167028862bE2a173976CA11",
  "storages": {
    "config": "0x439860Bea87C4De1757e30Cb4073578CE450Cbbd",
    "perp": "0x58120a4f1959D1670e84BBBc1C403e08cD152bae",
    "vault": "0x6505C486B1b84dd531936fe8CE88f8D8a9699B05"
  },
  "handlers": {
    "bot": "0x4310118114Cb9696C85054905aA07bc4ca971d50",
    "crossMargin": "0x180248C398729Ff41706eD52503E5A9fc3320d86",
    "limitTrade": "0xd3b1A8Bd503f83849FF35d72c6EE0127327a9912",
    "liquidity": "0x83E5FaA30e05e0e1Df94D1b743583DBD8cC23619",
    "ext01": "0xd3f55a78558A6C0C8945B4c5E6d7c64f50b57481"
  },
  "helpers": {
    "trade": "0x845cbf46aa4c4d1f0090c949c46294103aef4519",
    "limitTrade": "0xc55eDcf390B58F79fCFF16bb9349714473e057a3"
  },
  "services": {
<<<<<<< HEAD
    "crossMargin": "0x9061B0c73e834ef38082cdC19D7ad385a51871C1",
    "liquidity": "0xEcb5179Ab2757D8BD858D64B80E2DC8747E77Bdc",
    "liquidation": "0xeb13641272529B0a26992E56D1dd6Cd607aC473E",
    "trade": "0x981C901b8aD50Bbf7fC139CB182D947488D52CBe"
=======
    "crossMargin": "0x932BDbdd8Ea527f1531DCf36b6e10c4138006A14",
    "liquidity": "0x686fA9AA62A8571Be022ba72f93Da83D8b9814e5",
    "liquidation": "0x7e7923f809345A919f28cA1dE5a5B375b3B1874b",
    "trade": "0x937DbD8bB0E155D4c3773dE366E4ae9f421411e2",
    "rebalanceHLP": "0x0E7D2A832e6087BF45a55e15C5F8D48539cbDD48",
    "rebalanceHLPToGMXV2": ""
>>>>>>> 51f12559
  },
  "oracles": {
    "ecoPyth": "0xbDd5809FAc1528491a88d90E4DE8B6782D3dA071",
    "ecoPyth2": "0xbDd5809FAc1528491a88d90E4DE8B6782D3dA071",
    "pythAdapter": "0x16450238B44856BBb050Fb77611f79b0dB2f1E37",
    "sglpStakedAdapter": "",
    "middleware": "0x0DbdfF9CeE7cA35C8bcd48B031f8C2aB274F4552",
    "ecoPythCalldataBuilder": "0x2426028a97052D9A8Dc6ff9a3eb96d2AD587136B",
    "unsafeEcoPythCalldataBuilder": "0x0D62AAFf97Ca14c0c8e6552F848986F0A359b7E9",
    "ecoPythCalldataBuilder2": "0x24D4e31f28F9B2Bc9AAeBFe73d253541e4729CF8",
    "unsafeEcoPythCalldataBuilder2": "0xc14B3D8EaA664D521aCB50E845799032F9c95dAA",
    "onChainPriceLens": "0x34F3Ae43A4766e35b2c53FE4D6e53F57Eb451B5A",
    "priceAdapters": {
      "glp": "0xDAa9eF42a073fAE417D9668b9bEbE1Ed8a4922E1",
      "wstEth": "0x960a9A6Fc2dd724D0f28f0DDFDd7919CE9C7bD6C",
      "hlp": ""
    },
    "orderbook": "0x6Dac7923F1DCc7eF968BB4F9234Da610f1e398c9"
  },
  "tokens": {
    "hlp": "0x9772cE382D33573850f029c56828dff7717b3282",
    "weth": "0xBbCcDa8F9eb6DCb293c63C34055C17a12e3e71E2",
    "wbtc": "0x239088Eb1d4c581A0Afc611651Eb5039053EDBFB",
    "usdt": "0x38C9767ed6fb3FDD81a73af1CCFe233197905434",
    "usdc": "0x38934bDf2462768388829194fD40a43eD9916B4C",
    "dai": "0xaFefd85e3803CeD051200867eAAf1AA1BbDcBE16",
    "sglp": "0x3eDd3F503688f258D8dEC86d6f2D3236D4492245",
<<<<<<< HEAD
    "traderLoyaltyCredit": "0xB8880717681cA218d8f8eF6679a23894a5745473",
    "arb": "0xCa2d9AB2995dfE4e97E363088954C6eE7CadaA42",
    "wstEth": "0xA31596895931880510cB94c40D54080a4498b724"
=======
    "traderLoyaltyCredit": "0x362c3EFD05D199D290083e475F7f63aF424acF08",
    "arb": "",
    "wstEth": "",
    "gmBTCUSD": "",
    "gmETHUSD": "",
    "usdcCircle": "0xaf88d065e77c8cC2239327C5EDb3A432268e5831"
>>>>>>> 51f12559
  },
  "vendors": {
    "gmx": {
      "glpManager": "0x3963FfC9dff443c2A94f21b129D429891E32ec18",
      "rewardRouterV2": "0xB95DB5B167D75e6d04227CfFFA61069348d271F5",
      "rewardTracker": "0x4e971a87900b931fF39d1Aad67697F49835400b6",
      "gmxVault": ""
    },
    "gmxV2": {
      "exchangeRouter": "",
      "depositVault": "",
      "depositHandler": "",
      "dataStore": "",
      "reader": ""
    },
    "uniswap": {
      "permit2": "0x000000000022d473030f116ddee9f6b43ac78ba3",
      "universalRouter": "0x3fC91A3afd70395Cd496C647d5a6CC9D4B2b7FAD"
    },
    "curve": {
      "wstEthPool": "",
      "usdcUsdtPool": ""
    },
    "chainlink": {
      "wstEthEthPriceFeed": "0x66765301a65dc76F1eec04494E55d939E23f59Bb",
      "ethUsdPriceFeed": "0x62CAe0FA2da220f43a51F86Db2EDb36DcA9A5A08"
    }
  },
  "strategies": {
    "stakedGlpStrategy": "",
    "convertedGlpStrategy": "0x07a3f040738eE35AC2eC236504586A64F801c30E"
  },
  "hooks": {
    "tradingStaking": "0x053B1e2aB9B52c3BEb27909940c69217641fa071",
    "tlc": "0x51461a3d67B2489e4879587404a0B51dA166DFd3"
  },
  "calculator": "0xCd6a5d5D7028D3EF48e25B626180b256EF901C4a",
  "adaptiveFeeCalculator": "",
  "accountAbstraction": {
    "entryPoint": "0x5FF137D4b0FDCD49DcA30c7CF57E578a026d2789",
    "factory": "0x2dC02905A19879Be641f050a9659C47725E5d500"
  },
  "staking": {
    "trading": "0x3047b56c38fEbe734610a136f3cDA568aDc86125",
    "tlc": "0x66C834D1Db278299D69C6C3d93Da910304bbb8Fb",
    "hlp": "0x3633D9e0C17635E2035BC50e352a5B91b1a9052B"
  },
  "rewardDistributor": "",
  "reader": {
    "order": "0xa3dFEcc6BA851a6d5246DeC88723D2D55Aa9338A",
    "position": "0xcf9Ef0465865522ee7BAFE895AD2a5c5f413C731",
    "liquidation": "0xC53d0ED402829dA090E609fAA47774ffEDB074fa"
  },
  "extension": {
    "switchCollateralRouter": "0x707860F2947706ada261efF84bf632707a2bf815",
    "dexter": {
      "uniswapV3": "0x773a4deFa1a6ad36b8E1D70e5a408A7D0902a2f9",
      "curve": "",
      "glp": ""
    }
  }
}<|MERGE_RESOLUTION|>--- conflicted
+++ resolved
@@ -20,19 +20,11 @@
     "limitTrade": "0xc55eDcf390B58F79fCFF16bb9349714473e057a3"
   },
   "services": {
-<<<<<<< HEAD
     "crossMargin": "0x9061B0c73e834ef38082cdC19D7ad385a51871C1",
     "liquidity": "0xEcb5179Ab2757D8BD858D64B80E2DC8747E77Bdc",
     "liquidation": "0xeb13641272529B0a26992E56D1dd6Cd607aC473E",
-    "trade": "0x981C901b8aD50Bbf7fC139CB182D947488D52CBe"
-=======
-    "crossMargin": "0x932BDbdd8Ea527f1531DCf36b6e10c4138006A14",
-    "liquidity": "0x686fA9AA62A8571Be022ba72f93Da83D8b9814e5",
-    "liquidation": "0x7e7923f809345A919f28cA1dE5a5B375b3B1874b",
-    "trade": "0x937DbD8bB0E155D4c3773dE366E4ae9f421411e2",
-    "rebalanceHLP": "0x0E7D2A832e6087BF45a55e15C5F8D48539cbDD48",
+    "trade": "0x981C901b8aD50Bbf7fC139CB182D947488D52CBe",
     "rebalanceHLPToGMXV2": ""
->>>>>>> 51f12559
   },
   "oracles": {
     "ecoPyth": "0xbDd5809FAc1528491a88d90E4DE8B6782D3dA071",
@@ -60,18 +52,12 @@
     "usdc": "0x38934bDf2462768388829194fD40a43eD9916B4C",
     "dai": "0xaFefd85e3803CeD051200867eAAf1AA1BbDcBE16",
     "sglp": "0x3eDd3F503688f258D8dEC86d6f2D3236D4492245",
-<<<<<<< HEAD
     "traderLoyaltyCredit": "0xB8880717681cA218d8f8eF6679a23894a5745473",
     "arb": "0xCa2d9AB2995dfE4e97E363088954C6eE7CadaA42",
-    "wstEth": "0xA31596895931880510cB94c40D54080a4498b724"
-=======
-    "traderLoyaltyCredit": "0x362c3EFD05D199D290083e475F7f63aF424acF08",
-    "arb": "",
-    "wstEth": "",
+    "wstEth": "0xA31596895931880510cB94c40D54080a4498b724",
     "gmBTCUSD": "",
     "gmETHUSD": "",
     "usdcCircle": "0xaf88d065e77c8cC2239327C5EDb3A432268e5831"
->>>>>>> 51f12559
   },
   "vendors": {
     "gmx": {
