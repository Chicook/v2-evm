--- conflicted
+++ resolved
@@ -23,12 +23,11 @@
     "liquidation": "0xB32620392fE450E4f5c7483bF6842004CA775a8E",
     "trade": "0x36C2FA0f401cBED335C85f45B221ad08b1E48034"
   },
-<<<<<<< HEAD
-  "oracle": {
-    "pyth": "0x939C0e902FF5B3F7BA666Cc8F6aC75EE76d3f900",
-    "leanPyth": "0x239088Eb1d4c581A0Afc611651Eb5039053EDBFB",
-    "pythAdapter": "0xaFefd85e3803CeD051200867eAAf1AA1BbDcBE16",
-    "middleware": "0x38934bDf2462768388829194fD40a43eD9916B4C"
+  "oracles": {
+    "pyth": "0xff1a0f4744e8582DF1aE09D5611b887B6a12925C",
+    "pythAdapter": "",
+    "sglpStakedAdapter": "",
+    "middleware": "0x5FbDB2315678afecb367f032d93F642f64180aa3"
   },
   "tokens": {
     "plp": "0xd798DA60958B9446abcB278e992b49303D575B36",
@@ -38,17 +37,6 @@
     "usdt": "0xa0F61D4d1f069eCA065e9a63974E81E0a8FFf2b2",
     "usdc": "0xC285a535403bfa849cdDA96EE85bc39D470f3416",
     "dai": "0xf65C34cf5b1e4Fd74E148f31299166AD9AA8819B",
-    "bad": "0xaF53F8f42EE96C136DC680f70CE57166de60632A"
-=======
-  "oracles": {
-    "pyth": "0xff1a0f4744e8582DF1aE09D5611b887B6a12925C",
-    "pythAdapter": "",
-    "sglpStakedAdapter": "",
-    "middleware": "0x5FbDB2315678afecb367f032d93F642f64180aa3"
-  },
-  "tokens": {
-    "plp": "",
-    "weth": "0x82aF49447D8a07e3bd95BD0d56f35241523fBab1",
     "sglp": ""
   },
   "yieldSources": {
@@ -60,7 +48,6 @@
   },
   "strategies": {
     "stakedGLPStrategy": ""
->>>>>>> f342d35d
   },
   "calculator": "0x85894c1FbFDd882485BeB25704935f3695ceD07d"
 }