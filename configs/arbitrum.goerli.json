{
  "proxyAdmin": "0x036934d4a6669287461Aa5a48AC35945d8E25dd4",
  "timelock": "",
  "safe": "",
  "multicall": "0xcA11bde05977b3631167028862bE2a173976CA11",
  "storages": {
    "config": "0x439860Bea87C4De1757e30Cb4073578CE450Cbbd",
    "perp": "0x58120a4f1959D1670e84BBBc1C403e08cD152bae",
    "vault": "0x6505C486B1b84dd531936fe8CE88f8D8a9699B05"
  },
  "handlers": {
    "bot": "0x4310118114Cb9696C85054905aA07bc4ca971d50",
    "crossMargin": "0x180248C398729Ff41706eD52503E5A9fc3320d86",
    "limitTrade": "0xd3b1A8Bd503f83849FF35d72c6EE0127327a9912",
    "liquidity": "0x83E5FaA30e05e0e1Df94D1b743583DBD8cC23619"
  },
  "helpers": {
    "trade": "0xEcE4e6457E68c88B11cEddA47B35942434Cf6e2a",
    "limitTrade": "0xc55eDcf390B58F79fCFF16bb9349714473e057a3"
  },
  "services": {
    "crossMargin": "0x9061B0c73e834ef38082cdC19D7ad385a51871C1",
    "liquidity": "0xEcb5179Ab2757D8BD858D64B80E2DC8747E77Bdc",
    "liquidation": "0xeb13641272529B0a26992E56D1dd6Cd607aC473E",
    "trade": "0x981C901b8aD50Bbf7fC139CB182D947488D52CBe"
  },
  "oracles": {
    "ecoPyth": "0xbDd5809FAc1528491a88d90E4DE8B6782D3dA071",
    "pythAdapter": "0x16450238B44856BBb050Fb77611f79b0dB2f1E37",
    "sglpStakedAdapter": "",
<<<<<<< HEAD
    "middleware": "0x0DbdfF9CeE7cA35C8bcd48B031f8C2aB274F4552",
    "ecoPythCalldataBuilder": "0x2426028a97052D9A8Dc6ff9a3eb96d2AD587136B",
    "unsafeEcoPythCalldataBuilder": "0x0D62AAFf97Ca14c0c8e6552F848986F0A359b7E9"
=======
    "middleware": "0x8146fcc39216c1733C7d075398F5F791729Cfb91",
    "ecoPythCalldataBuilder": "0x0622DBf2ee42C531AF2AB8Fe4d802B4546D3119a",
    "unsafeEcoPythCalldataBuilder": "",
    "ecoPythCalldataBuilder2": "",
    "unsafeEcoPythCalldataBuilder2": "",
    "onChainPriceLens": "",
    "priceAdapters": {
      "glp": "",
      "wstEth": ""
    }
>>>>>>> 47f961af
  },
  "tokens": {
    "hlp": "0x9772cE382D33573850f029c56828dff7717b3282",
    "weth": "0xBbCcDa8F9eb6DCb293c63C34055C17a12e3e71E2",
    "wbtc": "0x239088Eb1d4c581A0Afc611651Eb5039053EDBFB",
    "usdt": "0x38C9767ed6fb3FDD81a73af1CCFe233197905434",
    "usdc": "0x38934bDf2462768388829194fD40a43eD9916B4C",
    "dai": "0xaFefd85e3803CeD051200867eAAf1AA1BbDcBE16",
    "sglp": "0x3eDd3F503688f258D8dEC86d6f2D3236D4492245",
    "traderLoyaltyCredit": "0xB8880717681cA218d8f8eF6679a23894a5745473",
    "arb": "0xCa2d9AB2995dfE4e97E363088954C6eE7CadaA42",
    "wstEth": "0xA31596895931880510cB94c40D54080a4498b724"
  },
  "vendors": {
    "gmx": {
      "glpManager": "0x3963FfC9dff443c2A94f21b129D429891E32ec18",
      "rewardRouterV2": "0xB95DB5B167D75e6d04227CfFFA61069348d271F5",
      "rewardTracker": "0x4e971a87900b931fF39d1Aad67697F49835400b6",
      "gmxVault": ""
    },
    "uniswap": {
      "permit2": "0x000000000022d473030f116ddee9f6b43ac78ba3",
      "universalRouter": "0x3fC91A3afd70395Cd496C647d5a6CC9D4B2b7FAD"
    },
    "curve": {
      "wstEthPool": "",
      "usdcUsdtPool": ""
    },
    "chainlink": {
      "wstEthEthPriceFeed": "0x66765301a65dc76F1eec04494E55d939E23f59Bb",
      "ethUsdPriceFeed": "0x62CAe0FA2da220f43a51F86Db2EDb36DcA9A5A08"
    }
  },
  "strategies": {
    "stakedGlpStrategy": "",
    "convertedGlpStrategy": "0x07a3f040738eE35AC2eC236504586A64F801c30E"
  },
  "hooks": {
    "tradingStaking": "0x053B1e2aB9B52c3BEb27909940c69217641fa071",
    "tlc": "0x51461a3d67B2489e4879587404a0B51dA166DFd3"
  },
  "calculator": "0xCd6a5d5D7028D3EF48e25B626180b256EF901C4a",
  "accountAbstraction": {
    "entryPoint": "0x5FF137D4b0FDCD49DcA30c7CF57E578a026d2789",
    "factory": "0x2dC02905A19879Be641f050a9659C47725E5d500"
  },
  "staking": {
    "trading": "0x3047b56c38fEbe734610a136f3cDA568aDc86125",
    "tlc": "0x66C834D1Db278299D69C6C3d93Da910304bbb8Fb",
    "hlp": "0x3633D9e0C17635E2035BC50e352a5B91b1a9052B"
  },
  "rewardDistributor": "",
  "reader": {
    "order": "0xa3dFEcc6BA851a6d5246DeC88723D2D55Aa9338A",
    "position": "0xcf9Ef0465865522ee7BAFE895AD2a5c5f413C731",
    "liquidation": "0xC53d0ED402829dA090E609fAA47774ffEDB074fa"
  },
  "extension": {
    "switchCollateralRouter": "",
    "dexter": {
      "uniswapV3": "",
      "curve": "",
      "glp": ""
    }
  }
}<|MERGE_RESOLUTION|>--- conflicted
+++ resolved
@@ -28,14 +28,9 @@
     "ecoPyth": "0xbDd5809FAc1528491a88d90E4DE8B6782D3dA071",
     "pythAdapter": "0x16450238B44856BBb050Fb77611f79b0dB2f1E37",
     "sglpStakedAdapter": "",
-<<<<<<< HEAD
     "middleware": "0x0DbdfF9CeE7cA35C8bcd48B031f8C2aB274F4552",
     "ecoPythCalldataBuilder": "0x2426028a97052D9A8Dc6ff9a3eb96d2AD587136B",
-    "unsafeEcoPythCalldataBuilder": "0x0D62AAFf97Ca14c0c8e6552F848986F0A359b7E9"
-=======
-    "middleware": "0x8146fcc39216c1733C7d075398F5F791729Cfb91",
-    "ecoPythCalldataBuilder": "0x0622DBf2ee42C531AF2AB8Fe4d802B4546D3119a",
-    "unsafeEcoPythCalldataBuilder": "",
+    "unsafeEcoPythCalldataBuilder": "0x0D62AAFf97Ca14c0c8e6552F848986F0A359b7E9",
     "ecoPythCalldataBuilder2": "",
     "unsafeEcoPythCalldataBuilder2": "",
     "onChainPriceLens": "",
@@ -43,7 +38,6 @@
       "glp": "",
       "wstEth": ""
     }
->>>>>>> 47f961af
   },
   "tokens": {
     "hlp": "0x9772cE382D33573850f029c56828dff7717b3282",
