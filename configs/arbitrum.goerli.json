--- conflicted
+++ resolved
@@ -9,39 +9,22 @@
     "vault": "0x6505C486B1b84dd531936fe8CE88f8D8a9699B05"
   },
   "handlers": {
-<<<<<<< HEAD
-    "bot": "0xe0cb00Ed6f01226763e74f3f617F952f99643eC7",
-    "crossMargin": "0xF4573e1354ee94eBB5B5C1C2Ae9A8Fa6fF4203dF",
-    "limitTrade": "0x43C3f523d6D17a99A2E59A997dfe059b7a5a95e2",
-    "liquidity": "0x42A460211d20EbCaA6982AE5f4b602dCB9973B1c",
-    "rebalanceHLP": "0xA02eD38bA283f2A529d0582Ee3cc2f8725765db8",
-    "ext01": "",
-    "rebalanceHLPToGMXV2": ""
-=======
     "bot": "0x4310118114Cb9696C85054905aA07bc4ca971d50",
     "crossMargin": "0x180248C398729Ff41706eD52503E5A9fc3320d86",
     "limitTrade": "0xd3b1A8Bd503f83849FF35d72c6EE0127327a9912",
     "liquidity": "0x83E5FaA30e05e0e1Df94D1b743583DBD8cC23619",
-    "ext01": "0xd3f55a78558A6C0C8945B4c5E6d7c64f50b57481"
->>>>>>> a358f4a7
+    "ext01": "0xd3f55a78558A6C0C8945B4c5E6d7c64f50b57481",
+    "rebalanceHLPToGMXV2": ""
   },
   "helpers": {
     "trade": "0x845cbf46aa4c4d1f0090c949c46294103aef4519",
     "limitTrade": "0xc55eDcf390B58F79fCFF16bb9349714473e057a3"
   },
   "services": {
-<<<<<<< HEAD
-    "crossMargin": "0x932BDbdd8Ea527f1531DCf36b6e10c4138006A14",
-    "liquidity": "0x686fA9AA62A8571Be022ba72f93Da83D8b9814e5",
-    "liquidation": "0x7e7923f809345A919f28cA1dE5a5B375b3B1874b",
-    "trade": "0x937DbD8bB0E155D4c3773dE366E4ae9f421411e2",
-    "rebalanceHLP": "0x0E7D2A832e6087BF45a55e15C5F8D48539cbDD48",
-=======
     "crossMargin": "0x9061B0c73e834ef38082cdC19D7ad385a51871C1",
     "liquidity": "0xEcb5179Ab2757D8BD858D64B80E2DC8747E77Bdc",
     "liquidation": "0xeb13641272529B0a26992E56D1dd6Cd607aC473E",
     "trade": "0x981C901b8aD50Bbf7fC139CB182D947488D52CBe",
->>>>>>> a358f4a7
     "rebalanceHLPToGMXV2": ""
   },
   "oracles": {
@@ -76,21 +59,12 @@
     "usdc": "0x38934bDf2462768388829194fD40a43eD9916B4C",
     "dai": "0xaFefd85e3803CeD051200867eAAf1AA1BbDcBE16",
     "sglp": "0x3eDd3F503688f258D8dEC86d6f2D3236D4492245",
-<<<<<<< HEAD
-    "traderLoyaltyCredit": "0x362c3EFD05D199D290083e475F7f63aF424acF08",
-    "arb": "",
-    "wstEth": "",
-    "gmBTCUSD": "",
-    "gmETHUSD": "",
-    "usdcCircle": "0xaf88d065e77c8cC2239327C5EDb3A432268e5831"
-=======
     "traderLoyaltyCredit": "0xB8880717681cA218d8f8eF6679a23894a5745473",
     "arb": "0xCa2d9AB2995dfE4e97E363088954C6eE7CadaA42",
     "wstEth": "0xA31596895931880510cB94c40D54080a4498b724",
     "gmBTCUSD": "0x03d24Da1c09D45D2b41Cf97654b7cd6c422c9198",
     "gmETHUSD": "0x4698dfd87e7f2D0c77B24393eC9F317cbC5B1404",
     "usdcCircle": "0x536F8241be9Bb5010759648c96E4E1E6Ead4ad0f"
->>>>>>> a358f4a7
   },
   "vendors": {
     "gmx": {
@@ -104,11 +78,7 @@
       "depositVault": "",
       "depositHandler": "",
       "dataStore": "",
-<<<<<<< HEAD
-      "reader": ""
-=======
       "reader": "0xB2e6E4865d7e5a87E65ec9B88707F72e60Bf907F"
->>>>>>> a358f4a7
     },
     "uniswap": {
       "permit2": "0x000000000022d473030f116ddee9f6b43ac78ba3",
