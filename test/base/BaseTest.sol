// SPDX-License-Identifier: MIT
pragma solidity 0.8.18;

import { TestBase } from "forge-std/Base.sol";
import { console2 } from "forge-std/console2.sol";
import { StdCheatsSafe } from "forge-std/StdCheats.sol";
import { StdAssertions } from "forge-std/StdAssertions.sol";

import { AddressUtils } from "../../src/libraries/AddressUtils.sol";

import { Deployment } from "../../script/Deployment.s.sol";
import { StorageDeployment } from "../deployment/StorageDeployment.s.sol";

// Mocks
import { MockErc20 } from "../mocks/MockErc20.sol";
import { MockWNative } from "../mocks/MockWNative.sol";
import { MockPyth } from "pyth-sdk-solidity/MockPyth.sol";
import { MockCalculator } from "../mocks/MockCalculator.sol";
import { MockPerpStorage } from "../mocks/MockPerpStorage.sol";
import { MockVaultStorage } from "../mocks/MockVaultStorage.sol";
import { MockOracleMiddleware } from "../mocks/MockOracleMiddleware.sol";
import { MockLiquidityService } from "../mocks/MockLiquidityService.sol";
import { MockTradeService } from "../mocks/MockTradeService.sol";
import { MockLiquidationService } from "../mocks/MockLiquidationService.sol";

import { Deployment } from "../../script/Deployment.s.sol";
import { StorageDeployment } from "../deployment/StorageDeployment.s.sol";
// Interfaces
import { IPerpStorage } from "../../src/storages/interfaces/IPerpStorage.sol";
import { IConfigStorage } from "../../src/storages/interfaces/IConfigStorage.sol";

// Calculator
import { Calculator } from "../../src/contracts/Calculator.sol";
import { FeeCalculator } from "../../src/contracts/FeeCalculator.sol";

// Handlers
import { LiquidityHandler } from "../../src/handlers/LiquidityHandler.sol";
import { CrossMarginHandler } from "../../src/handlers/CrossMarginHandler.sol";
import { BotHandler } from "../../src/handlers/BotHandler.sol";

// Services
import { CrossMarginService } from "../../src/services/CrossMarginService.sol";

// Storages
import { ConfigStorage } from "../../src/storages/ConfigStorage.sol";
import { PerpStorage } from "../../src/storages/PerpStorage.sol";
import { VaultStorage } from "../../src/storages/VaultStorage.sol";

import { IConfigStorage } from "../../src/storages/interfaces/IConfigStorage.sol";

import { PLPv2 } from "../../src/contracts/PLPv2.sol";

// Handlers
import { LimitTradeHandler } from "../../src/handlers/LimitTradeHandler.sol";
import { MarketTradeHandler } from "../../src/handlers/MarketTradeHandler.sol";

abstract contract BaseTest is TestBase, Deployment, StorageDeployment, StdAssertions, StdCheatsSafe {
  using AddressUtils for address;

  address internal ALICE;
  address internal BOB;
  address internal CAROL;
  address internal DAVE;

  // storages
  ConfigStorage internal configStorage;
  PerpStorage internal perpStorage;
  VaultStorage internal vaultStorage;

  // other contracts
  PLPv2 internal plp;
  Calculator internal calculator;
  FeeCalculator internal feeCalculator;

  // mock
  MockPyth internal mockPyth;
  MockCalculator internal mockCalculator;
  MockPerpStorage internal mockPerpStorage;
  MockVaultStorage internal mockVaultStorage;
  MockOracleMiddleware internal mockOracle;
  MockLiquidityService internal mockLiquidityService;
  MockTradeService internal mockTradeService;
  MockLiquidationService internal mockLiquidationService;

  MockWNative internal weth;
  MockErc20 internal wbtc;
  MockErc20 internal dai;
  MockErc20 internal usdc;
  MockErc20 internal usdt;

  MockErc20 internal bad;

  // market indexes
  uint256 ethMarketIndex;
  uint256 btcMarketIndex;

  bytes32 internal constant wethPriceId = 0x0000000000000000000000000000000000000000000000000000000000000001;
  bytes32 internal constant wbtcPriceId = 0x0000000000000000000000000000000000000000000000000000000000000002;
  bytes32 internal constant daiPriceId = 0x0000000000000000000000000000000000000000000000000000000000000003;
  bytes32 internal constant usdcPriceId = 0x0000000000000000000000000000000000000000000000000000000000000004;
  bytes32 internal constant usdtPriceId = 0x0000000000000000000000000000000000000000000000000000000000000005;

  constructor() {
    // Creating a mock Pyth instance with 60 seconds valid time period
    // and 1 wei for updating price.
    mockPyth = new MockPyth(60, 1);

    ALICE = makeAddr("Alice");
    BOB = makeAddr("BOB");
    CAROL = makeAddr("CAROL");
    DAVE = makeAddr("DAVE");

    weth = deployMockWNative();
    wbtc = deployMockErc20("Wrapped Bitcoin", "WBTC", 8);
    dai = deployMockErc20("DAI Stablecoin", "DAI", 18);
    usdc = deployMockErc20("USD Coin", "USDC", 6);
    usdt = deployMockErc20("USD Tether", "USDT", 6);
    bad = deployMockErc20("Bad Coin", "BAD", 2);

    plp = new PLPv2();

    configStorage = deployConfigStorage();
    perpStorage = deployPerpStorage();
    vaultStorage = deployVaultStorage();

    mockOracle = new MockOracleMiddleware();
    mockCalculator = new MockCalculator(address(mockOracle));

    mockPerpStorage = new MockPerpStorage();
    mockVaultStorage = new MockVaultStorage();
    mockOracle = new MockOracleMiddleware();
    mockTradeService = new MockTradeService();
    mockLiquidationService = new MockLiquidationService();

    mockLiquidityService = new MockLiquidityService(
      address(configStorage),
      address(perpStorage),
      address(vaultStorage)
    );

    // configStorage setup
    _setUpAssetConfigs();
    _setUpLiquidityConfig();
    _setUpSwapConfig();
    _setUpTradingConfig();
    _setUpAssetClassConfigs();
    _setUpMarketConfigs();
    _setUpPlpTokenConfigs();
    _setUpCollateralTokenConfigs();
    _setUpLiquidationConfig();
    _setUpAssetConfigs();

    feeCalculator = new FeeCalculator(address(vaultStorage), address(configStorage));

    // set general config
    configStorage.setFeeCalculator(address(feeCalculator));
    configStorage.setCalculator(address(mockCalculator));
    configStorage.setOracle(address(mockOracle));
    configStorage.setWeth(address(weth));
  }

  // --------- Deploy Helpers ---------
  function deployMockWNative() internal returns (MockWNative) {
    return new MockWNative();
  }

  function deployMockErc20(string memory name, string memory symbol, uint8 decimals) internal returns (MockErc20) {
    return new MockErc20(name, symbol, decimals);
  }

  function deployPerp88v2() internal returns (Deployment.DeployReturnVars memory) {
    DeployLocalVars memory deployLocalVars = DeployLocalVars({ pyth: mockPyth, defaultOracleStaleTime: 300 });
    return deploy(deployLocalVars);
  }

  /**
   * HANDLER
   */

  function deployCrossMarginHandler(address _crossMarginService, address _pyth) internal returns (CrossMarginHandler) {
    return new CrossMarginHandler(_crossMarginService, _pyth);
  }

  /**
   * SERVICE
   */

  function deployCrossMarginService(
    address _configStorage,
    address _vaultStorage,
    address _calculator
  ) internal returns (CrossMarginService) {
    return new CrossMarginService(_configStorage, _vaultStorage, _calculator);
  }

  /**
   * CALCULATOR
   */

  function deployCalculator(
    address _oracle,
    address _vaultStorage,
    address _perpStorage,
    address _configStorage
  ) internal returns (Calculator) {
    return new Calculator(_oracle, _vaultStorage, _perpStorage, _configStorage);
  }

  /**
   * TEST HELPERS
   */

  /// @notice Helper function to create a price feed update data.
  /// @dev The price data is in the format of [wethPrice, wbtcPrice, daiPrice, usdcPrice] and in 8 decimals.
  /// @param priceData The price data to create the update data.
  function buildPythUpdateData(int64[] memory priceData) internal view returns (bytes[] memory) {
    require(priceData.length == 4, "invalid price data length");
    bytes[] memory priceDataBytes = new bytes[](4);
    for (uint256 i = 1; i <= priceData.length; ) {
      priceDataBytes[i - 1] = mockPyth.createPriceFeedUpdateData(
        bytes32(uint256(i)),
        priceData[i - 1] * 1e8,
        0,
        -8,
        priceData[i - 1] * 1e8,
        0,
        uint64(block.timestamp)
      );
      unchecked {
        ++i;
      }
    }
    return priceDataBytes;
  }

  /// --------- Setup helper ------------

  /// @notice set up liquidity config
  function _setUpLiquidityConfig() private {
    configStorage.setLiquidityConfig(
      IConfigStorage.LiquidityConfig({
        depositFeeRate: 0,
        withdrawFeeRate: 0,
        maxPLPUtilization: (80 * 1e18) / 100,
        plpTotalTokenWeight: 0,
        plpSafetyBufferThreshold: 0,
        taxFeeRate: 5e15, // 0.5%
        flashLoanFeeRate: 0,
        dynamicFeeEnabled: false,
        enabled: true
      })
    );
  }

  /// @notice set up swap config
  function _setUpSwapConfig() private {
    configStorage.setSwapConfig(IConfigStorage.SwapConfig({ stablecoinSwapFeeRate: 0, swapFeeRate: 0 }));
  }

  /// @notice set up trading config
  function _setUpTradingConfig() private {
    configStorage.setTradingConfig(
      IConfigStorage.TradingConfig({
        fundingInterval: 1,
        devFeeRate: 0.15 * 1e18,
        minProfitDuration: 0,
        maxPosition: 5
      })
    );
  }

  /// @notice set up all asset class configs in Perp
  function _setUpAssetClassConfigs() private {
    IConfigStorage.AssetClassConfig memory _cryptoConfig = IConfigStorage.AssetClassConfig({
      baseBorrowingRate: 0.0001 * 1e18
    });
    IConfigStorage.AssetClassConfig memory _forexConfig = IConfigStorage.AssetClassConfig({
      baseBorrowingRate: 0.0002 * 1e18
    });
    configStorage.addAssetClassConfig(_cryptoConfig);
    configStorage.addAssetClassConfig(_forexConfig);
  }

  /// @notice set up all market configs in Perp
  function _setUpMarketConfigs() private {
    // add market config
    IConfigStorage.MarketConfig memory _ethConfig = IConfigStorage.MarketConfig({
      assetId: "ETH",
      assetClass: 0,
      exponent: 18,
      maxProfitRate: 9e18,
      minLeverage: 1 * 1e18,
      initialMarginFraction: 0.01 * 1e18,
      maintenanceMarginFraction: 0.005 * 1e18,
      increasePositionFeeRate: 0,
      decreasePositionFeeRate: 0,
      priceConfidentThreshold: 0.01 * 1e18,
      allowIncreasePosition: true,
      active: true,
      openInterest: IConfigStorage.OpenInterest({
        longMaxOpenInterestUSDE30: 1_000_000 * 1e30,
        shortMaxOpenInterestUSDE30: 1_000_000 * 1e30
      }),
      fundingRate: IConfigStorage.FundingRate({ maxFundingRate: 0, maxSkewScaleUSD: 0 })
    });

    IConfigStorage.MarketConfig memory _btcConfig = IConfigStorage.MarketConfig({
      assetId: "BTC",
      assetClass: 0,
      exponent: 8,
      maxProfitRate: 9e18,
      minLeverage: 1 * 1e18,
      initialMarginFraction: 0.01 * 1e18,
      maintenanceMarginFraction: 0.005 * 1e18,
      increasePositionFeeRate: 0,
      decreasePositionFeeRate: 0,
      priceConfidentThreshold: 0.01 * 1e18,
      allowIncreasePosition: true,
      active: true,
      openInterest: IConfigStorage.OpenInterest({
        longMaxOpenInterestUSDE30: 1_000_000 * 1e30,
        shortMaxOpenInterestUSDE30: 1_000_000 * 1e30
      }),
      fundingRate: IConfigStorage.FundingRate({ maxFundingRate: 0, maxSkewScaleUSD: 0 })
    });

    ethMarketIndex = configStorage.addMarketConfig(_ethConfig);
    btcMarketIndex = configStorage.addMarketConfig(_btcConfig);
  }

  /// @notice set up all plp token configs in Perp
  function _setUpPlpTokenConfigs() private {
    // set PLP token
    configStorage.setPLP(address(plp));

    // add Accepted Token for LP config
    IConfigStorage.PLPTokenConfig[] memory _plpTokenConfig = new IConfigStorage.PLPTokenConfig[](5);
    // WETH
    _plpTokenConfig[0] = IConfigStorage.PLPTokenConfig({
      targetWeight: 2e17,
      bufferLiquidity: 0,
      maxWeightDiff: 0,
      accepted: true
    });
    // WBTC
    _plpTokenConfig[1] = IConfigStorage.PLPTokenConfig({
      targetWeight: 2e17,
      bufferLiquidity: 0,
      maxWeightDiff: 0,
      accepted: true
    });
    // DAI
    _plpTokenConfig[2] = IConfigStorage.PLPTokenConfig({
      targetWeight: 1e17,
      bufferLiquidity: 0,
      maxWeightDiff: 0,
      accepted: true
    });
    // USDC
    _plpTokenConfig[3] = IConfigStorage.PLPTokenConfig({
      targetWeight: 3e17,
      bufferLiquidity: 0,
      maxWeightDiff: 0,
      accepted: true
    });
    // USDT
    _plpTokenConfig[4] = IConfigStorage.PLPTokenConfig({
      targetWeight: 2e17,
      bufferLiquidity: 0,
      maxWeightDiff: 0,
      accepted: true
    });

    address[] memory _tokens = new address[](5);
    _tokens[0] = address(weth);
    _tokens[1] = address(wbtc);
    _tokens[2] = address(dai);
    _tokens[3] = address(usdc);
    _tokens[4] = address(usdt);

    configStorage.addOrUpdateAcceptedToken(_tokens, _plpTokenConfig);
  }

  /// @notice set up all collateral token configs in Perp
  function _setUpCollateralTokenConfigs() private {
    IConfigStorage.CollateralTokenConfig memory _collatTokenConfigWeth = IConfigStorage.CollateralTokenConfig({
      collateralFactor: 0.8 * 1e18,
      accepted: true,
      settleStrategy: address(0)
    });

<<<<<<< HEAD
    configStorage.setCollateralTokenConfig(address(weth).toBytes32(), _collatTokenConfigWeth);

=======
    configStorage.setCollateralTokenConfig(address(weth), _collatTokenConfigWeth);
>>>>>>> 4b83c750
    IConfigStorage.CollateralTokenConfig memory _collatTokenConfigWbtc = IConfigStorage.CollateralTokenConfig({
      collateralFactor: 0.9 * 1e18,
      accepted: true,
      settleStrategy: address(0)
    });

    configStorage.setCollateralTokenConfig(address(wbtc).toBytes32(), _collatTokenConfigWbtc);

    IConfigStorage.CollateralTokenConfig memory _collatTokenConfigUsdt = IConfigStorage.CollateralTokenConfig({
      collateralFactor: 1 * 1e18,
      accepted: true,
      settleStrategy: address(0)
    });

    configStorage.setCollateralTokenConfig(address(usdt).toBytes32(), _collatTokenConfigUsdt);
  }

  function _setUpLiquidationConfig() private {
    IConfigStorage.LiquidationConfig memory _liquidationConfig = IConfigStorage.LiquidationConfig({
      liquidationFeeUSDE30: 5 * 1e30
    });

    configStorage.setLiquidationConfig(_liquidationConfig);
  }

  function _setUpAssetConfigs() private {
    IConfigStorage.AssetConfig memory _assetConfigWeth = IConfigStorage.AssetConfig({
      tokenAddress: address(weth),
      assetId: address(weth).toBytes32(),
<<<<<<< HEAD
      priceConfidentThreshold: 0.01 * 1e18,
      pythExponent: 18,
      trustPriceAge: 0,
=======
>>>>>>> 4b83c750
      decimals: 18,
      isStableCoin: false
    });
    configStorage.setAssetConfig(address(weth).toBytes32(), _assetConfigWeth);

    IConfigStorage.AssetConfig memory _assetConfigWbtc = IConfigStorage.AssetConfig({
      tokenAddress: address(wbtc),
      assetId: address(wbtc).toBytes32(),
<<<<<<< HEAD
      priceConfidentThreshold: 0.01 * 1e18,
      pythExponent: 8,
      trustPriceAge: 0,
=======
>>>>>>> 4b83c750
      decimals: 8,
      isStableCoin: false
    });
    configStorage.setAssetConfig(address(wbtc).toBytes32(), _assetConfigWbtc);

<<<<<<< HEAD
    IConfigStorage.AssetConfig memory _assetConfigUsdt = IConfigStorage.AssetConfig({
      tokenAddress: address(usdt),
      assetId: address(usdt).toBytes32(),
      priceConfidentThreshold: 0.01 * 1e18,
      pythExponent: 6,
      trustPriceAge: 0,
      decimals: 6,
      isStableCoin: false
    });
    configStorage.setAssetConfig(address(usdt).toBytes32(), _assetConfigUsdt);

    IConfigStorage.AssetConfig memory _assetConfigUsdc = IConfigStorage.AssetConfig({
      tokenAddress: address(usdc),
      assetId: address(usdc).toBytes32(),
      priceConfidentThreshold: 0.01 * 1e18,
      pythExponent: 6,
      trustPriceAge: 0,
      decimals: 6,
      isStableCoin: false
    });
    configStorage.setAssetConfig(address(usdc).toBytes32(), _assetConfigUsdc);
=======
    IConfigStorage.AssetConfig memory _assetConfigDai = IConfigStorage.AssetConfig({
      tokenAddress: address(dai),
      assetId: address(dai).toBytes32(),
      decimals: 18,
      isStableCoin: true
    });
    configStorage.setAssetConfig(address(dai).toBytes32(), _assetConfigDai);

    IConfigStorage.AssetConfig memory _assetConfigUSDC = IConfigStorage.AssetConfig({
      tokenAddress: address(usdc),
      assetId: address(usdc).toBytes32(),
      decimals: 6,
      isStableCoin: true
    });
    configStorage.setAssetConfig(address(usdc).toBytes32(), _assetConfigUSDC);

    IConfigStorage.AssetConfig memory _assetConfigUsdt = IConfigStorage.AssetConfig({
      tokenAddress: address(usdt),
      assetId: address(usdt).toBytes32(),
      decimals: 6,
      isStableCoin: false
    });
    configStorage.setAssetConfig(address(usdt).toBytes32(), _assetConfigUsdt);
>>>>>>> 4b83c750
  }

  function abs(int256 x) external pure returns (uint256) {
    return uint256(x >= 0 ? x : -x);
  }

  function deployLiquidityHandler(
    address _liquidityService,
    address _pyth,
    uint256 _minExecutionFee
  ) internal returns (LiquidityHandler) {
    return new LiquidityHandler(_liquidityService, _pyth, _minExecutionFee);
  }

  function deployLimitTradeHandler(
    address _weth,
    address _tradeService,
    address _pyth,
    uint256 _minExecutionFee
  ) internal returns (LimitTradeHandler) {
    return new LimitTradeHandler(_weth, _tradeService, _pyth, _minExecutionFee);
  }

  function deployMarketTradeHandler(address _tradeService, address _pyth) internal returns (MarketTradeHandler) {
    return new MarketTradeHandler(_tradeService, _pyth);
  }

  function deployBotHandler(
    address _tradeService,
    address _liquidationService,
    address _pyth
  ) internal returns (BotHandler) {
    return new BotHandler(_tradeService, _liquidationService, _pyth);
  }
}<|MERGE_RESOLUTION|>--- conflicted
+++ resolved
@@ -389,12 +389,8 @@
       settleStrategy: address(0)
     });
 
-<<<<<<< HEAD
     configStorage.setCollateralTokenConfig(address(weth).toBytes32(), _collatTokenConfigWeth);
 
-=======
-    configStorage.setCollateralTokenConfig(address(weth), _collatTokenConfigWeth);
->>>>>>> 4b83c750
     IConfigStorage.CollateralTokenConfig memory _collatTokenConfigWbtc = IConfigStorage.CollateralTokenConfig({
       collateralFactor: 0.9 * 1e18,
       accepted: true,
@@ -424,12 +420,6 @@
     IConfigStorage.AssetConfig memory _assetConfigWeth = IConfigStorage.AssetConfig({
       tokenAddress: address(weth),
       assetId: address(weth).toBytes32(),
-<<<<<<< HEAD
-      priceConfidentThreshold: 0.01 * 1e18,
-      pythExponent: 18,
-      trustPriceAge: 0,
-=======
->>>>>>> 4b83c750
       decimals: 18,
       isStableCoin: false
     });
@@ -438,18 +428,12 @@
     IConfigStorage.AssetConfig memory _assetConfigWbtc = IConfigStorage.AssetConfig({
       tokenAddress: address(wbtc),
       assetId: address(wbtc).toBytes32(),
-<<<<<<< HEAD
-      priceConfidentThreshold: 0.01 * 1e18,
-      pythExponent: 8,
-      trustPriceAge: 0,
-=======
->>>>>>> 4b83c750
       decimals: 8,
       isStableCoin: false
     });
     configStorage.setAssetConfig(address(wbtc).toBytes32(), _assetConfigWbtc);
 
-<<<<<<< HEAD
+
     IConfigStorage.AssetConfig memory _assetConfigUsdt = IConfigStorage.AssetConfig({
       tokenAddress: address(usdt),
       assetId: address(usdt).toBytes32(),
@@ -471,7 +455,7 @@
       isStableCoin: false
     });
     configStorage.setAssetConfig(address(usdc).toBytes32(), _assetConfigUsdc);
-=======
+
     IConfigStorage.AssetConfig memory _assetConfigDai = IConfigStorage.AssetConfig({
       tokenAddress: address(dai),
       assetId: address(dai).toBytes32(),
@@ -479,23 +463,6 @@
       isStableCoin: true
     });
     configStorage.setAssetConfig(address(dai).toBytes32(), _assetConfigDai);
-
-    IConfigStorage.AssetConfig memory _assetConfigUSDC = IConfigStorage.AssetConfig({
-      tokenAddress: address(usdc),
-      assetId: address(usdc).toBytes32(),
-      decimals: 6,
-      isStableCoin: true
-    });
-    configStorage.setAssetConfig(address(usdc).toBytes32(), _assetConfigUSDC);
-
-    IConfigStorage.AssetConfig memory _assetConfigUsdt = IConfigStorage.AssetConfig({
-      tokenAddress: address(usdt),
-      assetId: address(usdt).toBytes32(),
-      decimals: 6,
-      isStableCoin: false
-    });
-    configStorage.setAssetConfig(address(usdt).toBytes32(), _assetConfigUsdt);
->>>>>>> 4b83c750
   }
 
   function abs(int256 x) external pure returns (uint256) {
