// SPDX-License-Identifier: MIT
pragma solidity 0.8.18;

import { TestBase } from "forge-std/Base.sol";
import { console2 } from "forge-std/console2.sol";
import { StdCheatsSafe } from "forge-std/StdCheats.sol";
import { StdAssertions } from "forge-std/StdAssertions.sol";

/**
 * Libraries
 */
import { Deployer } from "@hmx-test/libs/Deployer.sol";

// Mocks
import { MockErc20 } from "../mocks/MockErc20.sol";
import { MockWNative } from "../mocks/MockWNative.sol";
import { MockPyth } from "pyth-sdk-solidity/MockPyth.sol";
import { MockCalculator } from "../mocks/MockCalculator.sol";
import { MockPerpStorage } from "../mocks/MockPerpStorage.sol";
import { MockVaultStorage } from "../mocks/MockVaultStorage.sol";
import { MockOracleMiddleware } from "../mocks/MockOracleMiddleware.sol";
import { MockLiquidityService } from "../mocks/MockLiquidityService.sol";
import { MockTradeService } from "../mocks/MockTradeService.sol";
import { MockLiquidationService } from "../mocks/MockLiquidationService.sol";

// Interfaces
import { IPLPv2 } from "@hmx/contracts/interfaces/IPLPv2.sol";
import { ICalculator } from "@hmx/contracts/interfaces/ICalculator.sol";
import { IFeeCalculator } from "@hmx/contracts/interfaces/IFeeCalculator.sol";

import { IOracleAdapter } from "@hmx/oracle/interfaces/IOracleAdapter.sol";
import { IOracleMiddleware } from "@hmx/oracle/interfaces/IOracleMiddleware.sol";

<<<<<<< HEAD
import { PLPv2 } from "../../src/contracts/PLPv2.sol";

// Handlers
import { LimitTradeHandler } from "../../src/handlers/LimitTradeHandler.sol";
import { MarketTradeHandler } from "../../src/handlers/MarketTradeHandler.sol";

// Hooks
import { TradingStakingHook } from "../../src/staking/TradingStakingHook.sol";

// Staking
import { TradingStaking } from "../../src/staking/TradingStaking.sol";

abstract contract BaseTest is TestBase, Deployment, StorageDeployment, StdAssertions, StdCheatsSafe {
  using AddressUtils for address;
=======
import { IPerpStorage } from "@hmx/storages/interfaces/IPerpStorage.sol";
import { IConfigStorage } from "@hmx/storages/interfaces/IConfigStorage.sol";
import { IVaultStorage } from "@hmx/storages/interfaces/IVaultStorage.sol";
>>>>>>> a64bbe8c

abstract contract BaseTest is TestBase, StdAssertions, StdCheatsSafe {
  address internal ALICE;
  address internal BOB;
  address internal CAROL;
  address internal DAVE;

  // storages
  IConfigStorage internal configStorage;
  IPerpStorage internal perpStorage;
  IVaultStorage internal vaultStorage;

  // other contracts
  IPLPv2 internal plp;
  ICalculator internal calculator;
  IFeeCalculator internal feeCalculator;

  // oracle
  IOracleAdapter pythAdapter;
  IOracleMiddleware oracleMiddleware;

  // mock
  MockPyth internal mockPyth;
  MockCalculator internal mockCalculator;
  MockPerpStorage internal mockPerpStorage;
  MockVaultStorage internal mockVaultStorage;
  MockOracleMiddleware internal mockOracle;
  MockLiquidityService internal mockLiquidityService;
  MockTradeService internal mockTradeService;
  MockLiquidationService internal mockLiquidationService;

  MockWNative internal weth;
  MockErc20 internal wbtc;
  MockErc20 internal dai;
  MockErc20 internal usdc;
  MockErc20 internal usdt;

  MockErc20 internal bad;

  // market indexes
  uint256 ethMarketIndex;
  uint256 btcMarketIndex;

  bytes32 internal constant wethPriceId = 0x0000000000000000000000000000000000000000000000000000000000000001;
  bytes32 internal constant wbtcPriceId = 0x0000000000000000000000000000000000000000000000000000000000000002;
  bytes32 internal constant daiPriceId = 0x0000000000000000000000000000000000000000000000000000000000000003;
  bytes32 internal constant usdcPriceId = 0x0000000000000000000000000000000000000000000000000000000000000004;
  bytes32 internal constant usdtPriceId = 0x0000000000000000000000000000000000000000000000000000000000000005;

  bytes32 internal constant wethAssetId = "WETH";
  bytes32 internal constant wbtcAssetId = "WBTC";
  bytes32 internal constant daiAssetId = "DAI";
  bytes32 internal constant usdcAssetId = "USDC";
  bytes32 internal constant usdtAssetId = "USDT";

  constructor() {
    // Creating a mock Pyth instance with 60 seconds valid time period
    // and 1 wei for updating price.
    mockPyth = new MockPyth(60, 1);

    ALICE = makeAddr("Alice");
    BOB = makeAddr("BOB");
    CAROL = makeAddr("CAROL");
    DAVE = makeAddr("DAVE");

    weth = new MockWNative();
    wbtc = new MockErc20("Wrapped Bitcoin", "WBTC", 8);
    dai = new MockErc20("DAI Stablecoin", "DAI", 18);
    usdc = new MockErc20("USD Coin", "USDC", 6);
    usdt = new MockErc20("USD Tether", "USDT", 6);
    bad = new MockErc20("Bad Coin", "BAD", 2);

    plp = Deployer.deployPLPv2();

    configStorage = Deployer.deployConfigStorage();
    perpStorage = Deployer.deployPerpStorage();
    vaultStorage = Deployer.deployVaultStorage();

    mockOracle = new MockOracleMiddleware();
    mockCalculator = new MockCalculator(address(mockOracle));

    mockPerpStorage = new MockPerpStorage();
    mockVaultStorage = new MockVaultStorage();
    mockOracle = new MockOracleMiddleware();
    mockTradeService = new MockTradeService();
    mockLiquidationService = new MockLiquidationService();

    pythAdapter = Deployer.deployPythAdapter(address(mockPyth));
    oracleMiddleware = Deployer.deployOracleMiddleware(address(pythAdapter));

    mockLiquidityService = new MockLiquidityService(
      address(configStorage),
      address(perpStorage),
      address(vaultStorage)
    );

    // configStorage setup
    _setUpAssetConfigs();
    _setUpLiquidityConfig();
    _setUpSwapConfig();
    _setUpTradingConfig();
    _setUpAssetClassConfigs();
    _setUpMarketConfigs();
    _setUpPlpTokenConfigs();
    _setUpCollateralTokenConfigs();
    _setUpLiquidationConfig();
    _setUpAssetConfigs();

    feeCalculator = Deployer.deployFeeCalculator(address(vaultStorage), address(configStorage));

    // set general config
    configStorage.setFeeCalculator(address(feeCalculator));
    configStorage.setCalculator(address(mockCalculator));
    configStorage.setOracle(address(mockOracle));
    configStorage.setWeth(address(weth));
  }

  /**
   * TEST HELPERS
   */

  /// @notice Helper function to create a price feed update data.
  /// @dev The price data is in the format of [wethPrice, wbtcPrice, daiPrice, usdcPrice] and in 8 decimals.
  /// @param priceData The price data to create the update data.
  function buildPythUpdateData(int64[] memory priceData) internal view returns (bytes[] memory) {
    require(priceData.length == 4, "invalid price data length");
    bytes[] memory priceDataBytes = new bytes[](4);
    for (uint256 i = 1; i <= priceData.length; ) {
      priceDataBytes[i - 1] = mockPyth.createPriceFeedUpdateData(
        bytes32(uint256(i)),
        priceData[i - 1] * 1e8,
        0,
        -8,
        priceData[i - 1] * 1e8,
        0,
        uint64(block.timestamp)
      );
      unchecked {
        ++i;
      }
    }
    return priceDataBytes;
  }

  /// --------- Setup helper ------------

  /// @notice set up liquidity config
  function _setUpLiquidityConfig() private {
    configStorage.setLiquidityConfig(
      IConfigStorage.LiquidityConfig({
        depositFeeRateBPS: 0,
        withdrawFeeRateBPS: 0,
        maxPLPUtilizationBPS: 0.8 * 1e4,
        plpTotalTokenWeight: 0,
        plpSafetyBufferThreshold: 0,
        taxFeeRateBPS: 0.005 * 1e4, // 0.5%
        flashLoanFeeRateBPS: 0,
        dynamicFeeEnabled: false,
        enabled: true
      })
    );
  }

  /// @notice set up swap config
  function _setUpSwapConfig() private {
    configStorage.setSwapConfig(IConfigStorage.SwapConfig({ stablecoinSwapFeeRateBPS: 0, swapFeeRateBPS: 0 }));
  }

  /// @notice set up trading config
  function _setUpTradingConfig() private {
    configStorage.setTradingConfig(
      IConfigStorage.TradingConfig({
        fundingInterval: 1,
        devFeeRateBPS: 0.15 * 1e4,
        minProfitDuration: 0,
        maxPosition: 5
      })
    );
  }

  /// @notice set up all asset class configs in Perp
  function _setUpAssetClassConfigs() private {
    IConfigStorage.AssetClassConfig memory _cryptoConfig = IConfigStorage.AssetClassConfig({
      baseBorrowingRateBPS: 0.0001 * 1e4
    });
    IConfigStorage.AssetClassConfig memory _forexConfig = IConfigStorage.AssetClassConfig({
      baseBorrowingRateBPS: 0.0002 * 1e4
    });
    configStorage.addAssetClassConfig(_cryptoConfig);
    configStorage.addAssetClassConfig(_forexConfig);
  }

  /// @notice set up all market configs in Perp
  function _setUpMarketConfigs() private {
    // add market config
    IConfigStorage.MarketConfig memory _ethConfig = IConfigStorage.MarketConfig({
      assetId: wethAssetId,
      assetClass: 0,
      maxProfitRateBPS: 9 * 1e4,
      minLeverageBPS: 1 * 1e4,
      initialMarginFractionBPS: 0.01 * 1e4,
      maintenanceMarginFractionBPS: 0.005 * 1e4,
      increasePositionFeeRateBPS: 0,
      decreasePositionFeeRateBPS: 0,
      allowIncreasePosition: true,
      active: true,
      openInterest: IConfigStorage.OpenInterest({
        longMaxOpenInterestUSDE30: 1_000_000 * 1e30,
        shortMaxOpenInterestUSDE30: 1_000_000 * 1e30
      }),
      fundingRate: IConfigStorage.FundingRate({ maxFundingRateBPS: 0, maxSkewScaleUSD: 0 })
    });

    IConfigStorage.MarketConfig memory _btcConfig = IConfigStorage.MarketConfig({
      assetId: wbtcAssetId,
      assetClass: 0,
      maxProfitRateBPS: 9 * 1e4,
      minLeverageBPS: 1 * 1e4,
      initialMarginFractionBPS: 0.01 * 1e4,
      maintenanceMarginFractionBPS: 0.005 * 1e4,
      increasePositionFeeRateBPS: 0,
      decreasePositionFeeRateBPS: 0,
      allowIncreasePosition: true,
      active: true,
      openInterest: IConfigStorage.OpenInterest({
        longMaxOpenInterestUSDE30: 1_000_000 * 1e30,
        shortMaxOpenInterestUSDE30: 1_000_000 * 1e30
      }),
      fundingRate: IConfigStorage.FundingRate({ maxFundingRateBPS: 0, maxSkewScaleUSD: 0 })
    });

    ethMarketIndex = configStorage.addMarketConfig(_ethConfig);
    btcMarketIndex = configStorage.addMarketConfig(_btcConfig);
  }

  /// @notice set up all plp token configs in Perp
  function _setUpPlpTokenConfigs() private {
    // set PLP token
    configStorage.setPLP(address(plp));

    // add Accepted Token for LP config
    IConfigStorage.PLPTokenConfig[] memory _plpTokenConfig = new IConfigStorage.PLPTokenConfig[](5);
    // WETH
    _plpTokenConfig[0] = IConfigStorage.PLPTokenConfig({
      targetWeight: 2e17,
      bufferLiquidity: 0,
      maxWeightDiff: 0,
      accepted: true
    });
    // WBTC
    _plpTokenConfig[1] = IConfigStorage.PLPTokenConfig({
      targetWeight: 2e17,
      bufferLiquidity: 0,
      maxWeightDiff: 0,
      accepted: true
    });
    // DAI
    _plpTokenConfig[2] = IConfigStorage.PLPTokenConfig({
      targetWeight: 1e17,
      bufferLiquidity: 0,
      maxWeightDiff: 0,
      accepted: true
    });
    // USDC
    _plpTokenConfig[3] = IConfigStorage.PLPTokenConfig({
      targetWeight: 3e17,
      bufferLiquidity: 0,
      maxWeightDiff: 0,
      accepted: true
    });
    // USDT
    _plpTokenConfig[4] = IConfigStorage.PLPTokenConfig({
      targetWeight: 2e17,
      bufferLiquidity: 0,
      maxWeightDiff: 0,
      accepted: true
    });

    address[] memory _tokens = new address[](5);
    _tokens[0] = address(weth);
    _tokens[1] = address(wbtc);
    _tokens[2] = address(dai);
    _tokens[3] = address(usdc);
    _tokens[4] = address(usdt);

    configStorage.addOrUpdateAcceptedToken(_tokens, _plpTokenConfig);
  }

  /// @notice set up all collateral token configs in Perp
  function _setUpCollateralTokenConfigs() private {
    IConfigStorage.CollateralTokenConfig memory _collatTokenConfigWeth = IConfigStorage.CollateralTokenConfig({
      collateralFactorBPS: 0.8 * 1e4,
      accepted: true,
      settleStrategy: address(0)
    });

    configStorage.setCollateralTokenConfig(wethAssetId, _collatTokenConfigWeth);

    IConfigStorage.CollateralTokenConfig memory _collatTokenConfigWbtc = IConfigStorage.CollateralTokenConfig({
      collateralFactorBPS: 0.9 * 1e4,
      accepted: true,
      settleStrategy: address(0)
    });

    configStorage.setCollateralTokenConfig(wbtcAssetId, _collatTokenConfigWbtc);

    IConfigStorage.CollateralTokenConfig memory _collatTokenConfigUsdt = IConfigStorage.CollateralTokenConfig({
      collateralFactorBPS: 1 * 1e4,
      accepted: true,
      settleStrategy: address(0)
    });

    configStorage.setCollateralTokenConfig(usdtAssetId, _collatTokenConfigUsdt);

    IConfigStorage.CollateralTokenConfig memory _collatTokenConfigUsdc = IConfigStorage.CollateralTokenConfig({
      collateralFactorBPS: 1 * 1e4,
      accepted: true,
      settleStrategy: address(0)
    });

    configStorage.setCollateralTokenConfig(usdcAssetId, _collatTokenConfigUsdc);
  }

  function _setUpLiquidationConfig() private {
    IConfigStorage.LiquidationConfig memory _liquidationConfig = IConfigStorage.LiquidationConfig({
      liquidationFeeUSDE30: 5 * 1e30
    });

    configStorage.setLiquidationConfig(_liquidationConfig);
  }

  function _setUpAssetConfigs() private {
    IConfigStorage.AssetConfig memory _assetConfigWeth = IConfigStorage.AssetConfig({
      tokenAddress: address(weth),
      assetId: wethAssetId,
      decimals: 18,
      isStableCoin: false
    });
    configStorage.setAssetConfig(wethAssetId, _assetConfigWeth);

    IConfigStorage.AssetConfig memory _assetConfigWbtc = IConfigStorage.AssetConfig({
      tokenAddress: address(wbtc),
      assetId: wbtcAssetId,
      decimals: 8,
      isStableCoin: false
    });
    configStorage.setAssetConfig(wbtcAssetId, _assetConfigWbtc);

    IConfigStorage.AssetConfig memory _assetConfigUsdt = IConfigStorage.AssetConfig({
      tokenAddress: address(usdt),
      assetId: usdtAssetId,
      decimals: 6,
      isStableCoin: true
    });
    configStorage.setAssetConfig(usdtAssetId, _assetConfigUsdt);

    IConfigStorage.AssetConfig memory _assetConfigUsdc = IConfigStorage.AssetConfig({
      tokenAddress: address(usdc),
      assetId: usdcAssetId,
      decimals: 6,
      isStableCoin: true
    });
    configStorage.setAssetConfig(usdcAssetId, _assetConfigUsdc);

    IConfigStorage.AssetConfig memory _assetConfigDai = IConfigStorage.AssetConfig({
      tokenAddress: address(dai),
      assetId: daiAssetId,
      decimals: 18,
      isStableCoin: true
    });
    configStorage.setAssetConfig(daiAssetId, _assetConfigDai);
  }

  function abs(int256 x) external pure returns (uint256) {
    return uint256(x >= 0 ? x : -x);
  }
<<<<<<< HEAD

  function deployLiquidityHandler(
    address _liquidityService,
    address _pyth,
    uint256 _minExecutionFee
  ) internal returns (LiquidityHandler) {
    return new LiquidityHandler(_liquidityService, _pyth, _minExecutionFee);
  }

  function deployLimitTradeHandler(
    address _weth,
    address _tradeService,
    address _pyth,
    uint256 _minExecutionFee
  ) internal returns (LimitTradeHandler) {
    return new LimitTradeHandler(_weth, _tradeService, _pyth, _minExecutionFee);
  }

  function deployMarketTradeHandler(address _tradeService, address _pyth) internal returns (MarketTradeHandler) {
    return new MarketTradeHandler(_tradeService, _pyth);
  }

  function deployBotHandler(
    address _tradeService,
    address _liquidationService,
    address _pyth
  ) internal returns (BotHandler) {
    return new BotHandler(_tradeService, _liquidationService, _pyth);
  }

  function deployTradingStaking(
    address _rewardToken,
    uint256 _maxRewardTokenPerSecond
  ) internal returns (TradingStaking) {
    return new TradingStaking();
  }

  function deployTradingStakingHook(
    address _tradingStaking,
    address _tradeService
  ) internal returns (TradingStakingHook) {
    return new TradingStakingHook(_tradingStaking, _tradeService);
  }
=======
>>>>>>> a64bbe8c
}<|MERGE_RESOLUTION|>--- conflicted
+++ resolved
@@ -31,26 +31,9 @@
 import { IOracleAdapter } from "@hmx/oracle/interfaces/IOracleAdapter.sol";
 import { IOracleMiddleware } from "@hmx/oracle/interfaces/IOracleMiddleware.sol";
 
-<<<<<<< HEAD
-import { PLPv2 } from "../../src/contracts/PLPv2.sol";
-
-// Handlers
-import { LimitTradeHandler } from "../../src/handlers/LimitTradeHandler.sol";
-import { MarketTradeHandler } from "../../src/handlers/MarketTradeHandler.sol";
-
-// Hooks
-import { TradingStakingHook } from "../../src/staking/TradingStakingHook.sol";
-
-// Staking
-import { TradingStaking } from "../../src/staking/TradingStaking.sol";
-
-abstract contract BaseTest is TestBase, Deployment, StorageDeployment, StdAssertions, StdCheatsSafe {
-  using AddressUtils for address;
-=======
 import { IPerpStorage } from "@hmx/storages/interfaces/IPerpStorage.sol";
 import { IConfigStorage } from "@hmx/storages/interfaces/IConfigStorage.sol";
 import { IVaultStorage } from "@hmx/storages/interfaces/IVaultStorage.sol";
->>>>>>> a64bbe8c
 
 abstract contract BaseTest is TestBase, StdAssertions, StdCheatsSafe {
   address internal ALICE;
@@ -427,50 +410,4 @@
   function abs(int256 x) external pure returns (uint256) {
     return uint256(x >= 0 ? x : -x);
   }
-<<<<<<< HEAD
-
-  function deployLiquidityHandler(
-    address _liquidityService,
-    address _pyth,
-    uint256 _minExecutionFee
-  ) internal returns (LiquidityHandler) {
-    return new LiquidityHandler(_liquidityService, _pyth, _minExecutionFee);
-  }
-
-  function deployLimitTradeHandler(
-    address _weth,
-    address _tradeService,
-    address _pyth,
-    uint256 _minExecutionFee
-  ) internal returns (LimitTradeHandler) {
-    return new LimitTradeHandler(_weth, _tradeService, _pyth, _minExecutionFee);
-  }
-
-  function deployMarketTradeHandler(address _tradeService, address _pyth) internal returns (MarketTradeHandler) {
-    return new MarketTradeHandler(_tradeService, _pyth);
-  }
-
-  function deployBotHandler(
-    address _tradeService,
-    address _liquidationService,
-    address _pyth
-  ) internal returns (BotHandler) {
-    return new BotHandler(_tradeService, _liquidationService, _pyth);
-  }
-
-  function deployTradingStaking(
-    address _rewardToken,
-    uint256 _maxRewardTokenPerSecond
-  ) internal returns (TradingStaking) {
-    return new TradingStaking();
-  }
-
-  function deployTradingStakingHook(
-    address _tradingStaking,
-    address _tradeService
-  ) internal returns (TradingStakingHook) {
-    return new TradingStakingHook(_tradingStaking, _tradeService);
-  }
-=======
->>>>>>> a64bbe8c
 }