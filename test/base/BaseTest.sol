--- conflicted
+++ resolved
@@ -6,7 +6,6 @@
 import { StdCheatsSafe } from "forge-std/StdCheats.sol";
 import { StdAssertions } from "forge-std/StdAssertions.sol";
 
-<<<<<<< HEAD
 import { Deployment } from "../../script/Deployment.s.sol";
 import { StorageDeployment } from "../deployment/StorageDeployment.s.sol";
 
@@ -34,23 +33,6 @@
 import { PerpStorage } from "../../src/storages/PerpStorage.sol";
 import { VaultStorage } from "../../src/storages/VaultStorage.sol";
 
-=======
-import { MockPyth } from "pyth-sdk-solidity/MockPyth.sol";
-
-import { MockErc20 } from "../mocks/MockErc20.sol";
-import { MockCalculator } from "../mocks/MockCalculator.sol";
-import { MockOracleMiddleware } from "../mocks/MockOracleMiddleware.sol";
-
-import { Deployment } from "../../script/Deployment.s.sol";
-import { StorageDeployment } from "../deployment/StorageDeployment.s.sol";
-
-import { ConfigStorage } from "../../src/storages/ConfigStorage.sol";
-import { PerpStorage } from "../../src/storages/PerpStorage.sol";
-import { VaultStorage } from "../../src/storages/VaultStorage.sol";
-
-import { IConfigStorage } from "../../src/storages/interfaces/IConfigStorage.sol";
-
->>>>>>> 286fa15d
 abstract contract BaseTest is
   TestBase,
   Deployment,
@@ -71,11 +53,8 @@
   // other contracts
   MockPyth internal mockPyth;
   MockCalculator internal mockCalculator;
-<<<<<<< HEAD
   MockPerpStorage internal mockPerpStorage;
   MockVaultStorage internal mockVaultStorage;
-=======
->>>>>>> 286fa15d
   MockOracleMiddleware internal mockOracle;
 
   MockErc20 internal weth;
@@ -118,14 +97,10 @@
     vaultStorage = deployVaultStorage();
 
     mockCalculator = new MockCalculator();
-<<<<<<< HEAD
     mockPerpStorage = new MockPerpStorage();
     mockVaultStorage = new MockVaultStorage();
     mockOracle = new MockOracleMiddleware();
     configStorage = new ConfigStorage();
-=======
-    mockOracle = new MockOracleMiddleware();
->>>>>>> 286fa15d
 
     setUpLiquidityConfig();
     setUpSwapConfig();
