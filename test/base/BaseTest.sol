// SPDX-License-Identifier: MIT
pragma solidity 0.8.18;

import { TestBase } from "forge-std/Base.sol";
import { console2 } from "forge-std/console2.sol";
import { StdCheatsSafe } from "forge-std/StdCheats.sol";
import { StdAssertions } from "forge-std/StdAssertions.sol";

import { Deployment } from "../../script/Deployment.s.sol";
import { StorageDeployment } from "../deployment/StorageDeployment.s.sol";

// Mocks
import { MockErc20 } from "../mocks/MockErc20.sol";
import { MockWNative } from "../mocks/MockWNative.sol";
import { MockPyth } from "pyth-sdk-solidity/MockPyth.sol";
import { MockErc20 } from "../mocks/MockErc20.sol";
import { MockCalculator } from "../mocks/MockCalculator.sol";
import { MockPerpStorage } from "../mocks/MockPerpStorage.sol";
import { MockVaultStorage } from "../mocks/MockVaultStorage.sol";
import { MockOracleMiddleware } from "../mocks/MockOracleMiddleware.sol";
import { MockTradeService } from "../mocks/MockTradeService.sol";

import { Deployment } from "../../script/Deployment.s.sol";
import { StorageDeployment } from "../deployment/StorageDeployment.s.sol";
// Interfaces
import { IPerpStorage } from "../../src/storages/interfaces/IPerpStorage.sol";
import { IConfigStorage } from "../../src/storages/interfaces/IConfigStorage.sol";

// Calculator
import { Calculator } from "../../src/contracts/Calculator.sol";

// Services
import { CrossMarginService } from "../../src/services/CrossMarginService.sol";

// Storages
import { ConfigStorage } from "../../src/storages/ConfigStorage.sol";
import { PerpStorage } from "../../src/storages/PerpStorage.sol";
import { VaultStorage } from "../../src/storages/VaultStorage.sol";

import { IConfigStorage } from "../../src/storages/interfaces/IConfigStorage.sol";

import { PLPv2 } from "../../src/contracts/PLPv2.sol";

// Handlers
import { LimitTradeHandler } from "../../src/handlers/LimitTradeHandler.sol";
import { MarketTradeHandler } from "../../src/handlers/MarketTradeHandler.sol";

abstract contract BaseTest is TestBase, Deployment, StorageDeployment, StdAssertions, StdCheatsSafe {
  address internal ALICE;
  address internal BOB;
  address internal CAROL;
  address internal DAVE;

  // storages
  ConfigStorage internal configStorage;
  PerpStorage internal perpStorage;
  VaultStorage internal vaultStorage;

  // other contracts
  PLPv2 internal plp;
  Calculator internal calculator;

  // mock
  MockPyth internal mockPyth;
  MockCalculator internal mockCalculator;
  MockPerpStorage internal mockPerpStorage;
  MockVaultStorage internal mockVaultStorage;
  MockOracleMiddleware internal mockOracle;
  MockTradeService internal mockTradeService;

  MockWNative internal weth;
  MockErc20 internal wbtc;
  MockErc20 internal dai;
  MockErc20 internal usdc;
  MockErc20 internal usdt;

  MockErc20 internal bad;

  // market indexes
  uint256 ethMarketIndex;
  uint256 btcMarketIndex;

  bytes32 internal constant wethPriceId = 0x0000000000000000000000000000000000000000000000000000000000000001;
  bytes32 internal constant wbtcPriceId = 0x0000000000000000000000000000000000000000000000000000000000000002;
  bytes32 internal constant daiPriceId = 0x0000000000000000000000000000000000000000000000000000000000000003;
  bytes32 internal constant usdcPriceId = 0x0000000000000000000000000000000000000000000000000000000000000004;
  bytes32 internal constant usdtPriceId = 0x0000000000000000000000000000000000000000000000000000000000000005;

  constructor() {
    // Creating a mock Pyth instance with 60 seconds valid time period
    // and 1 wei for updating price.
    mockPyth = new MockPyth(60, 1);

    ALICE = makeAddr("Alice");
    BOB = makeAddr("BOB");
    CAROL = makeAddr("CAROL");
    DAVE = makeAddr("DAVE");

    weth = deployMockWNative();
    wbtc = deployMockErc20("Wrapped Bitcoin", "WBTC", 8);
    dai = deployMockErc20("DAI Stablecoin", "DAI", 18);
    usdc = deployMockErc20("USD Coin", "USDC", 6);
    usdc = deployMockErc20("USD Tether", "USDT", 6);
    bad = deployMockErc20("Bad Coin", "BAD", 2);

    plp = new PLPv2();

    configStorage = deployConfigStorage();
    perpStorage = deployPerpStorage();
    vaultStorage = deployVaultStorage();

    mockOracle = new MockOracleMiddleware();
    mockCalculator = new MockCalculator(address(mockOracle));

    mockPerpStorage = new MockPerpStorage();
    mockVaultStorage = new MockVaultStorage();
    mockOracle = new MockOracleMiddleware();
<<<<<<< HEAD
=======
    mockTradeService = new MockTradeService();

    configStorage = new ConfigStorage();
>>>>>>> 806ec04e

    _setUpLiquidityConfig();
    _setUpSwapConfig();
    _setUpTradingConfig();
    _setUpMarketConfigs();
    _setUpPlpTokenConfigs();
    _setUpCollateralTokenConfigs();

    // set general config
    configStorage.setCalculator(address(mockCalculator));
    configStorage.setOracle(address(mockOracle));
  }

  // --------- Deploy Helpers ---------
  function deployMockErc20(string memory name, string memory symbol, uint8 decimals) internal returns (MockErc20) {
    return new MockErc20(name, symbol, decimals);
  }

  function deployMockWNative() internal returns (MockWNative) {
    return new MockWNative();
  }

  function deployPerp88v2() internal returns (Deployment.DeployReturnVars memory) {
    DeployLocalVars memory deployLocalVars = DeployLocalVars({ pyth: mockPyth, defaultOracleStaleTime: 300 });
    return deploy(deployLocalVars);
  }

  function deployCrossMarginService(
    address _configStorage,
    address _vaultStorage,
    address _calculator
  ) internal returns (CrossMarginService) {
    return new CrossMarginService(_configStorage, _vaultStorage, _calculator);
  }

  function deployCalculator(
    address _oracle,
    address _vaultStorage,
    address _perpStorage,
    address _configStorage
  ) internal returns (Calculator) {
    return new Calculator(_oracle, _vaultStorage, _perpStorage, _configStorage);
  }

  // --------- Test Helpers ---------

  /// @notice Helper function to create a price feed update data.
  /// @dev The price data is in the format of [wethPrice, wbtcPrice, daiPrice, usdcPrice] and in 8 decimals.
  /// @param priceData The price data to create the update data.
  function buildPythUpdateData(int64[] memory priceData) internal view returns (bytes[] memory) {
    require(priceData.length == 4, "invalid price data length");
    bytes[] memory priceDataBytes = new bytes[](4);
    for (uint256 i = 1; i <= priceData.length; ) {
      priceDataBytes[i - 1] = mockPyth.createPriceFeedUpdateData(
        bytes32(uint256(i)),
        priceData[i - 1] * 1e8,
        0,
        -8,
        priceData[i - 1] * 1e8,
        0,
        uint64(block.timestamp)
      );
      unchecked {
        ++i;
      }
    }
    return priceDataBytes;
  }

  /// --------- Setup helper ------------

  /// @notice set up liquidity config
  function _setUpLiquidityConfig() private {
    configStorage.setLiquidityConfig(
      IConfigStorage.LiquidityConfig({
        depositFeeRate: 0,
        withdrawFeeRate: 0,
        maxPLPUtilization: (80 * 1e18) / 100,
        plpSafetyBufferThreshold: 0,
        taxFeeRate: 0,
        flashLoanFeeRate: 0,
        dynamicFeeEnabled: false,
        enabled: true,
        plpTotalTokenWeight: 0
      })
    );
  }

  /// @notice set up swap config
  function _setUpSwapConfig() private {
    configStorage.setSwapConfig(IConfigStorage.SwapConfig({ stablecoinSwapFeeRate: 0, swapFeeRate: 0 }));
  }

  /// @notice set up trading config
  function _setUpTradingConfig() private {
    configStorage.setTradingConfig(
      IConfigStorage.TradingConfig({ fundingInterval: 1, borrowingDevFeeRate: 0, minProfitDuration: 0, maxPosition: 5 })
    );
  }

  /// @notice set up all market configs in Perp
  function _setUpMarketConfigs() private {
    // add market config
    IConfigStorage.MarketConfig memory _ethConfig = IConfigStorage.MarketConfig({
      assetId: "ETH",
      assetClass: 1,
      exponent: 18,
      maxProfitRate: 9e18,
<<<<<<< HEAD
      minLeverage: 1,
=======
      longMaxOpenInterestUSDE30: 1_000_000 * 1e30,
      shortMaxOpenInterestUSDE30: 1_000_000 * 1e30,
      minLeverage: 1 * 1e18,
>>>>>>> 806ec04e
      initialMarginFraction: 0.01 * 1e18,
      maintenanceMarginFraction: 0.005 * 1e18,
      increasePositionFeeRate: 0,
      decreasePositionFeeRate: 0,
      priceConfidentThreshold: 0.01 * 1e18,
      allowIncreasePosition: true,
      active: true,
      openInterest: IConfigStorage.OpenInterest({
        longMaxOpenInterestUSDE30: 1_000_000 * 1e30,
        shortMaxOpenInterestUSDE30: 1_000_000 * 1e30
      }),
      fundingRate: IConfigStorage.FundingRate({ maxFundingRate: 0, maxSkewScaleUSD: 0 })
    });

    IConfigStorage.MarketConfig memory _btcConfig = IConfigStorage.MarketConfig({
      assetId: "BTC",
      assetClass: 1,
      exponent: 8,
      maxProfitRate: 9e18,
<<<<<<< HEAD
      minLeverage: 1,
=======
      longMaxOpenInterestUSDE30: 1_000_000 * 1e30,
      shortMaxOpenInterestUSDE30: 1_000_000 * 1e30,
      minLeverage: 1 * 1e18,
>>>>>>> 806ec04e
      initialMarginFraction: 0.01 * 1e18,
      maintenanceMarginFraction: 0.005 * 1e18,
      increasePositionFeeRate: 0,
      decreasePositionFeeRate: 0,
      priceConfidentThreshold: 0.01 * 1e18,
      allowIncreasePosition: true,
      active: true,
      openInterest: IConfigStorage.OpenInterest({
        longMaxOpenInterestUSDE30: 1_000_000 * 1e30,
        shortMaxOpenInterestUSDE30: 1_000_000 * 1e30
      }),
      fundingRate: IConfigStorage.FundingRate({ maxFundingRate: 0, maxSkewScaleUSD: 0 })
    });

    ethMarketIndex = configStorage.addMarketConfig(_ethConfig);
    btcMarketIndex = configStorage.addMarketConfig(_btcConfig);
  }

  /// @notice set up all plp token configs in Perp
  function _setUpPlpTokenConfigs() private {
    // set PLP token
    configStorage.setPLP(address(plp));

    // add Accepted Token for LP config
    IConfigStorage.PLPTokenConfig[] memory _plpTokenConfig = new IConfigStorage.PLPTokenConfig[](5);
    // WETH
    _plpTokenConfig[0] = IConfigStorage.PLPTokenConfig({
      decimals: 18,
      targetWeight: 20e18,
      bufferLiquidity: 0,
      maxWeightDiff: 0,
      isStableCoin: false,
      accepted: true
    });
    // WBTC
    _plpTokenConfig[1] = IConfigStorage.PLPTokenConfig({
      decimals: 8,
      targetWeight: 20e18,
      bufferLiquidity: 0,
      maxWeightDiff: 0,
      isStableCoin: false,
      accepted: true
    });
    // DAI
    _plpTokenConfig[2] = IConfigStorage.PLPTokenConfig({
      decimals: 18,
      targetWeight: 10e18,
      bufferLiquidity: 0,
      maxWeightDiff: 0,
      isStableCoin: true,
      accepted: true
    });
    // USDC
    _plpTokenConfig[3] = IConfigStorage.PLPTokenConfig({
      decimals: 6,
      targetWeight: 30e18,
      bufferLiquidity: 0,
      maxWeightDiff: 0,
      isStableCoin: true,
      accepted: true
    });
    // USDT
    _plpTokenConfig[4] = IConfigStorage.PLPTokenConfig({
      decimals: 6,
      targetWeight: 20e18,
      bufferLiquidity: 0,
      maxWeightDiff: 0,
      isStableCoin: true,
      accepted: true
    });

    configStorage.setPlpTokenConfig(address(weth), _plpTokenConfig[0]);
    configStorage.setPlpTokenConfig(address(wbtc), _plpTokenConfig[1]);
    configStorage.setPlpTokenConfig(address(dai), _plpTokenConfig[2]);
    configStorage.setPlpTokenConfig(address(usdc), _plpTokenConfig[3]);
    configStorage.setPlpTokenConfig(address(usdt), _plpTokenConfig[4]);
  }

  /// @notice set up all collateral token configs in Perp
  function _setUpCollateralTokenConfigs() private {
    IConfigStorage.CollateralTokenConfig memory _collatTokenConfigWeth = IConfigStorage.CollateralTokenConfig({
      decimals: weth.decimals(),
      collateralFactor: 0.8 * 1e18,
      isStableCoin: false,
      accepted: true,
      settleStrategy: address(0)
    });

    configStorage.setCollateralTokenConfig(address(weth), _collatTokenConfigWeth);

    IConfigStorage.CollateralTokenConfig memory _collatTokenConfigWbtc = IConfigStorage.CollateralTokenConfig({
      decimals: wbtc.decimals(),
      collateralFactor: 0.9 * 1e18,
      isStableCoin: false,
      accepted: true,
      settleStrategy: address(0)
    });

    configStorage.setCollateralTokenConfig(address(wbtc), _collatTokenConfigWbtc);
  }

  function abs(int256 x) external pure returns (uint256) {
    return uint256(x >= 0 ? x : -x);
  }

  function deployLimitTradeHandler(
    address _weth,
    address _tradeService,
    address _pyth,
    uint256 _minExecutionFee
  ) internal returns (LimitTradeHandler) {
    return new LimitTradeHandler(_weth, _tradeService, _pyth, _minExecutionFee);
  }

  function deployMarketTradeHandler(address _tradeService, address _pyth) internal returns (MarketTradeHandler) {
    return new MarketTradeHandler(_tradeService, _pyth);
  }
}<|MERGE_RESOLUTION|>--- conflicted
+++ resolved
@@ -115,12 +115,7 @@
     mockPerpStorage = new MockPerpStorage();
     mockVaultStorage = new MockVaultStorage();
     mockOracle = new MockOracleMiddleware();
-<<<<<<< HEAD
-=======
     mockTradeService = new MockTradeService();
-
-    configStorage = new ConfigStorage();
->>>>>>> 806ec04e
 
     _setUpLiquidityConfig();
     _setUpSwapConfig();
@@ -229,13 +224,7 @@
       assetClass: 1,
       exponent: 18,
       maxProfitRate: 9e18,
-<<<<<<< HEAD
-      minLeverage: 1,
-=======
-      longMaxOpenInterestUSDE30: 1_000_000 * 1e30,
-      shortMaxOpenInterestUSDE30: 1_000_000 * 1e30,
       minLeverage: 1 * 1e18,
->>>>>>> 806ec04e
       initialMarginFraction: 0.01 * 1e18,
       maintenanceMarginFraction: 0.005 * 1e18,
       increasePositionFeeRate: 0,
@@ -255,13 +244,7 @@
       assetClass: 1,
       exponent: 8,
       maxProfitRate: 9e18,
-<<<<<<< HEAD
-      minLeverage: 1,
-=======
-      longMaxOpenInterestUSDE30: 1_000_000 * 1e30,
-      shortMaxOpenInterestUSDE30: 1_000_000 * 1e30,
       minLeverage: 1 * 1e18,
->>>>>>> 806ec04e
       initialMarginFraction: 0.01 * 1e18,
       maintenanceMarginFraction: 0.005 * 1e18,
       increasePositionFeeRate: 0,
