--- conflicted
+++ resolved
@@ -18,12 +18,9 @@
 import { MockPerpStorage } from "../mocks/MockPerpStorage.sol";
 import { MockVaultStorage } from "../mocks/MockVaultStorage.sol";
 import { MockOracleMiddleware } from "../mocks/MockOracleMiddleware.sol";
-<<<<<<< HEAD
 import { MockWNative } from "../mocks/MockWNative.sol";
 import { MockLiquidityService } from "../mocks/MockLiquidityService.sol";
-=======
 import { MockTradeService } from "../mocks/MockTradeService.sol";
->>>>>>> a96005ec
 
 import { Deployment } from "../../script/Deployment.s.sol";
 import { StorageDeployment } from "../deployment/StorageDeployment.s.sol";
@@ -73,11 +70,8 @@
   MockPerpStorage internal mockPerpStorage;
   MockVaultStorage internal mockVaultStorage;
   MockOracleMiddleware internal mockOracle;
-<<<<<<< HEAD
   MockLiquidityService internal mockLiquidityService;
-=======
   MockTradeService internal mockTradeService;
->>>>>>> a96005ec
 
   MockWNative internal weth;
   MockErc20 internal wbtc;
@@ -372,14 +366,14 @@
     return uint256(x >= 0 ? x : -x);
   }
 
-<<<<<<< HEAD
   function deployLiquidityHandler(
     address _liquidityService,
     address _pyth,
     uint256 _minExecutionFee
   ) internal returns (LiquidityHandler) {
     return new LiquidityHandler(_liquidityService, _pyth, _minExecutionFee);
-=======
+  }
+
   function deployLimitTradeHandler(
     address _weth,
     address _tradeService,
@@ -387,6 +381,5 @@
     uint256 _minExecutionFee
   ) internal returns (LimitTradeHandler) {
     return new LimitTradeHandler(_weth, _tradeService, _pyth, _minExecutionFee);
->>>>>>> a96005ec
   }
 }