--- conflicted
+++ resolved
@@ -21,60 +21,21 @@
 import { MockOracleMiddleware } from "../mocks/MockOracleMiddleware.sol";
 import { MockLiquidityService } from "../mocks/MockLiquidityService.sol";
 import { MockTradeService } from "../mocks/MockTradeService.sol";
-import { MockGlpManager } from "../mocks/MockGlpManager.sol";
 import { MockLiquidationService } from "../mocks/MockLiquidationService.sol";
 
-<<<<<<< HEAD
-import { Deployment } from "../../script/Deployment.s.sol";
-import { StorageDeployment } from "../deployment/StorageDeployment.s.sol";
-
-// Calculator
-import { Calculator } from "@hmx/contracts/Calculator.sol";
-
-// Handlers
-import { LiquidityHandler } from "@hmx/handlers/LiquidityHandler.sol";
-import { CrossMarginHandler } from "@hmx/handlers/CrossMarginHandler.sol";
-import { FeeCalculator } from "@hmx/contracts/FeeCalculator.sol";
-import { BotHandler } from "@hmx/handlers/BotHandler.sol";
-
-// Services
-import { CrossMarginService } from "@hmx/services/CrossMarginService.sol";
-import { ILiquidityService } from "@hmx/services/interfaces/ILiquidityService.sol";
-
-// Storages
-import { IConfigStorage } from "@hmx/storages/interfaces/IConfigStorage.sol";
-import { ConfigStorage } from "@hmx/storages/ConfigStorage.sol";
-import { IPerpStorage } from "@hmx/storages/interfaces/IPerpStorage.sol";
-import { PerpStorage } from "@hmx/storages/PerpStorage.sol";
-import { IVaultStorage } from "@hmx/storages/interfaces/IVaultStorage.sol";
-import { VaultStorage } from "@hmx/storages/VaultStorage.sol";
-
-// Oracles
-import { IOracleAdapter } from "@hmx/oracles/interfaces/IOracleAdapter.sol";
-
-import { PLPv2 } from "@hmx/contracts/PLPv2.sol";
-
-// Handlers
-import { LimitTradeHandler } from "@hmx/handlers/LimitTradeHandler.sol";
-import { MarketTradeHandler } from "@hmx/handlers/MarketTradeHandler.sol";
-
-abstract contract BaseTest is TestBase, Deployment, StorageDeployment, StdAssertions, StdCheatsSafe {
-  using AddressUtils for address;
-=======
 // Interfaces
 import { IPLPv2 } from "@hmx/contracts/interfaces/IPLPv2.sol";
 import { ICalculator } from "@hmx/contracts/interfaces/ICalculator.sol";
 import { IFeeCalculator } from "@hmx/contracts/interfaces/IFeeCalculator.sol";
 
-import { IPythAdapter } from "@hmx/oracle/interfaces/IPythAdapter.sol";
-import { IOracleMiddleware } from "@hmx/oracle/interfaces/IOracleMiddleware.sol";
+import { IPythAdapter } from "@hmx/oracles/interfaces/IPythAdapter.sol";
+import { IOracleMiddleware } from "@hmx/oracles/interfaces/IOracleMiddleware.sol";
 
 import { IPerpStorage } from "@hmx/storages/interfaces/IPerpStorage.sol";
 import { IConfigStorage } from "@hmx/storages/interfaces/IConfigStorage.sol";
 import { IVaultStorage } from "@hmx/storages/interfaces/IVaultStorage.sol";
->>>>>>> 0e46d0a5
-
-abstract contract BaseTest is TestBase, StdAssertions, StdCheatsSafe {
+
+abstract contract BaseTest is TestBase, Deployment, StorageDeployment, StdAssertions, StdCheatsSafe {
   address internal ALICE;
   address internal BOB;
   address internal CAROL;
@@ -150,22 +111,12 @@
     DAVE = makeAddr("DAVE");
     FEEVER = makeAddr("FEEVER");
 
-<<<<<<< HEAD
-    weth = deployMockWNative();
-    wbtc = deployMockErc20("Wrapped Bitcoin", "WBTC", 8);
-    dai = deployMockErc20("DAI Stablecoin", "DAI", 18);
-    usdc = deployMockErc20("USD Coin", "USDC", 6);
-    usdt = deployMockErc20("USD Tether", "USDT", 6);
-    bad = deployMockErc20("Bad Coin", "BAD", 2);
-    sGlp = deployMockErc20("Staked Glp Coin", "sGLP", 18);
-=======
     weth = new MockWNative();
     wbtc = new MockErc20("Wrapped Bitcoin", "WBTC", 8);
     dai = new MockErc20("DAI Stablecoin", "DAI", 18);
     usdc = new MockErc20("USD Coin", "USDC", 6);
     usdt = new MockErc20("USD Tether", "USDT", 6);
     bad = new MockErc20("Bad Coin", "BAD", 2);
->>>>>>> 0e46d0a5
 
     plp = Deployer.deployPLPv2();
 
@@ -182,12 +133,10 @@
     mockTradeService = new MockTradeService();
     mockLiquidationService = new MockLiquidationService();
 
-<<<<<<< HEAD
     mockGlpManager = new MockGlpManager();
-=======
+
     pythAdapter = Deployer.deployPythAdapter(address(mockPyth));
     oracleMiddleware = Deployer.deployOracleMiddleware(address(pythAdapter));
->>>>>>> 0e46d0a5
 
     mockLiquidityService = new MockLiquidityService(
       address(configStorage),
@@ -215,64 +164,6 @@
     configStorage.setWeth(address(weth));
   }
 
-<<<<<<< HEAD
-  // --------- Deploy Helpers ---------
-  function deployMockWNative() internal returns (MockWNative) {
-    return new MockWNative();
-  }
-
-  function deployMockErc20(string memory name, string memory symbol, uint8 decimals) internal returns (MockErc20) {
-    return new MockErc20(name, symbol, decimals);
-  }
-
-  function deployPerp88v2() internal returns (Deployment.DeployCoreReturnVars memory) {
-    DeployCoreLocalVars memory deployCoreLocalVars = DeployCoreLocalVars({
-      pyth: address(mockPyth),
-      defaultOracleStaleTime: 300,
-      minExecutionFee: 0,
-      sGlp: address(sGlp),
-      sGlpAssetId: "sGLP",
-      glpManager: address(mockGlpManager),
-      weth: address(weth)
-    });
-    return deployCore(deployCoreLocalVars);
-  }
-
-  /**
-   * HANDLER
-   */
-
-  function deployCrossMarginHandler(address _crossMarginService, address _pyth) internal returns (CrossMarginHandler) {
-    return new CrossMarginHandler(_crossMarginService, _pyth);
-  }
-
-  /**
-   * SERVICE
-   */
-
-  function deployCrossMarginService(
-    address _configStorage,
-    address _vaultStorage,
-    address _calculator
-  ) internal returns (CrossMarginService) {
-    return new CrossMarginService(_configStorage, _vaultStorage, _calculator);
-  }
-
-  /**
-   * CALCULATOR
-   */
-
-  function deployCalculator(
-    address _oracle,
-    address _vaultStorage,
-    address _perpStorage,
-    address _configStorage
-  ) internal returns (Calculator) {
-    return new Calculator(_oracle, _vaultStorage, _perpStorage, _configStorage);
-  }
-
-=======
->>>>>>> 0e46d0a5
   /**
    * TEST HELPERS
    */
@@ -310,13 +201,8 @@
         withdrawFeeRateBPS: 0,
         maxPLPUtilizationBPS: 0.8 * 1e4,
         plpTotalTokenWeight: 0,
-<<<<<<< HEAD
-        plpSafetyBufferThreshold: 0,
-        taxFeeRateBPS: 0.005 * 1e4, // 0.50%
-=======
         plpSafetyBufferBPS: 0.6 * 1e4,
         taxFeeRateBPS: 0.005 * 1e4, // 0.5%
->>>>>>> 0e46d0a5
         flashLoanFeeRateBPS: 0,
         dynamicFeeEnabled: false,
         enabled: true
@@ -537,36 +423,4 @@
   function abs(int256 x) external pure returns (uint256) {
     return uint256(x >= 0 ? x : -x);
   }
-<<<<<<< HEAD
-
-  function deployLiquidityHandler(
-    ILiquidityService _liquidityService,
-    address _pyth,
-    uint256 _minExecutionFee
-  ) internal returns (LiquidityHandler) {
-    return new LiquidityHandler(_liquidityService, _pyth, _minExecutionFee);
-  }
-
-  function deployLimitTradeHandler(
-    address _weth,
-    address _tradeService,
-    address _pyth,
-    uint256 _minExecutionFee
-  ) internal returns (LimitTradeHandler) {
-    return new LimitTradeHandler(_weth, _tradeService, _pyth, _minExecutionFee);
-  }
-
-  function deployMarketTradeHandler(address _tradeService, address _pyth) internal returns (MarketTradeHandler) {
-    return new MarketTradeHandler(_tradeService, _pyth);
-  }
-
-  function deployBotHandler(
-    address _tradeService,
-    address _liquidationService,
-    address _pyth
-  ) internal returns (BotHandler) {
-    return new BotHandler(_tradeService, _liquidationService, _pyth);
-  }
-=======
->>>>>>> 0e46d0a5
 }