// SPDX-License-Identifier: MIT
pragma solidity 0.8.18;

import { TestBase } from "forge-std/Base.sol";
import { console2 } from "forge-std/console2.sol";
import { StdCheatsSafe } from "forge-std/StdCheats.sol";
import { StdAssertions } from "forge-std/StdAssertions.sol";

import { Deployment } from "../../script/Deployment.s.sol";
import { StorageDeployment } from "../deployment/StorageDeployment.s.sol";

// Mocks
import { MockErc20 } from "../mocks/MockErc20.sol";
import { MockWNative } from "../mocks/MockWNative.sol";
import { MockPyth } from "pyth-sdk-solidity/MockPyth.sol";
import { MockErc20 } from "../mocks/MockErc20.sol";
import { MockCalculator } from "../mocks/MockCalculator.sol";
import { MockPerpStorage } from "../mocks/MockPerpStorage.sol";
import { MockVaultStorage } from "../mocks/MockVaultStorage.sol";
import { MockOracleMiddleware } from "../mocks/MockOracleMiddleware.sol";
import { MockTradeService } from "../mocks/MockTradeService.sol";

import { Deployment } from "../../script/Deployment.s.sol";
import { StorageDeployment } from "../deployment/StorageDeployment.s.sol";
// Interfaces
import { IPerpStorage } from "../../src/storages/interfaces/IPerpStorage.sol";
import { IConfigStorage } from "../../src/storages/interfaces/IConfigStorage.sol";

// Calculator
import { Calculator } from "../../src/contracts/Calculator.sol";

// Services
import { CrossMarginService } from "../../src/services/CrossMarginService.sol";

// Storages
import { ConfigStorage } from "../../src/storages/ConfigStorage.sol";
import { PerpStorage } from "../../src/storages/PerpStorage.sol";
import { VaultStorage } from "../../src/storages/VaultStorage.sol";

import { IConfigStorage } from "../../src/storages/interfaces/IConfigStorage.sol";

import { PLPv2 } from "../../src/contracts/PLPv2.sol";

// Handlers
import { LimitTradeHandler } from "../../src/handlers/LimitTradeHandler.sol";

abstract contract BaseTest is TestBase, Deployment, StorageDeployment, StdAssertions, StdCheatsSafe {
  address internal ALICE;
  address internal BOB;
  address internal CAROL;
  address internal DAVE;

  // storages
  ConfigStorage internal configStorage;
  PerpStorage internal perpStorage;
  VaultStorage internal vaultStorage;

  // other contracts
  PLPv2 internal plp;
  Calculator internal calculator;

  // mock
  MockPyth internal mockPyth;
  MockCalculator internal mockCalculator;
  MockPerpStorage internal mockPerpStorage;
  MockVaultStorage internal mockVaultStorage;
  MockOracleMiddleware internal mockOracle;
  MockTradeService internal mockTradeService;

  MockWNative internal weth;
  MockErc20 internal wbtc;
  MockErc20 internal dai;
  MockErc20 internal usdc;
  MockErc20 internal usdt;

  MockErc20 internal bad;

  // market indexes
  uint256 ethMarketIndex;
  uint256 btcMarketIndex;

  bytes32 internal constant wethPriceId = 0x0000000000000000000000000000000000000000000000000000000000000001;
  bytes32 internal constant wbtcPriceId = 0x0000000000000000000000000000000000000000000000000000000000000002;
  bytes32 internal constant daiPriceId = 0x0000000000000000000000000000000000000000000000000000000000000003;
  bytes32 internal constant usdcPriceId = 0x0000000000000000000000000000000000000000000000000000000000000004;
  bytes32 internal constant usdtPriceId = 0x0000000000000000000000000000000000000000000000000000000000000005;

  constructor() {
    // Creating a mock Pyth instance with 60 seconds valid time period
    // and 1 wei for updating price.
    mockPyth = new MockPyth(60, 1);

    ALICE = makeAddr("Alice");
    BOB = makeAddr("BOB");
    CAROL = makeAddr("CAROL");
    DAVE = makeAddr("DAVE");

    weth = deployMockWNative();
    wbtc = deployMockErc20("Wrapped Bitcoin", "WBTC", 8);
    dai = deployMockErc20("DAI Stablecoin", "DAI", 18);
    usdc = deployMockErc20("USD Coin", "USDC", 6);
    usdt = deployMockErc20("USD Tether", "USDT", 6);
    bad = deployMockErc20("Bad Coin", "BAD", 2);

    plp = new PLPv2();

    configStorage = deployConfigStorage();
    perpStorage = deployPerpStorage();
    vaultStorage = deployVaultStorage();

    mockOracle = new MockOracleMiddleware();
    mockCalculator = new MockCalculator(address(mockOracle));

    mockPerpStorage = new MockPerpStorage();
    mockVaultStorage = new MockVaultStorage();
    mockOracle = new MockOracleMiddleware();
<<<<<<< HEAD
    mockTradeService = new MockTradeService();

    configStorage = new ConfigStorage();
=======
>>>>>>> 6d90b0ac

    _setUpLiquidityConfig();
    _setUpSwapConfig();
    _setUpTradingConfig();
    _setUpAssetClassConfigs();
    _setUpMarketConfigs();
    _setUpPlpTokenConfigs();
    _setUpCollateralTokenConfigs();

    // set general config
    configStorage.setCalculator(address(mockCalculator));
    configStorage.setOracle(address(mockOracle));
  }

  // --------- Deploy Helpers ---------
  function deployMockErc20(string memory name, string memory symbol, uint8 decimals) internal returns (MockErc20) {
    return new MockErc20(name, symbol, decimals);
  }

  function deployMockWNative() internal returns (MockWNative) {
    return new MockWNative();
  }

  function deployPerp88v2() internal returns (Deployment.DeployReturnVars memory) {
    DeployLocalVars memory deployLocalVars = DeployLocalVars({ pyth: mockPyth, defaultOracleStaleTime: 300 });
    return deploy(deployLocalVars);
  }

  function deployCrossMarginService(
    address _configStorage,
    address _vaultStorage,
    address _calculator
  ) internal returns (CrossMarginService) {
    return new CrossMarginService(_configStorage, _vaultStorage, _calculator);
  }

  function deployCalculator(
    address _oracle,
    address _vaultStorage,
    address _perpStorage,
    address _configStorage
  ) internal returns (Calculator) {
    return new Calculator(_oracle, _vaultStorage, _perpStorage, _configStorage);
  }

  // --------- Test Helpers ---------

  /// @notice Helper function to create a price feed update data.
  /// @dev The price data is in the format of [wethPrice, wbtcPrice, daiPrice, usdcPrice] and in 8 decimals.
  /// @param priceData The price data to create the update data.
  function buildPythUpdateData(int64[] memory priceData) internal view returns (bytes[] memory) {
    require(priceData.length == 4, "invalid price data length");
    bytes[] memory priceDataBytes = new bytes[](4);
    for (uint256 i = 1; i <= priceData.length; ) {
      priceDataBytes[i - 1] = mockPyth.createPriceFeedUpdateData(
        bytes32(uint256(i)),
        priceData[i - 1] * 1e8,
        0,
        -8,
        priceData[i - 1] * 1e8,
        0,
        uint64(block.timestamp)
      );
      unchecked {
        ++i;
      }
    }
    return priceDataBytes;
  }

  /// --------- Setup helper ------------

  /// @notice set up liquidity config
  function _setUpLiquidityConfig() private {
    configStorage.setLiquidityConfig(
      IConfigStorage.LiquidityConfig({
        depositFeeRate: 0,
        withdrawFeeRate: 0,
        maxPLPUtilization: (80 * 1e18) / 100,
        plpSafetyBufferThreshold: 0,
        taxFeeRate: 0,
        flashLoanFeeRate: 0,
        dynamicFeeEnabled: false,
        enabled: true,
        plpTotalTokenWeight: 0
      })
    );
  }

  /// @notice set up swap config
  function _setUpSwapConfig() private {
    configStorage.setSwapConfig(IConfigStorage.SwapConfig({ stablecoinSwapFeeRate: 0, swapFeeRate: 0 }));
  }

  /// @notice set up trading config
  function _setUpTradingConfig() private {
    configStorage.setTradingConfig(
      IConfigStorage.TradingConfig({
        fundingInterval: 1,
        devFeeRate: 0.15 * 1e18,
        minProfitDuration: 0,
        maxPosition: 5
      })
    );
  }

  /// @notice set up all asset class configs in Perp
  function _setUpAssetClassConfigs() private {
    IConfigStorage.AssetClassConfig memory _cryptoConfig = IConfigStorage.AssetClassConfig({
      baseBorrowingRate: 0.0001 * 1e18
    });
    IConfigStorage.AssetClassConfig memory _forexConfig = IConfigStorage.AssetClassConfig({
      baseBorrowingRate: 0.0002 * 1e18
    });
    configStorage.addAssetClassConfig(_cryptoConfig);
    configStorage.addAssetClassConfig(_forexConfig);
  }

  /// @notice set up all market configs in Perp
  function _setUpMarketConfigs() private {
    // add market config
    IConfigStorage.MarketConfig memory _ethConfig = IConfigStorage.MarketConfig({
      assetId: "ETH",
<<<<<<< HEAD
      assetClass: 0,
      maxProfitRate: 9e18,
      longMaxOpenInterestUSDE30: 1_000_000 * 1e30,
      shortMaxOpenInterestUSDE30: 1_000_000 * 1e30,
      minLeverage: 1 * 1e18,
=======
      assetClass: 1,
      exponent: 18,
      maxProfitRate: 9e18,
      minLeverage: 1,
>>>>>>> 6d90b0ac
      initialMarginFraction: 0.01 * 1e18,
      maintenanceMarginFraction: 0.005 * 1e18,
      increasePositionFeeRate: 0,
      decreasePositionFeeRate: 0,
      priceConfidentThreshold: 0.01 * 1e18,
      allowIncreasePosition: true,
      active: true,
      openInterest: IConfigStorage.OpenInterest({
        longMaxOpenInterestUSDE30: 1_000_000 * 1e30,
        shortMaxOpenInterestUSDE30: 1_000_000 * 1e30
      }),
      fundingRate: IConfigStorage.FundingRate({ maxFundingRate: 0, maxSkewScaleUSD: 0 })
    });

    IConfigStorage.MarketConfig memory _btcConfig = IConfigStorage.MarketConfig({
      assetId: "BTC",
<<<<<<< HEAD
      assetClass: 0,
      maxProfitRate: 9e18,
      longMaxOpenInterestUSDE30: 1_000_000 * 1e30,
      shortMaxOpenInterestUSDE30: 1_000_000 * 1e30,
      minLeverage: 1 * 1e18,
=======
      assetClass: 1,
      exponent: 8,
      maxProfitRate: 9e18,
      minLeverage: 1,
>>>>>>> 6d90b0ac
      initialMarginFraction: 0.01 * 1e18,
      maintenanceMarginFraction: 0.005 * 1e18,
      increasePositionFeeRate: 0,
      decreasePositionFeeRate: 0,
      priceConfidentThreshold: 0.01 * 1e18,
      allowIncreasePosition: true,
      active: true,
      openInterest: IConfigStorage.OpenInterest({
        longMaxOpenInterestUSDE30: 1_000_000 * 1e30,
        shortMaxOpenInterestUSDE30: 1_000_000 * 1e30
      }),
      fundingRate: IConfigStorage.FundingRate({ maxFundingRate: 0, maxSkewScaleUSD: 0 })
    });

    ethMarketIndex = configStorage.addMarketConfig(_ethConfig);
    btcMarketIndex = configStorage.addMarketConfig(_btcConfig);
  }

  /// @notice set up all plp token configs in Perp
  function _setUpPlpTokenConfigs() private {
    // set PLP token
    configStorage.setPLP(address(plp));

    // add Accepted Token for LP config
    IConfigStorage.PLPTokenConfig[] memory _plpTokenConfig = new IConfigStorage.PLPTokenConfig[](5);
    // WETH
    _plpTokenConfig[0] = IConfigStorage.PLPTokenConfig({
      decimals: 18,
      targetWeight: 20e18,
      bufferLiquidity: 0,
      maxWeightDiff: 0,
      isStableCoin: false,
      accepted: true
    });
    // WBTC
    _plpTokenConfig[1] = IConfigStorage.PLPTokenConfig({
      decimals: 8,
      targetWeight: 20e18,
      bufferLiquidity: 0,
      maxWeightDiff: 0,
      isStableCoin: false,
      accepted: true
    });
    // DAI
    _plpTokenConfig[2] = IConfigStorage.PLPTokenConfig({
      decimals: 18,
      targetWeight: 10e18,
      bufferLiquidity: 0,
      maxWeightDiff: 0,
      isStableCoin: true,
      accepted: true
    });
    // USDC
    _plpTokenConfig[3] = IConfigStorage.PLPTokenConfig({
      decimals: 6,
      targetWeight: 30e18,
      bufferLiquidity: 0,
      maxWeightDiff: 0,
      isStableCoin: true,
      accepted: true
    });
    // USDT
    _plpTokenConfig[4] = IConfigStorage.PLPTokenConfig({
      decimals: 6,
      targetWeight: 20e18,
      bufferLiquidity: 0,
      maxWeightDiff: 0,
      isStableCoin: true,
      accepted: true
    });

    configStorage.setPlpTokenConfig(address(weth), _plpTokenConfig[0]);
    configStorage.setPlpTokenConfig(address(wbtc), _plpTokenConfig[1]);
    configStorage.setPlpTokenConfig(address(dai), _plpTokenConfig[2]);
    configStorage.setPlpTokenConfig(address(usdc), _plpTokenConfig[3]);
    configStorage.setPlpTokenConfig(address(usdt), _plpTokenConfig[4]);
  }

  /// @notice set up all collateral token configs in Perp
  function _setUpCollateralTokenConfigs() private {
    IConfigStorage.CollateralTokenConfig memory _collatTokenConfigWeth = IConfigStorage.CollateralTokenConfig({
      decimals: weth.decimals(),
      collateralFactor: 0.8 * 1e18,
      isStableCoin: false,
      accepted: true,
      settleStrategy: address(0)
    });

    configStorage.setCollateralTokenConfig(address(weth), _collatTokenConfigWeth);

    IConfigStorage.CollateralTokenConfig memory _collatTokenConfigWbtc = IConfigStorage.CollateralTokenConfig({
      decimals: wbtc.decimals(),
      collateralFactor: 0.9 * 1e18,
      isStableCoin: false,
      accepted: true,
      settleStrategy: address(0)
    });

    configStorage.setCollateralTokenConfig(address(wbtc), _collatTokenConfigWbtc);
  }

  function abs(int256 x) external pure returns (uint256) {
    return uint256(x >= 0 ? x : -x);
  }

  function deployLimitTradeHandler(
    address _weth,
    address _tradeService,
    address _pyth,
    uint256 _minExecutionFee
  ) internal returns (LimitTradeHandler) {
    return new LimitTradeHandler(_weth, _tradeService, _pyth, _minExecutionFee);
  }
}<|MERGE_RESOLUTION|>--- conflicted
+++ resolved
@@ -114,12 +114,9 @@
     mockPerpStorage = new MockPerpStorage();
     mockVaultStorage = new MockVaultStorage();
     mockOracle = new MockOracleMiddleware();
-<<<<<<< HEAD
     mockTradeService = new MockTradeService();
 
     configStorage = new ConfigStorage();
-=======
->>>>>>> 6d90b0ac
 
     _setUpLiquidityConfig();
     _setUpSwapConfig();
@@ -243,18 +240,10 @@
     // add market config
     IConfigStorage.MarketConfig memory _ethConfig = IConfigStorage.MarketConfig({
       assetId: "ETH",
-<<<<<<< HEAD
-      assetClass: 0,
-      maxProfitRate: 9e18,
-      longMaxOpenInterestUSDE30: 1_000_000 * 1e30,
-      shortMaxOpenInterestUSDE30: 1_000_000 * 1e30,
-      minLeverage: 1 * 1e18,
-=======
       assetClass: 1,
       exponent: 18,
       maxProfitRate: 9e18,
       minLeverage: 1,
->>>>>>> 6d90b0ac
       initialMarginFraction: 0.01 * 1e18,
       maintenanceMarginFraction: 0.005 * 1e18,
       increasePositionFeeRate: 0,
@@ -271,18 +260,10 @@
 
     IConfigStorage.MarketConfig memory _btcConfig = IConfigStorage.MarketConfig({
       assetId: "BTC",
-<<<<<<< HEAD
-      assetClass: 0,
-      maxProfitRate: 9e18,
-      longMaxOpenInterestUSDE30: 1_000_000 * 1e30,
-      shortMaxOpenInterestUSDE30: 1_000_000 * 1e30,
-      minLeverage: 1 * 1e18,
-=======
       assetClass: 1,
       exponent: 8,
       maxProfitRate: 9e18,
       minLeverage: 1,
->>>>>>> 6d90b0ac
       initialMarginFraction: 0.01 * 1e18,
       maintenanceMarginFraction: 0.005 * 1e18,
       increasePositionFeeRate: 0,
