--- conflicted
+++ resolved
@@ -270,12 +270,8 @@
     // add market config
     IConfigStorage.MarketConfig memory _ethConfig = IConfigStorage.MarketConfig({
       assetId: "ETH",
-<<<<<<< HEAD
-      assetClass: 1,
+      assetClass: 0,
       exponent: 18,
-=======
-      assetClass: 0,
->>>>>>> 3afed219
       maxProfitRate: 9e18,
       minLeverage: 1 * 1e18,
       initialMarginFraction: 0.01 * 1e18,
@@ -294,12 +290,8 @@
 
     IConfigStorage.MarketConfig memory _btcConfig = IConfigStorage.MarketConfig({
       assetId: "BTC",
-<<<<<<< HEAD
-      assetClass: 1,
+      assetClass: 0,
       exponent: 8,
-=======
-      assetClass: 0,
->>>>>>> 3afed219
       maxProfitRate: 9e18,
       minLeverage: 1 * 1e18,
       initialMarginFraction: 0.01 * 1e18,
