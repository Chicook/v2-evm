--- conflicted
+++ resolved
@@ -54,12 +54,9 @@
     uint256 longAvgPrice;
     uint256 shortPositionSize;
     uint256 shortAvgPrice;
-<<<<<<< HEAD
     uint256 shortOpenInterest;
-=======
     int256 accumFundingLong;
     int256 accumFundingShort;
->>>>>>> a292c1c4
     int256 currentFundingRate;
   }
 
