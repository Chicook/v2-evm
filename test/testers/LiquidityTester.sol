--- conflicted
+++ resolved
@@ -18,9 +18,11 @@
    */
   struct LiquidityExpectedData {
     address token;
+    address who;
     uint256 lpTotalSupply;
-    uint256 tokenLiquidity;
-    uint256 tokenBalance;
+    uint256 totalAmount; // totalAmount in vaultStorage
+    uint256 plpLiquidity;
+    uint256 plpAmount;
     uint256 fee;
     uint256 executionFee;
   }
@@ -42,20 +44,6 @@
     feeReceiver = _feeReceiver;
   }
 
-<<<<<<< HEAD
-=======
-  struct LiquidityExpectedData {
-    address token;
-    address who;
-    uint256 lpTotalSupply;
-    uint256 totalAmount; // totalAmount in vaultStorage
-    uint256 plpLiquidity;
-    uint256 plpAmount;
-    uint256 fee;
-    uint256 executionFee;
-  }
-
->>>>>>> 8cfc8441
   /// @notice Assert function when PLP provider add / remove liquidity
   /// @dev This function will check
   ///      - PLPv2 total supply
@@ -75,14 +63,6 @@
     assertEq(feeReceiver.balance, _expectedData.executionFee, "Execution Order Fee");
 
     // Check VaultStorage's state
-<<<<<<< HEAD
-    assertEq(vaultStorage.plpLiquidity(_token), _expectedData.tokenLiquidity, "PLP token liquidity amount");
-    assertEq(vaultStorage.totalAmount(_token), _totalBalance, "Token balance");
-    assertEq(vaultStorage.fees(_token), _expectedData.fee, "Fee in Token");
-
-    // Check token balance
-    assertEq(IERC20(_token).balanceOf(address(vaultStorage)), _totalBalance, "Vault token balance");
-=======
     assertEq(vaultStorage.plpLiquidity(_token), _expectedData.plpLiquidity, "PLP token liquidity amount");
     assertEq(vaultStorage.totalAmount(_token), _expectedData.totalAmount, "TokenAmount balance");
     assertEq(vaultStorage.fees(_token), _expectedData.fee, "Fee");
@@ -91,6 +71,5 @@
     // Check token balance
     // balanceOf must be equals to plpLiquidity in Vault
     assertEq(IERC20(_token).balanceOf(address(vaultStorage)), _expectedData.totalAmount, "Vault Storage Token Balance");
->>>>>>> 8cfc8441
   }
 }