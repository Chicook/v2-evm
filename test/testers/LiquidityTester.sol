// SPDX-License-Identifier: MIT
pragma solidity 0.8.18;

import { IERC20 } from "@openzeppelin/contracts/token/ERC20/IERC20.sol";

import { StdAssertions } from "forge-std/StdAssertions.sol";

import { IPLPv2 } from "@hmx/contracts/interfaces/IPLPv2.sol";
import { IVaultStorage } from "@hmx/storages/interfaces/IVaultStorage.sol";
import { IPerpStorage } from "@hmx/storages/interfaces/IPerpStorage.sol";
import { IWNative } from "@hmx/interfaces/IWNative.sol";

/// @title Liquidity Tester
/// @notice This Tester help to check state after user interact with LiquidityHandler / LiquidityService
contract LiquidityTester is StdAssertions {
  /**
   * States
   */
  IPLPv2 plp;

  IVaultStorage vaultStorage;
  IPerpStorage perpStorage;

  address feeReceiver;

  constructor(IPLPv2 _plp, IVaultStorage _vaultStorage, IPerpStorage _perpStorage, address _feeReceiver) {
    plp = _plp;
    vaultStorage = _vaultStorage;
    perpStorage = _perpStorage;
    feeReceiver = _feeReceiver;
  }

  struct LiquidityExpectedData {
    address token;
    address who;
    uint256 lpTotalSupply;
    uint256 totalAmount; // totalAmount in vaultStorage
    uint256 plpLiquidity;
    uint256 plpAmount;
    uint256 fee;
    uint256 executionFee;
  }

  /// @notice Assert function when PLP provider add / remove liquidity
  /// @dev This function will check
  ///      - PLPv2 total supply
  ///      - Execution fee in handler, if address is valid
  ///      - PLP liquidity in VaultStorage's state
  ///      - Total token amount in VaultStorage's state
  ///      - Fee is VaultStorage's state
  ///      - Token balance in VaultStorage
  function assertLiquidityInfo(LiquidityExpectedData memory _expectedData) external {
    address _token = _expectedData.token;

    // Check PLPv2 total supply
    assertEq(plp.totalSupply(), _expectedData.lpTotalSupply, "PLP Total supply");
    assertEq(plp.balanceOf(_expectedData.who), _expectedData.plpAmount, "PLP Amount");

    // Order execution fee is on OrderExecutor in Native
    assertEq(feeReceiver.balance, _expectedData.executionFee, "Execution Order Fee");

    // Check VaultStorage's state
    assertEq(vaultStorage.plpLiquidity(_token), _expectedData.plpLiquidity, "PLP token liquidity amount");
<<<<<<< HEAD
    assertEq(vaultStorage.totalAmount(_token), _expectedData.totalAmount, "Token balance");
=======
    assertEq(vaultStorage.totalAmount(_token), _expectedData.totalAmount, "TokenAmount balance");
>>>>>>> 0733ccf0
    assertEq(vaultStorage.fees(_token), _expectedData.fee, "Fee");
    assertEq(vaultStorage.totalAmount(_token), vaultStorage.plpLiquidity(_token) + vaultStorage.fees(_token));

    // Check token balance
    // balanceOf must be equals to plpLiquidity in Vault
    assertEq(IERC20(_token).balanceOf(address(vaultStorage)), _expectedData.totalAmount, "Vault Storage Token Balance");
  }
}<|MERGE_RESOLUTION|>--- conflicted
+++ resolved
@@ -61,11 +61,7 @@
 
     // Check VaultStorage's state
     assertEq(vaultStorage.plpLiquidity(_token), _expectedData.plpLiquidity, "PLP token liquidity amount");
-<<<<<<< HEAD
-    assertEq(vaultStorage.totalAmount(_token), _expectedData.totalAmount, "Token balance");
-=======
     assertEq(vaultStorage.totalAmount(_token), _expectedData.totalAmount, "TokenAmount balance");
->>>>>>> 0733ccf0
     assertEq(vaultStorage.fees(_token), _expectedData.fee, "Fee");
     assertEq(vaultStorage.totalAmount(_token), vaultStorage.plpLiquidity(_token) + vaultStorage.fees(_token));
 
