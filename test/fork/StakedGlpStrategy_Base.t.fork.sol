--- conflicted
+++ resolved
@@ -84,12 +84,8 @@
   address internal constant fsGlpAddress = 0x1aDDD80E6039594eE970E5872D247bf0414C8903;
 
   // PYTH
-<<<<<<< HEAD
-  EcoPyth internal pyth;
-=======
   IEcoPyth internal pyth;
   // address internal constant pythAddress = 0xff1a0f4744e8582DF1aE09D5611b887B6a12925C;
->>>>>>> bb8f4f81
   bytes32 internal constant usdcPriceId = 0x0000000000000000000000000000000000000000000000000000000000000003;
   AssetPythPriceData[] assetPythPriceDatas;
   bytes[] initialPriceFeedDatas;
@@ -260,13 +256,6 @@
       address(perpStorage),
       address(configStorage)
     );
-<<<<<<< HEAD
-
-    // deploy Strategy
-    // stakedGlp
-    stakedGlpStrategy = Deployer.deployStakedGlpStrategy(
-      sglp,
-=======
     //deploy liquidityService
     liquidityService = Deployer.deployLiquidityService(
       address(proxyAdmin),
@@ -283,39 +272,30 @@
     );
 
     // Deploy GlpStrategy
-    IStrategy.StakedGlpStrategyConfig memory stakedGlpStrategyConfig = IStrategy.StakedGlpStrategyConfig(
->>>>>>> bb8f4f81
-      rewardRouter,
-      rewardTracker,
-      glpManager,
-      oracleMiddleware,
-<<<<<<< HEAD
-      vaultStorage,
-=======
-      vaultStorage
-    );
+    IStakedGlpStrategy.StakedGlpStrategyConfig memory stakedGlpStrategyConfig = IStakedGlpStrategy
+      .StakedGlpStrategyConfig(rewardRouter, rewardTracker, glpManager, oracleMiddleware, vaultStorage);
 
     stakedGlpStrategy = Deployer.deployStakedGlpStrategy(
       address(proxyAdmin),
       sglp,
       stakedGlpStrategyConfig,
-      keeper,
->>>>>>> bb8f4f81
       treasury,
       1000 // 10% of reinvest
     );
 
     // unstakedGlp
-    unstakedGlpStrategy = Deployer.deployUnstakedGlpStrategy(sglp, rewardRouter, vaultStorage);
+    unstakedGlpStrategy = Deployer.deployUnstakedGlpStrategy(address(proxyAdmin), sglp, rewardRouter, vaultStorage);
 
     //deploy liquidityService
     liquidityService = Deployer.deployLiquidityService(
+      address(proxyAdmin),
       address(perpStorage),
       address(vaultStorage),
       address(configStorage)
     );
 
     crossMarginService = Deployer.deployCrossMarginService(
+      address(proxyAdmin),
       address(configStorage),
       address(vaultStorage),
       address(perpStorage),
@@ -324,8 +304,14 @@
     );
 
     //deploy liquidityHandler
-    liquidityHandler = Deployer.deployLiquidityHandler(address(liquidityService), address(pyth), executionOrderFee);
+    liquidityHandler = Deployer.deployLiquidityHandler(
+      address(proxyAdmin),
+      address(liquidityService),
+      address(pyth),
+      executionOrderFee
+    );
     crossMarginHandler = Deployer.deployCrossMarginHandler(
+      address(proxyAdmin),
       address(crossMarginService),
       address(pyth),
       executionOrderFee
@@ -550,7 +536,7 @@
   function depositCollateral(
     address _account,
     uint8 _subAccountId,
-    ERC20 _collateralToken,
+    IERC20Upgradeable _collateralToken,
     uint256 _depositAmount
   ) internal {
     vm.startPrank(_account);
