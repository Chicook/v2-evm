// SPDX-License-Identifier: BUSL-1.1
// This code is made available under the terms and conditions of the Business Source License 1.1 (BUSL-1.1).
// The act of publishing this code is driven by the aim to promote transparency and facilitate its utilization for educational purposes.

pragma solidity 0.8.18;

/// Forge
import { TestBase } from "forge-std/Base.sol";
import { StdCheatsSafe } from "forge-std/StdCheats.sol";
import { StdAssertions } from "forge-std/StdAssertions.sol";
import { console2 } from "forge-std/console2.sol";
import { console } from "forge-std/console.sol";
import { stdJson } from "forge-std/StdJson.sol";

/// HMX tests
import { ForkEnv } from "@hmx-test/fork/bases/ForkEnv.sol";
import { Cheats } from "@hmx-test/base/Cheats.sol";
import { Deployer } from "@hmx-test/libs/Deployer.sol";

/// HMX
import { IConfigStorage } from "@hmx/storages/interfaces/IConfigStorage.sol";
import { IExt01Handler } from "@hmx/handlers/interfaces/IExt01Handler.sol";
import { SwitchCollateralRouter } from "@hmx/extensions/switch-collateral/SwitchCollateralRouter.sol";
import { GlpDexter } from "@hmx/extensions/dexters/GlpDexter.sol";
import { UniswapDexter } from "@hmx/extensions/dexters/UniswapDexter.sol";
import { CurveDexter } from "@hmx/extensions/dexters/CurveDexter.sol";
import { ICrossMarginHandler02 } from "@hmx/handlers/interfaces/ICrossMarginHandler02.sol";
import { MockAccountAbstraction } from "../../mocks/MockAccountAbstraction.sol";
import { MockEntryPoint } from "../../mocks/MockEntryPoint.sol";

contract SwitchCollateralRouter_ForkTest is ForkEnv, Cheats {
  uint256 constant V3_SWAP_EXACT_IN = 0x00;

  address internal constant EXT01_EXECUTOR = 0x7FDD623c90a0097465170EdD352Be27A9f3ad817;
  address internal constant USER = 0x10C69D9d8AE54FD1Ab12A4beC82c2695b977bcEC;
  uint8 internal constant SUB_ACCOUNT_ID = 0;

  IExt01Handler internal ext01Handler;
  SwitchCollateralRouter internal switchCollateralRouter;
  GlpDexter internal glpDexter;
  UniswapDexter internal uniswapDexter;
  CurveDexter internal curveDexter;

  MockEntryPoint internal entryPoint;

  ICrossMarginHandler02 internal crossMarginHandler02;

  uint256 internal constant executionOrderFee = 0.1 * 1e9;

  function setUp() external {
    vm.createSelectFork(vm.envString("ARBITRUM_ONE_FORK"), 113073035);

    vm.startPrank(ForkEnv.multiSig);
    Deployer.upgrade("ConfigStorage", address(ForkEnv.proxyAdmin), address(ForkEnv.configStorage));
    Deployer.upgrade("CrossMarginService", address(ForkEnv.proxyAdmin), address(ForkEnv.crossMarginService));
    vm.stopPrank();

    vm.startPrank(ForkEnv.deployer);
    // Add ARB as collateral
    ForkEnv.configStorage.setAssetConfig(
      "ARB",
      IConfigStorage.AssetConfig({
        assetId: "ARB",
        tokenAddress: address(ForkEnv.arb),
        decimals: 18,
        isStableCoin: false
      })
    );
    ForkEnv.configStorage.setCollateralTokenConfig(
      "ARB",
      IConfigStorage.CollateralTokenConfig({
        collateralFactorBPS: 0.6 * 100_00,
        accepted: true,
        settleStrategy: address(0)
      })
    );
    // Add wstETH as collateral
    ForkEnv.ecoPyth2.insertAssetId("wstETH");
    ForkEnv.pythAdapter.setConfig("wstETH", "wstETH", false);
    ForkEnv.oracleMiddleware.setAssetPriceConfig("wstETH", 0, 60 * 5, address(ForkEnv.pythAdapter));
    ForkEnv.configStorage.setAssetConfig(
      "wstETH",
      IConfigStorage.AssetConfig({
        assetId: "wstETH",
        tokenAddress: address(ForkEnv.wstEth),
        decimals: 18,
        isStableCoin: false
      })
    );
    ForkEnv.configStorage.setCollateralTokenConfig(
      "wstETH",
      IConfigStorage.CollateralTokenConfig({
        collateralFactorBPS: 0.8 * 100_00,
        accepted: true,
        settleStrategy: address(0)
      })
    );
    // Deploy UniswapDexter
    uniswapDexter = UniswapDexter(
      address(Deployer.deployUniswapDexter(address(ForkEnv.uniswapPermit2), address(ForkEnv.uniswapUniversalRouter)))
    );
    uniswapDexter.setPathOf(
      address(ForkEnv.arb),
      address(ForkEnv.weth),
      abi.encodePacked(ForkEnv.arb, uint24(500), ForkEnv.weth)
    );
    uniswapDexter.setPathOf(
      address(ForkEnv.weth),
      address(ForkEnv.arb),
      abi.encodePacked(ForkEnv.weth, uint24(500), ForkEnv.arb)
    );
    // Deploy CurveDexter
    curveDexter = CurveDexter(payable(address(Deployer.deployCurveDexter(address(ForkEnv.weth)))));
    curveDexter.setPoolConfigOf(address(ForkEnv.weth), address(ForkEnv.wstEth), address(ForkEnv.curveWstEthPool), 0, 1);
    curveDexter.setPoolConfigOf(address(ForkEnv.wstEth), address(ForkEnv.weth), address(ForkEnv.curveWstEthPool), 1, 0);
    // Deploy GlpDexter
    glpDexter = GlpDexter(
      address(
        Deployer.deployGlpDexter(
          address(ForkEnv.weth),
          address(ForkEnv.sglp),
          address(ForkEnv.glpManager),
          address(ForkEnv.gmxVault),
          address(ForkEnv.gmxRewardRouterV2)
        )
      )
    );
    // Deploy SwitchCollateralRouter
    switchCollateralRouter = SwitchCollateralRouter(address(Deployer.deploySwitchCollateralRouter()));
    // Deploy Ext01Handler
    ext01Handler = Deployer.deployExt01Handler(
      address(ForkEnv.proxyAdmin),
      address(ForkEnv.crossMarginService),
      address(ForkEnv.liquidationService),
      address(ForkEnv.liquidityService),
      address(ForkEnv.tradeService),
      address(ForkEnv.ecoPyth2)
    );
    // Deploy CrossMarginHandler02
    crossMarginHandler02 = Deployer.deployCrossMarginHandler02(
      address(ForkEnv.proxyAdmin),
      address(ForkEnv.crossMarginService),
      address(ForkEnv.ecoPyth2),
      executionOrderFee
    );
    ForkEnv.configStorage.setServiceExecutor(address(ForkEnv.crossMarginService), address(crossMarginHandler02), true);
    crossMarginHandler02.setOrderExecutor(address(this), true);
    // Settings
    ext01Handler.setOrderExecutor(EXT01_EXECUTOR, true);
    ext01Handler.setMinExecutionFee(1, uint128(executionOrderFee));
    ForkEnv.ecoPyth2.setUpdater(address(ext01Handler), true);
    address[] memory _handlers = new address[](1);
    _handlers[0] = address(ext01Handler);
    address[] memory _services = new address[](1);
    _services[0] = address(ForkEnv.crossMarginService);
    bool[] memory _isAllows = new bool[](1);
    _isAllows[0] = true;
    ForkEnv.configStorage.setServiceExecutors(_services, _handlers, _isAllows);
    ForkEnv.configStorage.setSwitchCollateralRouter(address(switchCollateralRouter));
    switchCollateralRouter.setDexterOf(address(ForkEnv.sglp), address(ForkEnv.weth), address(glpDexter));
    switchCollateralRouter.setDexterOf(address(ForkEnv.weth), address(ForkEnv.sglp), address(glpDexter));
    switchCollateralRouter.setDexterOf(address(ForkEnv.arb), address(ForkEnv.weth), address(uniswapDexter));
    switchCollateralRouter.setDexterOf(address(ForkEnv.weth), address(ForkEnv.arb), address(uniswapDexter));
    switchCollateralRouter.setDexterOf(address(ForkEnv.weth), address(ForkEnv.wstEth), address(curveDexter));
    switchCollateralRouter.setDexterOf(address(ForkEnv.wstEth), address(ForkEnv.weth), address(curveDexter));
    vm.stopPrank();

    entryPoint = new MockEntryPoint();

    // Mock gas for handler used for update Pyth's prices
    vm.deal(address(crossMarginHandler02), 1 ether);

    vm.label(address(ext01Handler), "ext01Handler");
    vm.label(address(ForkEnv.crossMarginService), "crossMarginService");
  }

  function testRevert_WhenFromTokenNotCollateral() external {
    vm.startPrank(USER);
    address[] memory _path = new address[](2);
    _path[0] = address(ForkEnv.pendle);
    _path[1] = address(ForkEnv.sglp);
    vm.expectRevert(abi.encodeWithSignature("IConfigStorage_NotAcceptedCollateral()"));
    ext01Handler.createExtOrder{ value: 0.1 * 1e9 }(
      IExt01Handler.CreateExtOrderParams({
        orderType: 1,
        executionFee: 0.1 * 1e9,
        mainAccount: USER,
        subAccountId: SUB_ACCOUNT_ID,
        data: abi.encode(0, 79115385, _path, 41433673370671066)
      })
    );
    vm.stopPrank();
  }

  function testRevert_WhenToTokenNotCollateral() external {
    vm.startPrank(USER);
    address[] memory _path = new address[](2);
    _path[0] = address(ForkEnv.sglp);
    _path[1] = address(ForkEnv.pendle);
    vm.expectRevert(abi.encodeWithSignature("IConfigStorage_NotAcceptedCollateral()"));
    ext01Handler.createExtOrder{ value: 0.1 * 1e9 }(
      IExt01Handler.CreateExtOrderParams({
        orderType: 1,
        executionFee: 0.1 * 1e9,
        mainAccount: USER,
        subAccountId: SUB_ACCOUNT_ID,
        data: abi.encode(0, 79115385, _path, 41433673370671066)
      })
    );
    vm.stopPrank();
  }

  function testRevert_WhenFromAndToTokenAreSame() external {
    vm.startPrank(USER);
    address[] memory _path = new address[](2);
    _path[0] = address(ForkEnv.sglp);
    _path[1] = address(ForkEnv.sglp);
    vm.expectRevert(abi.encodeWithSignature("IExt01Handler_SameFromToToken()"));
    ext01Handler.createExtOrder{ value: 0.1 * 1e9 }(
      IExt01Handler.CreateExtOrderParams({
        orderType: 1,
        executionFee: 0.1 * 1e9,
        mainAccount: USER,
        subAccountId: SUB_ACCOUNT_ID,
        data: abi.encode(0, 79115385, _path, 41433673370671066)
      })
    );
    vm.stopPrank();
  }

  function testRevert_WhenSlippage() external {
    vm.startPrank(USER);
    address[] memory _path = new address[](2);
    _path[0] = address(ForkEnv.sglp);
    _path[1] = address(ForkEnv.weth);
    uint256 _orderIndex = ext01Handler.createExtOrder{ value: 0.1 * 1e9 }(
      IExt01Handler.CreateExtOrderParams({
        orderType: 1,
        executionFee: 0.1 * 1e9,
        mainAccount: USER,
        subAccountId: SUB_ACCOUNT_ID,
        data: abi.encode(SUB_ACCOUNT_ID, 5000000000000000000, _path, 2652487522183761)
      })
    );
    vm.stopPrank();

    vm.startPrank(EXT01_EXECUTOR);
    // Taken price data from https://arbiscan.io/tx/0x2a1bea44f6b1858aef7661b19cec49a4d74e3c9fd1fedb7ab26b09ac712cc0ad
    // but change ETH to tick 0 which equals to 1 USD.
    bytes32[] memory _priceData = new bytes32[](3);
    _priceData[0] = 0x0127130192adfffffe000001ffffff00cdac00c0fd01288100bef300e5df0000;
    _priceData[1] = 0x00ddd500048e007ddd000094fff0c8000a18ffd2e7fff436fff3560008be0000;
    _priceData[2] = 0x000f9e00b0e500b5af00bc5300d656007f720000000000000000000000000000;
    bytes32[] memory _publishTimeData = new bytes32[](3);
    _publishTimeData[0] = bytes32(0);
    _publishTimeData[1] = bytes32(0);
    _publishTimeData[2] = bytes32(0);
    address[] memory accounts = new address[](1);
    accounts[0] = USER;
    uint8[] memory subAccountIds = new uint8[](1);
    subAccountIds[0] = SUB_ACCOUNT_ID;
    uint256[] memory orderIndexes = new uint256[](1);
    orderIndexes[0] = _orderIndex;
    vm.expectRevert();
    ext01Handler.executeOrders(
      accounts,
      subAccountIds,
      orderIndexes,
      payable(EXT01_EXECUTOR),
      _priceData,
      _publishTimeData,
      block.timestamp,
      "",
      true
    );
    vm.stopPrank();
    // order has not been executed, still in the active.
    assertEq(ext01Handler.getAllActiveOrders(10, 0).length, 1);
    assertEq(ext01Handler.getAllExecutedOrders(10, 0).length, 0);

    // Trader balance should be the same
    assertEq(ForkEnv.vaultStorage.traderBalances(USER, address(ForkEnv.sglp)), 5000000000000000000);
  }

  function testRevert_WhenSwitchCollateralMakesEquityBelowIMR() external {
    vm.startPrank(USER);
    address[] memory _path = new address[](2);
    _path[0] = address(ForkEnv.sglp);
    _path[1] = address(ForkEnv.weth);
    uint256 _orderIndex = ext01Handler.createExtOrder{ value: 0.1 * 1e9 }(
      IExt01Handler.CreateExtOrderParams({
        orderType: 1,
        executionFee: 0.1 * 1e9,
        mainAccount: USER,
        subAccountId: SUB_ACCOUNT_ID,
        data: abi.encode(SUB_ACCOUNT_ID, 5000000000000000000, _path, 0)
      })
    );
    vm.stopPrank();

    vm.startPrank(EXT01_EXECUTOR);
    // Taken price data from https://arbiscan.io/tx/0x2a1bea44f6b1858aef7661b19cec49a4d74e3c9fd1fedb7ab26b09ac712cc0ad
    // but change ETH to tick 0 which equals to 1 USD.
    bytes32[] memory _priceData = new bytes32[](3);
    _priceData[0] = 0x0007130192adfffffe000001ffffff00cdac00c0fd01288100bef300e5df0000;
    _priceData[1] = 0x00ddd500048e007ddd000094fff0c8000a18ffd2e7fff436fff3560008be0000;
    _priceData[2] = 0x000f9e00b0e500b5af00bc5300d656007f720000000000000000000000000000;
    bytes32[] memory _publishTimeData = new bytes32[](3);
    _publishTimeData[0] = bytes32(0);
    _publishTimeData[1] = bytes32(0);
    _publishTimeData[2] = bytes32(0);
    address[] memory accounts = new address[](1);
    accounts[0] = USER;
    uint8[] memory subAccountIds = new uint8[](1);
    subAccountIds[0] = SUB_ACCOUNT_ID;
    uint256[] memory orderIndexes = new uint256[](1);
    orderIndexes[0] = _orderIndex;
    vm.expectRevert();
    ext01Handler.executeOrders(
      accounts,
      subAccountIds,
      orderIndexes,
      payable(EXT01_EXECUTOR),
      _priceData,
      _publishTimeData,
      block.timestamp,
      "",
      true
    );
    vm.stopPrank();

    assertEq(ext01Handler.getAllActiveOrders(10, 0).length, 1);
    assertEq(ext01Handler.getAllExecutedOrders(10, 0).length, 0);

    // Trader balance should be the same
    assertEq(ForkEnv.vaultStorage.traderBalances(USER, address(ForkEnv.sglp)), 5000000000000000000);
  }

  function testCorrectness_WhenSwitchCollateralFromSglpToTokenInGlpVault() external {
    vm.startPrank(USER);
    address[] memory _path = new address[](2);
    _path[0] = address(ForkEnv.sglp);
    _path[1] = address(ForkEnv.weth);
    uint256 _orderIndex = ext01Handler.createExtOrder{ value: 0.1 * 1e9 }(
      IExt01Handler.CreateExtOrderParams({
        orderType: 1,
        executionFee: 0.1 * 1e9,
        mainAccount: USER,
        subAccountId: SUB_ACCOUNT_ID,
        data: abi.encode(SUB_ACCOUNT_ID, 5000000000000000000, _path, 0)
      })
    );
    vm.stopPrank();

    vm.startPrank(EXT01_EXECUTOR);
    // Taken price data from https://arbiscan.io/tx/0x2a1bea44f6b1858aef7661b19cec49a4d74e3c9fd1fedb7ab26b09ac712cc0ad
    uint256 _wethBefore = ForkEnv.vaultStorage.traderBalances(USER, address(ForkEnv.weth));
    bytes32[] memory _priceData = new bytes32[](3);
    _priceData[0] = 0x0127130192adfffffe000001ffffff00cdac00c0fd01288100bef300e5df0000;
    _priceData[1] = 0x00ddd500048e007ddd000094fff0c8000a18ffd2e7fff436fff3560008be0000;
    _priceData[2] = 0x000f9e00b0e500b5af00bc5300d656007f720000000000000000000000000000;
    bytes32[] memory _publishTimeData = new bytes32[](3);
    _publishTimeData[0] = bytes32(0);
    _publishTimeData[1] = bytes32(0);
    _publishTimeData[2] = bytes32(0);
    address[] memory accounts = new address[](1);
    accounts[0] = USER;
    uint8[] memory subAccountIds = new uint8[](1);
    subAccountIds[0] = SUB_ACCOUNT_ID;
    uint256[] memory orderIndexes = new uint256[](1);
    orderIndexes[0] = _orderIndex;
    uint48 expectExecutedTime = uint48(block.timestamp);
    ext01Handler.executeOrders(
      accounts,
      subAccountIds,
      orderIndexes,
      payable(EXT01_EXECUTOR),
      _priceData,
      _publishTimeData,
      block.timestamp,
      "",
      false
    );
    vm.stopPrank();
    uint256 _wethAfter = ForkEnv.vaultStorage.traderBalances(USER, address(ForkEnv.weth));
    IExt01Handler.GenericOrder[] memory orders = ext01Handler.getAllExecutedOrders(10, 0);

    assertEq(orders[0].executedTimestamp, expectExecutedTime);
    assertEq(ext01Handler.getAllActiveOrders(10, 0).length, 0);
    assertEq(ext01Handler.getAllExecutedOrders(10, 0).length, 1);

    // Trader balance should be the same
    assertEq(ForkEnv.vaultStorage.traderBalances(USER, address(ForkEnv.sglp)), 0);
    assertEq(_wethAfter - _wethBefore, 2652487522183760);
  }

  function testCorrectness_WhenSwitchCollateralFromTokenInGlpVaultToSglp() external {
    vm.startPrank(USER);
    address[] memory _path = new address[](2);
    _path[0] = address(ForkEnv.weth);
<<<<<<< HEAD
    _path[1] = address(ForkEnv.sGlp);
    uint256 _orderIndex = ext01Handler.createExtOrder{ value: 0.1 * 1e9 }(
=======
    _path[1] = address(ForkEnv.sglp);
    ext01Handler.createExtOrder{ value: 0.1 * 1e9 }(
>>>>>>> e9df19f9
      IExt01Handler.CreateExtOrderParams({
        orderType: 1,
        executionFee: 0.1 * 1e9,
        mainAccount: USER,
        subAccountId: SUB_ACCOUNT_ID,
        data: abi.encode(SUB_ACCOUNT_ID, ForkEnv.vaultStorage.traderBalances(USER, address(ForkEnv.weth)), _path, 0)
      })
    );
    vm.stopPrank();

    vm.startPrank(EXT01_EXECUTOR);
    // Taken price data from https://arbiscan.io/tx/0x2a1bea44f6b1858aef7661b19cec49a4d74e3c9fd1fedb7ab26b09ac712cc0ad
    uint256 _sGlpBefore = ForkEnv.vaultStorage.traderBalances(USER, address(ForkEnv.sglp));
    bytes32[] memory _priceData = new bytes32[](3);
    _priceData[0] = 0x0127130192adfffffe000001ffffff00cdac00c0fd01288100bef300e5df0000;
    _priceData[1] = 0x00ddd500048e007ddd000094fff0c8000a18ffd2e7fff436fff3560008be0000;
    _priceData[2] = 0x000f9e00b0e500b5af00bc5300d656007f720000000000000000000000000000;
    bytes32[] memory _publishTimeData = new bytes32[](3);
    _publishTimeData[0] = bytes32(0);
    _publishTimeData[1] = bytes32(0);
    _publishTimeData[2] = bytes32(0);
    address[] memory accounts = new address[](1);
    accounts[0] = USER;
    uint8[] memory subAccountIds = new uint8[](1);
    subAccountIds[0] = SUB_ACCOUNT_ID;
    uint256[] memory orderIndexes = new uint256[](1);
    orderIndexes[0] = _orderIndex;
    uint48 expectExecutedTime = uint48(block.timestamp);
    ext01Handler.executeOrders(
      accounts,
      subAccountIds,
      orderIndexes,
      payable(EXT01_EXECUTOR),
      _priceData,
      _publishTimeData,
      block.timestamp,
      "",
      false
    );
    vm.stopPrank();
<<<<<<< HEAD
    uint256 _sGlpAfter = ForkEnv.vaultStorage.traderBalances(USER, address(ForkEnv.sGlp));
    IExt01Handler.GenericOrder[] memory orders = ext01Handler.getAllExecutedOrders(10, 0);

    assertEq(orders[0].executedTimestamp, expectExecutedTime);
    assertEq(ext01Handler.getAllActiveOrders(10, 0).length, 0);
    assertEq(ext01Handler.getAllExecutedOrders(10, 0).length, 1);
=======
    uint256 _sGlpAfter = ForkEnv.vaultStorage.traderBalances(USER, address(ForkEnv.sglp));
>>>>>>> e9df19f9

    // Trader balance should be the same
    assertEq(ForkEnv.vaultStorage.traderBalances(USER, address(ForkEnv.weth)), 0);
    assertEq(_sGlpAfter - _sGlpBefore, 74640579149339718);
  }

  function testCorrectness_WhenSwitchCollateralFromSglpToBareErc20() external {
    vm.startPrank(USER);
    // Create switch collateral order from sGLP -> ARB
    address[] memory _path = new address[](3);
    _path[0] = address(ForkEnv.sglp);
    _path[1] = address(ForkEnv.weth);
    _path[2] = address(ForkEnv.arb);
    uint256 _orderIndex = ext01Handler.createExtOrder{ value: 0.1 * 1e9 }(
      IExt01Handler.CreateExtOrderParams({
        orderType: 1,
        executionFee: 0.1 * 1e9,
<<<<<<< HEAD
        mainAccount: USER,
        subAccountId: SUB_ACCOUNT_ID,
        data: abi.encode(SUB_ACCOUNT_ID, ForkEnv.vaultStorage.traderBalances(USER, address(ForkEnv.sGlp)), _path, 0)
=======
        data: abi.encode(SUB_ACCOUNT_ID, ForkEnv.vaultStorage.traderBalances(USER, address(ForkEnv.sglp)), _path, 0)
>>>>>>> e9df19f9
      })
    );
    vm.stopPrank();

    assertEq(ext01Handler.getAllActiveOrders(10, 0).length, 1);

    vm.startPrank(EXT01_EXECUTOR);
    // Taken price data from https://arbiscan.io/tx/0x2a1bea44f6b1858aef7661b19cec49a4d74e3c9fd1fedb7ab26b09ac712cc0ad
    uint256 _arbBefore = ForkEnv.vaultStorage.traderBalances(USER, address(ForkEnv.arb));
    bytes32[] memory _priceData = new bytes32[](3);
    _priceData[0] = 0x0127130192adfffffe000001ffffff00cdac00c0fd01288100bef300e5df0000;
    _priceData[1] = 0x00ddd500048e007ddd000094fff0c8000a18ffd2e7fff436fff3560008be0000;
    _priceData[2] = 0x000f9e00b0e500b5af00bc5300d656007f720000000000000000000000000000;
    bytes32[] memory _publishTimeData = new bytes32[](3);
    _publishTimeData[0] = bytes32(0);
    _publishTimeData[1] = bytes32(0);
    _publishTimeData[2] = bytes32(0);
    address[] memory accounts = new address[](1);
    accounts[0] = USER;
    uint8[] memory subAccountIds = new uint8[](1);
    subAccountIds[0] = SUB_ACCOUNT_ID;
    uint256[] memory orderIndexes = new uint256[](1);
    orderIndexes[0] = _orderIndex;

    uint48 expectExecutedTime = uint48(block.timestamp);

    ext01Handler.executeOrders(
      accounts,
      subAccountIds,
      orderIndexes,
      payable(EXT01_EXECUTOR),
      _priceData,
      _publishTimeData,
      block.timestamp,
      "",
      false
    );
    vm.stopPrank();

    uint256 _arbAfter = ForkEnv.vaultStorage.traderBalances(USER, address(ForkEnv.arb));
    IExt01Handler.GenericOrder[] memory orders = ext01Handler.getAllExecutedOrders(10, 0);

    assertEq(orders[0].executedTimestamp, expectExecutedTime);
    assertEq(ext01Handler.getAllActiveOrders(10, 0).length, 0);
    assertEq(ext01Handler.getAllExecutedOrders(10, 0).length, 1);
    // Trader balance should be the same
    assertEq(ForkEnv.vaultStorage.traderBalances(USER, address(ForkEnv.sglp)), 0);
    assertEq(_arbAfter - _arbBefore, 3970232321595248857);
  }

  function testCorrectness_WhenSwitchCollateralFromBareErc20ToSglp() external {
    // Motherload ARB for USER
    motherload(address(ForkEnv.arb), USER, 1000 * 1e18);

    vm.startPrank(USER);
    // Deposit ARB to the cross margin account
    ForkEnv.arb.approve(address(ForkEnv.crossMarginHandler), 1000 * 1e18);
    ForkEnv.crossMarginHandler.depositCollateral(SUB_ACCOUNT_ID, address(ForkEnv.arb), 1000 * 1e18, false);
    // Create switch collateral order from ARB -> sGLP
    address[] memory _path = new address[](3);
    _path[0] = address(ForkEnv.arb);
    _path[1] = address(ForkEnv.weth);
<<<<<<< HEAD
    _path[2] = address(ForkEnv.sGlp);
    uint256 _orderIndex = ext01Handler.createExtOrder{ value: 0.1 * 1e9 }(
=======
    _path[2] = address(ForkEnv.sglp);
    ext01Handler.createExtOrder{ value: 0.1 * 1e9 }(
>>>>>>> e9df19f9
      IExt01Handler.CreateExtOrderParams({
        orderType: 1,
        executionFee: 0.1 * 1e9,
        mainAccount: USER,
        subAccountId: SUB_ACCOUNT_ID,
        data: abi.encode(SUB_ACCOUNT_ID, ForkEnv.vaultStorage.traderBalances(USER, address(ForkEnv.arb)), _path, 0)
      })
    );
    vm.stopPrank();

    vm.startPrank(EXT01_EXECUTOR);
    // Taken price data from https://arbiscan.io/tx/0x2a1bea44f6b1858aef7661b19cec49a4d74e3c9fd1fedb7ab26b09ac712cc0ad
    uint256 _sGlpBefore = ForkEnv.vaultStorage.traderBalances(USER, address(ForkEnv.sglp));
    bytes32[] memory _priceData = new bytes32[](3);
    _priceData[0] = 0x0127130192adfffffe000001ffffff00cdac00c0fd01288100bef300e5df0000;
    _priceData[1] = 0x00ddd500048e007ddd000094fff0c8000a18ffd2e7fff436fff3560008be0000;
    _priceData[2] = 0x000f9e00b0e500b5af00bc5300d656007f720000000000000000000000000000;
    bytes32[] memory _publishTimeData = new bytes32[](3);
    _publishTimeData[0] = bytes32(0);
    _publishTimeData[1] = bytes32(0);
    _publishTimeData[2] = bytes32(0);
    address[] memory accounts = new address[](1);
    accounts[0] = USER;
    uint8[] memory subAccountIds = new uint8[](1);
    subAccountIds[0] = SUB_ACCOUNT_ID;
    uint256[] memory orderIndexes = new uint256[](1);
    orderIndexes[0] = _orderIndex;
    uint48 expectExecutedTime = uint48(block.timestamp);

    ext01Handler.executeOrders(
      accounts,
      subAccountIds,
      orderIndexes,
      payable(EXT01_EXECUTOR),
      _priceData,
      _publishTimeData,
      block.timestamp,
      "",
      false
    );
    vm.stopPrank();
<<<<<<< HEAD
    uint256 _sGlpAfter = ForkEnv.vaultStorage.traderBalances(USER, address(ForkEnv.sGlp));
    IExt01Handler.GenericOrder[] memory orders = ext01Handler.getAllExecutedOrders(10, 0);

    assertEq(orders[0].executedTimestamp, expectExecutedTime);
    assertEq(ext01Handler.getAllActiveOrders(10, 0).length, 0);
    assertEq(ext01Handler.getAllExecutedOrders(10, 0).length, 1);
=======
    uint256 _sGlpAfter = ForkEnv.vaultStorage.traderBalances(USER, address(ForkEnv.sglp));
>>>>>>> e9df19f9

    // Trader balance should be the same
    assertEq(ForkEnv.vaultStorage.traderBalances(USER, address(ForkEnv.arb)), 0);
    assertEq(_sGlpAfter - _sGlpBefore, 1251816487838549309485);
  }

  function testCorrectness_WhenSwitchCollateralFromSglpToWstEth() external {
    vm.startPrank(USER);
    // Create switch collateral order from sGLP -> wstETH
    address[] memory _path = new address[](3);
    _path[0] = address(ForkEnv.sglp);
    _path[1] = address(ForkEnv.weth);
    _path[2] = address(ForkEnv.wstEth);
    uint256 _orderIndex = ext01Handler.createExtOrder{ value: 0.1 * 1e9 }(
      IExt01Handler.CreateExtOrderParams({
        orderType: 1,
        executionFee: 0.1 * 1e9,
<<<<<<< HEAD
        mainAccount: USER,
        subAccountId: SUB_ACCOUNT_ID,
        data: abi.encode(SUB_ACCOUNT_ID, ForkEnv.vaultStorage.traderBalances(USER, address(ForkEnv.sGlp)), _path, 0)
=======
        data: abi.encode(SUB_ACCOUNT_ID, ForkEnv.vaultStorage.traderBalances(USER, address(ForkEnv.sglp)), _path, 0)
>>>>>>> e9df19f9
      })
    );
    vm.stopPrank();

    vm.startPrank(EXT01_EXECUTOR);
    // Taken price data from https://arbiscan.io/tx/0x2a1bea44f6b1858aef7661b19cec49a4d74e3c9fd1fedb7ab26b09ac712cc0ad
    // Add 012bb4 => 76724 tick for wstETH price
    uint256 _wstEthBefore = ForkEnv.vaultStorage.traderBalances(USER, address(ForkEnv.wstEth));
    bytes32[] memory _priceData = new bytes32[](3);
    _priceData[0] = 0x0127130192adfffffe000001ffffff00cdac00c0fd01288100bef300e5df0000;
    _priceData[1] = 0x00ddd500048e007ddd000094fff0c8000a18ffd2e7fff436fff3560008be0000;
    _priceData[2] = 0x000f9e00b0e500b5af00bc5300d656007f72012bb40000000000000000000000;
    bytes32[] memory _publishTimeData = new bytes32[](3);
    _publishTimeData[0] = bytes32(0);
    _publishTimeData[1] = bytes32(0);
    _publishTimeData[2] = bytes32(0);
    address[] memory accounts = new address[](1);
    accounts[0] = USER;
    uint8[] memory subAccountIds = new uint8[](1);
    subAccountIds[0] = SUB_ACCOUNT_ID;
    uint256[] memory orderIndexes = new uint256[](1);
    orderIndexes[0] = _orderIndex;
    uint48 expectExecutedTime = uint48(block.timestamp);
    ext01Handler.executeOrders(
      accounts,
      subAccountIds,
      orderIndexes,
      payable(EXT01_EXECUTOR),
      _priceData,
      _publishTimeData,
      block.timestamp,
      "",
      false
    );
    vm.stopPrank();
    uint256 _wstEthAfter = ForkEnv.vaultStorage.traderBalances(USER, address(ForkEnv.wstEth));
    IExt01Handler.GenericOrder[] memory orders = ext01Handler.getAllExecutedOrders(10, 0);

    assertEq(orders[0].executedTimestamp, expectExecutedTime);
    assertEq(ext01Handler.getAllActiveOrders(10, 0).length, 0);
    assertEq(ext01Handler.getAllExecutedOrders(10, 0).length, 1);

    assertEq(ForkEnv.vaultStorage.traderBalances(USER, address(ForkEnv.sglp)), 0);
    assertEq(_wstEthAfter - _wstEthBefore, 2341647970371989);
  }

  function testCorrectness_WhenSwitchCollateralFromWstEthToSglp() external {
    // Motherload wstETH for USER
    motherload(address(ForkEnv.wstEth), USER, 10 * 1e18);

    vm.startPrank(USER);
    // Deposit wstETH to the cross margin account
    ForkEnv.wstEth.approve(address(ForkEnv.crossMarginHandler), 10 * 1e18);
    ForkEnv.crossMarginHandler.depositCollateral(SUB_ACCOUNT_ID, address(ForkEnv.wstEth), 10 * 1e18, false);
    address[] memory _path = new address[](3);
    _path[0] = address(ForkEnv.wstEth);
    _path[1] = address(ForkEnv.weth);
<<<<<<< HEAD
    _path[2] = address(ForkEnv.sGlp);
    uint256 _orderIndex = ext01Handler.createExtOrder{ value: 0.1 * 1e9 }(
=======
    _path[2] = address(ForkEnv.sglp);
    ext01Handler.createExtOrder{ value: 0.1 * 1e9 }(
>>>>>>> e9df19f9
      IExt01Handler.CreateExtOrderParams({
        orderType: 1,
        executionFee: 0.1 * 1e9,
        mainAccount: USER,
        subAccountId: SUB_ACCOUNT_ID,
        data: abi.encode(SUB_ACCOUNT_ID, ForkEnv.vaultStorage.traderBalances(USER, address(ForkEnv.wstEth)), _path, 0)
      })
    );
    vm.stopPrank();

    vm.startPrank(EXT01_EXECUTOR);
    // Taken price data from https://arbiscan.io/tx/0x2a1bea44f6b1858aef7661b19cec49a4d74e3c9fd1fedb7ab26b09ac712cc0ad
    // Add 012bb4 => 76724 tick for wstETH price
    uint256 _sGlpBefore = ForkEnv.vaultStorage.traderBalances(USER, address(ForkEnv.sglp));
    bytes32[] memory _priceData = new bytes32[](3);
    _priceData[0] = 0x0127130192adfffffe000001ffffff00cdac00c0fd01288100bef300e5df0000;
    _priceData[1] = 0x00ddd500048e007ddd000094fff0c8000a18ffd2e7fff436fff3560008be0000;
    _priceData[2] = 0x000f9e00b0e500b5af00bc5300d656007f72012bb40000000000000000000000;
    bytes32[] memory _publishTimeData = new bytes32[](3);
    _publishTimeData[0] = bytes32(0);
    _publishTimeData[1] = bytes32(0);
    _publishTimeData[2] = bytes32(0);
    address[] memory accounts = new address[](1);
    accounts[0] = USER;
    uint8[] memory subAccountIds = new uint8[](1);
    subAccountIds[0] = SUB_ACCOUNT_ID;
    uint256[] memory orderIndexes = new uint256[](1);
    orderIndexes[0] = _orderIndex;
    uint48 expectExecutedTime = uint48(block.timestamp);
    ext01Handler.executeOrders(
      accounts,
      subAccountIds,
      orderIndexes,
      payable(EXT01_EXECUTOR),
      _priceData,
      _publishTimeData,
      block.timestamp,
      "",
      false
    );
    vm.stopPrank();
    uint256 _sGlpAfter = ForkEnv.vaultStorage.traderBalances(USER, address(ForkEnv.sGlp));
    IExt01Handler.GenericOrder[] memory orders = ext01Handler.getAllExecutedOrders(10, 0);

    assertEq(orders[0].executedTimestamp, expectExecutedTime);
    assertEq(ext01Handler.getAllActiveOrders(10, 0).length, 0);
    assertEq(ext01Handler.getAllExecutedOrders(10, 0).length, 1);

    assertEq(ForkEnv.vaultStorage.traderBalances(USER, address(ForkEnv.wstEth)), 0);
    assertEq(_sGlpAfter - _sGlpBefore, 21225881318183212057834);
  }

  function testCorrectness_ExecuteViaDelegate() external {
    // Motherload wstETH for USER
    motherload(address(ForkEnv.wstEth), USER, 10 * 1e18);

    MockAccountAbstraction DELEGATE = new MockAccountAbstraction(address(entryPoint));
    vm.deal(address(DELEGATE), 0.1 * 1e9);

    vm.startPrank(USER);
    ext01Handler.setDelegate(address(DELEGATE));
    crossMarginHandler02.setDelegate(address(DELEGATE));
    ForkEnv.wstEth.approve(address(crossMarginHandler02), 10 * 1e18);
    vm.stopPrank();
    // Deposit wstETH to the cross margin account
    vm.startPrank(address(DELEGATE));
    crossMarginHandler02.depositCollateral(USER, SUB_ACCOUNT_ID, address(ForkEnv.wstEth), 10 * 1e18, false);
    address[] memory _path = new address[](3);
    _path[0] = address(ForkEnv.wstEth);
    _path[1] = address(ForkEnv.weth);
    _path[2] = address(ForkEnv.sGlp);
    uint256 _orderIndex = ext01Handler.createExtOrder{ value: 0.1 * 1e9 }(
      IExt01Handler.CreateExtOrderParams({
        orderType: 1,
        executionFee: 0.1 * 1e9,
        mainAccount: USER,
        subAccountId: SUB_ACCOUNT_ID,
        data: abi.encode(SUB_ACCOUNT_ID, ForkEnv.vaultStorage.traderBalances(USER, address(ForkEnv.wstEth)), _path, 0)
      })
    );
    vm.stopPrank();

    vm.startPrank(EXT01_EXECUTOR);
    uint256 _sGlpBefore = ForkEnv.vaultStorage.traderBalances(USER, address(ForkEnv.sGlp));
    bytes32[] memory _priceData = new bytes32[](3);
    _priceData[0] = 0x0127130192adfffffe000001ffffff00cdac00c0fd01288100bef300e5df0000;
    _priceData[1] = 0x00ddd500048e007ddd000094fff0c8000a18ffd2e7fff436fff3560008be0000;
    _priceData[2] = 0x000f9e00b0e500b5af00bc5300d656007f72012bb40000000000000000000000;
    bytes32[] memory _publishTimeData = new bytes32[](3);
    _publishTimeData[0] = bytes32(0);
    _publishTimeData[1] = bytes32(0);
    _publishTimeData[2] = bytes32(0);
    address[] memory accounts = new address[](1);
    accounts[0] = USER;
    uint8[] memory subAccountIds = new uint8[](1);
    subAccountIds[0] = SUB_ACCOUNT_ID;
    uint256[] memory orderIndexes = new uint256[](1);
    orderIndexes[0] = _orderIndex;
    uint48 expectExecutedTime = uint48(block.timestamp);
    ext01Handler.executeOrders(
      accounts,
      subAccountIds,
      orderIndexes,
      payable(EXT01_EXECUTOR),
      _priceData,
      _publishTimeData,
      block.timestamp,
      "",
      false
    );
    vm.stopPrank();
<<<<<<< HEAD
    uint256 _sGlpAfter = ForkEnv.vaultStorage.traderBalances(USER, address(ForkEnv.sGlp));
    IExt01Handler.GenericOrder[] memory orders = ext01Handler.getAllExecutedOrders(10, 0);

    assertEq(orders[0].executedTimestamp, expectExecutedTime);
    assertEq(ext01Handler.getAllActiveOrders(10, 0).length, 0);
    assertEq(ext01Handler.getAllExecutedOrders(10, 0).length, 1);
=======
    uint256 _sGlpAfter = ForkEnv.vaultStorage.traderBalances(USER, address(ForkEnv.sglp));
>>>>>>> e9df19f9

    assertEq(ForkEnv.vaultStorage.traderBalances(USER, address(ForkEnv.wstEth)), 0);
    assertEq(_sGlpAfter - _sGlpBefore, 21225881318183212057834);
  }

  function testCorrectness_CancelSwitchCollateralOrder() external {
    // Create switch collateral order from sGLP -> wstETH
    address[] memory _path = new address[](3);
    _path[0] = address(ForkEnv.sGlp);
    _path[1] = address(ForkEnv.weth);
    _path[2] = address(ForkEnv.wstEth);
    vm.startPrank(USER);
    uint256 _orderIndex = ext01Handler.createExtOrder{ value: 0.1 * 1e9 }(
      IExt01Handler.CreateExtOrderParams({
        orderType: 1,
        executionFee: 0.1 * 1e9,
        mainAccount: USER,
        subAccountId: SUB_ACCOUNT_ID,
        data: abi.encode(SUB_ACCOUNT_ID, ForkEnv.vaultStorage.traderBalances(USER, address(ForkEnv.sGlp)), _path, 0)
      })
    );
    vm.stopPrank();

    assertEq(ext01Handler.getAllActiveOrders(3, 0).length, 1);
    // cancel order, should have 0 active, 0 execute.
    uint256 balanceBefore = USER.balance;

    vm.prank(USER);
    ext01Handler.cancelOrder(USER, SUB_ACCOUNT_ID, _orderIndex);

    assertEq(USER.balance - balanceBefore, 0.1 * 1e9);
    assertEq(ext01Handler.getAllActiveOrders(3, 0).length, 0);
    assertEq(ext01Handler.getAllExecutedOrders(3, 0).length, 0);
  }

  function testRevert_ExecuteCanceledOrder() external {
    vm.startPrank(USER);
    // Create switch collateral order from sGLP -> wstETH
    address[] memory _path = new address[](3);
    _path[0] = address(ForkEnv.sGlp);
    _path[1] = address(ForkEnv.weth);
    _path[2] = address(ForkEnv.wstEth);
    uint256 _orderIndex = ext01Handler.createExtOrder{ value: 0.1 * 1e9 }(
      IExt01Handler.CreateExtOrderParams({
        orderType: 1,
        executionFee: 0.1 * 1e9,
        mainAccount: USER,
        subAccountId: SUB_ACCOUNT_ID,
        data: abi.encode(SUB_ACCOUNT_ID, ForkEnv.vaultStorage.traderBalances(USER, address(ForkEnv.sGlp)), _path, 0)
      })
    );
    vm.stopPrank();

    vm.prank(USER);
    ext01Handler.cancelOrder(USER, SUB_ACCOUNT_ID, _orderIndex);

    vm.startPrank(EXT01_EXECUTOR);
    // Taken price data from https://arbiscan.io/tx/0x2a1bea44f6b1858aef7661b19cec49a4d74e3c9fd1fedb7ab26b09ac712cc0ad
    // Add 012bb4 => 76724 tick for wstETH price
    bytes32[] memory _priceData = new bytes32[](3);
    _priceData[0] = 0x0127130192adfffffe000001ffffff00cdac00c0fd01288100bef300e5df0000;
    _priceData[1] = 0x00ddd500048e007ddd000094fff0c8000a18ffd2e7fff436fff3560008be0000;
    _priceData[2] = 0x000f9e00b0e500b5af00bc5300d656007f72012bb40000000000000000000000;
    bytes32[] memory _publishTimeData = new bytes32[](3);
    _publishTimeData[0] = bytes32(0);
    _publishTimeData[1] = bytes32(0);
    _publishTimeData[2] = bytes32(0);
    address[] memory accounts = new address[](1);
    accounts[0] = USER;
    uint8[] memory subAccountIds = new uint8[](1);
    subAccountIds[0] = SUB_ACCOUNT_ID;
    uint256[] memory orderIndexes = new uint256[](1);
    orderIndexes[0] = _orderIndex;

    vm.expectRevert(abi.encodeWithSignature("IExt01Handler_NonExistentOrder()"));
    ext01Handler.executeOrders(
      accounts,
      subAccountIds,
      orderIndexes,
      payable(EXT01_EXECUTOR),
      _priceData,
      _publishTimeData,
      block.timestamp,
      "",
      false
    );
    vm.stopPrank();
  }
}<|MERGE_RESOLUTION|>--- conflicted
+++ resolved
@@ -398,13 +398,8 @@
     vm.startPrank(USER);
     address[] memory _path = new address[](2);
     _path[0] = address(ForkEnv.weth);
-<<<<<<< HEAD
-    _path[1] = address(ForkEnv.sGlp);
-    uint256 _orderIndex = ext01Handler.createExtOrder{ value: 0.1 * 1e9 }(
-=======
     _path[1] = address(ForkEnv.sglp);
     ext01Handler.createExtOrder{ value: 0.1 * 1e9 }(
->>>>>>> e9df19f9
       IExt01Handler.CreateExtOrderParams({
         orderType: 1,
         executionFee: 0.1 * 1e9,
@@ -445,16 +440,7 @@
       false
     );
     vm.stopPrank();
-<<<<<<< HEAD
-    uint256 _sGlpAfter = ForkEnv.vaultStorage.traderBalances(USER, address(ForkEnv.sGlp));
-    IExt01Handler.GenericOrder[] memory orders = ext01Handler.getAllExecutedOrders(10, 0);
-
-    assertEq(orders[0].executedTimestamp, expectExecutedTime);
-    assertEq(ext01Handler.getAllActiveOrders(10, 0).length, 0);
-    assertEq(ext01Handler.getAllExecutedOrders(10, 0).length, 1);
-=======
     uint256 _sGlpAfter = ForkEnv.vaultStorage.traderBalances(USER, address(ForkEnv.sglp));
->>>>>>> e9df19f9
 
     // Trader balance should be the same
     assertEq(ForkEnv.vaultStorage.traderBalances(USER, address(ForkEnv.weth)), 0);
@@ -472,13 +458,7 @@
       IExt01Handler.CreateExtOrderParams({
         orderType: 1,
         executionFee: 0.1 * 1e9,
-<<<<<<< HEAD
-        mainAccount: USER,
-        subAccountId: SUB_ACCOUNT_ID,
-        data: abi.encode(SUB_ACCOUNT_ID, ForkEnv.vaultStorage.traderBalances(USER, address(ForkEnv.sGlp)), _path, 0)
-=======
         data: abi.encode(SUB_ACCOUNT_ID, ForkEnv.vaultStorage.traderBalances(USER, address(ForkEnv.sglp)), _path, 0)
->>>>>>> e9df19f9
       })
     );
     vm.stopPrank();
@@ -541,13 +521,8 @@
     address[] memory _path = new address[](3);
     _path[0] = address(ForkEnv.arb);
     _path[1] = address(ForkEnv.weth);
-<<<<<<< HEAD
-    _path[2] = address(ForkEnv.sGlp);
-    uint256 _orderIndex = ext01Handler.createExtOrder{ value: 0.1 * 1e9 }(
-=======
     _path[2] = address(ForkEnv.sglp);
     ext01Handler.createExtOrder{ value: 0.1 * 1e9 }(
->>>>>>> e9df19f9
       IExt01Handler.CreateExtOrderParams({
         orderType: 1,
         executionFee: 0.1 * 1e9,
@@ -589,16 +564,7 @@
       false
     );
     vm.stopPrank();
-<<<<<<< HEAD
-    uint256 _sGlpAfter = ForkEnv.vaultStorage.traderBalances(USER, address(ForkEnv.sGlp));
-    IExt01Handler.GenericOrder[] memory orders = ext01Handler.getAllExecutedOrders(10, 0);
-
-    assertEq(orders[0].executedTimestamp, expectExecutedTime);
-    assertEq(ext01Handler.getAllActiveOrders(10, 0).length, 0);
-    assertEq(ext01Handler.getAllExecutedOrders(10, 0).length, 1);
-=======
     uint256 _sGlpAfter = ForkEnv.vaultStorage.traderBalances(USER, address(ForkEnv.sglp));
->>>>>>> e9df19f9
 
     // Trader balance should be the same
     assertEq(ForkEnv.vaultStorage.traderBalances(USER, address(ForkEnv.arb)), 0);
@@ -616,13 +582,7 @@
       IExt01Handler.CreateExtOrderParams({
         orderType: 1,
         executionFee: 0.1 * 1e9,
-<<<<<<< HEAD
-        mainAccount: USER,
-        subAccountId: SUB_ACCOUNT_ID,
-        data: abi.encode(SUB_ACCOUNT_ID, ForkEnv.vaultStorage.traderBalances(USER, address(ForkEnv.sGlp)), _path, 0)
-=======
         data: abi.encode(SUB_ACCOUNT_ID, ForkEnv.vaultStorage.traderBalances(USER, address(ForkEnv.sglp)), _path, 0)
->>>>>>> e9df19f9
       })
     );
     vm.stopPrank();
@@ -680,13 +640,8 @@
     address[] memory _path = new address[](3);
     _path[0] = address(ForkEnv.wstEth);
     _path[1] = address(ForkEnv.weth);
-<<<<<<< HEAD
-    _path[2] = address(ForkEnv.sGlp);
-    uint256 _orderIndex = ext01Handler.createExtOrder{ value: 0.1 * 1e9 }(
-=======
     _path[2] = address(ForkEnv.sglp);
     ext01Handler.createExtOrder{ value: 0.1 * 1e9 }(
->>>>>>> e9df19f9
       IExt01Handler.CreateExtOrderParams({
         orderType: 1,
         executionFee: 0.1 * 1e9,
@@ -728,12 +683,7 @@
       false
     );
     vm.stopPrank();
-    uint256 _sGlpAfter = ForkEnv.vaultStorage.traderBalances(USER, address(ForkEnv.sGlp));
-    IExt01Handler.GenericOrder[] memory orders = ext01Handler.getAllExecutedOrders(10, 0);
-
-    assertEq(orders[0].executedTimestamp, expectExecutedTime);
-    assertEq(ext01Handler.getAllActiveOrders(10, 0).length, 0);
-    assertEq(ext01Handler.getAllExecutedOrders(10, 0).length, 1);
+    uint256 _sGlpAfter = ForkEnv.vaultStorage.traderBalances(USER, address(ForkEnv.sglp));
 
     assertEq(ForkEnv.vaultStorage.traderBalances(USER, address(ForkEnv.wstEth)), 0);
     assertEq(_sGlpAfter - _sGlpBefore, 21225881318183212057834);
@@ -798,16 +748,12 @@
       false
     );
     vm.stopPrank();
-<<<<<<< HEAD
     uint256 _sGlpAfter = ForkEnv.vaultStorage.traderBalances(USER, address(ForkEnv.sGlp));
     IExt01Handler.GenericOrder[] memory orders = ext01Handler.getAllExecutedOrders(10, 0);
 
     assertEq(orders[0].executedTimestamp, expectExecutedTime);
     assertEq(ext01Handler.getAllActiveOrders(10, 0).length, 0);
     assertEq(ext01Handler.getAllExecutedOrders(10, 0).length, 1);
-=======
-    uint256 _sGlpAfter = ForkEnv.vaultStorage.traderBalances(USER, address(ForkEnv.sglp));
->>>>>>> e9df19f9
 
     assertEq(ForkEnv.vaultStorage.traderBalances(USER, address(ForkEnv.wstEth)), 0);
     assertEq(_sGlpAfter - _sGlpBefore, 21225881318183212057834);
