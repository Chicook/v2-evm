// SPDX-License-Identifier: BUSL-1.1
// This code is made available under the terms and conditions of the Business Source License 1.1 (BUSL-1.1).
// The act of publishing this code is driven by the aim to promote transparency and facilitate its utilization for educational purposes.

pragma solidity 0.8.18;

import { Test } from "forge-std/Test.sol";
import { console } from "forge-std/console.sol";

import { IEcoPythCalldataBuilder } from "@hmx/oracles/interfaces/IEcoPythCalldataBuilder.sol";
import { Calculator } from "@hmx/contracts/Calculator.sol";
import { ICalculator } from "@hmx/contracts/interfaces/ICalculator.sol";
import { PythStructs } from "pyth-sdk-solidity/IPyth.sol";

// to-upgrade contract
import { HLP } from "@hmx/contracts/HLP.sol";
import { Calculator } from "@hmx/contracts/Calculator.sol";

import { BotHandler } from "@hmx/handlers/BotHandler.sol";
import { LimitTradeHandler } from "@hmx/handlers/LimitTradeHandler.sol";

import { TradeService } from "@hmx/services/TradeService.sol";
import { CrossMarginService } from "@hmx/services/CrossMarginService.sol";

import { TradeHelper } from "@hmx/helpers/TradeHelper.sol";
import { OrderReader } from "@hmx/readers/OrderReader.sol";

// Storage
import { IPerpStorage } from "@hmx/storages/interfaces/IPerpStorage.sol";
import { IConfigStorage } from "@hmx/storages/interfaces/IConfigStorage.sol";
import { ConfigStorage } from "@hmx/storages/ConfigStorage.sol";

import { TransparentUpgradeableProxy } from "@openzeppelin/contracts/proxy/transparent/TransparentUpgradeableProxy.sol";

import { HMXLib } from "@hmx/libraries/HMXLib.sol";
import { ForkEnv } from "@hmx-test/fork/bases/ForkEnv.sol";
import { UncheckedEcoPythCalldataBuilder } from "@hmx/oracles/UncheckedEcoPythCalldataBuilder.sol";
import { Deployer } from "@hmx-test/libs/Deployer.sol";
import { AdaptiveFeeCalculator } from "@hmx/contracts/AdaptiveFeeCalculator.sol";
import { OrderbookOracle } from "@hmx/oracles/OrderbookOracle.sol";

contract Smoke_Base is ForkEnv {
  uint256 internal constant BPS = 10_000;
  uint8 internal constant ASSET_CLASS_CRYPTO = 0;
  uint8 internal constant ASSET_CLASS_FOREX = 2;
  uint8 internal constant ASSET_CLASS_COMMODITIES = 3;

  UncheckedEcoPythCalldataBuilder uncheckedBuilder;
  OrderReader newOrderReader;

  function setUp() public virtual {
<<<<<<< HEAD
    vm.createSelectFork(vm.envString("ARBITRUM_ONE_FORK"), 143750718);
=======
    vm.createSelectFork(vm.envString("ARBITRUM_ONE_FORK"));
>>>>>>> 96ff5980

    uncheckedBuilder = new UncheckedEcoPythCalldataBuilder(ForkEnv.ecoPyth2, ForkEnv.glpManager, ForkEnv.sglp);

    // -- UPGRADE -- //
    vm.startPrank(ForkEnv.proxyAdmin.owner());
    Deployer.upgrade("Calculator", address(ForkEnv.proxyAdmin), address(ForkEnv.calculator));
    Deployer.upgrade("HLP", address(ForkEnv.proxyAdmin), address(ForkEnv.hlp));
    Deployer.upgrade("BotHandler", address(ForkEnv.proxyAdmin), address(ForkEnv.botHandler));
    Deployer.upgrade("LimitTradeHandler", address(ForkEnv.proxyAdmin), address(ForkEnv.limitTradeHandler));
    Deployer.upgrade("TradeService", address(ForkEnv.proxyAdmin), address(ForkEnv.tradeService));
    Deployer.upgrade("CrossMarginService", address(ForkEnv.proxyAdmin), address(ForkEnv.crossMarginService));
    Deployer.upgrade("TradeHelper", address(ForkEnv.proxyAdmin), address(ForkEnv.tradeHelper));
    Deployer.upgrade("ConfigStorage", address(ForkEnv.proxyAdmin), address(ForkEnv.configStorage));
    Deployer.upgrade("PerpStorage", address(ForkEnv.proxyAdmin), address(ForkEnv.perpStorage));
    Deployer.upgrade("LiquidationService", address(ForkEnv.proxyAdmin), address(ForkEnv.liquidationService));

    newOrderReader = new OrderReader(
      address(ForkEnv.configStorage),
      address(ForkEnv.perpStorage),
      address(ForkEnv.oracleMiddleware),
      address(ForkEnv.limitTradeHandler)
    );
    vm.stopPrank();

    adaptiveFeeCalculator = new AdaptiveFeeCalculator();
    orderbookOracle = new OrderbookOracle();

    _setUpOrderbookOracle();

    vm.startPrank(TradeHelper(address(tradeHelper)).owner());
    tradeHelper.setAdaptiveFeeCalculator(address(adaptiveFeeCalculator));
    tradeHelper.setOrderbookOracle(address(orderbookOracle));
    tradeHelper.setMaxAdaptiveFeeBps(500);
    vm.stopPrank();

    _setMarketConfig();
  }

  function _getSubAccount(address primary, uint8 subAccountId) internal pure returns (address) {
    return address(uint160(primary) ^ uint160(subAccountId));
  }

  function _getPositionId(address _account, uint8 _subAccountId, uint256 _marketIndex) internal pure returns (bytes32) {
    address _subAccount = _getSubAccount(_account, _subAccountId);
    return keccak256(abi.encodePacked(_subAccount, _marketIndex));
  }

  function _setTickPriceZero()
    internal
    view
    returns (bytes32[] memory priceUpdateData, bytes32[] memory publishTimeUpdateData)
  {
    int24[] memory tickPrices = new int24[](34);
    uint24[] memory publishTimeDiffs = new uint24[](34);
    for (uint i = 0; i < 34; i++) {
      tickPrices[i] = 0;
      publishTimeDiffs[i] = 0;
    }

    priceUpdateData = ForkEnv.ecoPyth2.buildPriceUpdateData(tickPrices);
    publishTimeUpdateData = ForkEnv.ecoPyth2.buildPublishTimeUpdateData(publishTimeDiffs);
  }

  function _setPriceData(
    uint64 _priceE8
  ) internal view returns (bytes32[] memory assetIds, uint64[] memory prices, bool[] memory shouldInverts) {
    bytes32[] memory pythRes = ForkEnv.ecoPyth2.getAssetIds();
    uint256 len = pythRes.length; // 35 - 1(index 0) = 34
    assetIds = new bytes32[](len - 1);
    prices = new uint64[](len - 1);
    shouldInverts = new bool[](len - 1);

    for (uint i = 1; i < len; i++) {
      assetIds[i - 1] = pythRes[i];
      prices[i - 1] = _priceE8 * 1e8;
      if (i == 4) {
        shouldInverts[i - 1] = true; // JPY
      } else {
        shouldInverts[i - 1] = false;
      }
    }
  }

  function _buildDataForPrice() internal view returns (IEcoPythCalldataBuilder.BuildData[] memory data) {
    bytes32[] memory pythRes = ForkEnv.ecoPyth2.getAssetIds();

    uint256 len = pythRes.length; // 35 - 1(index 0) = 34

    data = new IEcoPythCalldataBuilder.BuildData[](len - 1);

    for (uint i = 1; i < len; i++) {
      PythStructs.Price memory _ecoPythPrice = ForkEnv.ecoPyth2.getPriceUnsafe(pythRes[i]);
      data[i - 1].assetId = pythRes[i];
      data[i - 1].priceE8 = _ecoPythPrice.price;
      data[i - 1].publishTime = uint160(block.timestamp);
      data[i - 1].maxDiffBps = 15_000;
    }
  }

  function _buildDataForPriceWithSpecificPrice(
    bytes32 assetId,
    int64 priceE8
  ) internal view returns (IEcoPythCalldataBuilder.BuildData[] memory data) {
    bytes32[] memory assetIds = ForkEnv.ecoPyth2.getAssetIds();

    uint256 len = assetIds.length; // 35 - 1(index 0) = 34

    data = new IEcoPythCalldataBuilder.BuildData[](len - 1);

    for (uint i = 1; i < len; i++) {
      data[i - 1].assetId = assetIds[i];
      if (assetId == assetIds[i]) {
        data[i - 1].priceE8 = priceE8;
      } else {
        data[i - 1].priceE8 = ForkEnv.ecoPyth2.getPriceUnsafe(assetIds[i]).price;
      }
      data[i - 1].publishTime = uint160(block.timestamp);
      data[i - 1].maxDiffBps = 15_000;
    }
  }

  function _buildDataForPriceWithSpecificPrice(
    bytes32[] memory assetIdsToManipulate,
    int64[] memory pricesE8ToManipulate
  ) internal view returns (IEcoPythCalldataBuilder.BuildData[] memory data) {
    bytes32[] memory assetIds = ForkEnv.ecoPyth2.getAssetIds();

    uint256 len = assetIds.length; // 35 - 1(index 0) = 34

    data = new IEcoPythCalldataBuilder.BuildData[](len - 1);

    for (uint i = 1; i < len; i++) {
      data[i - 1].assetId = assetIds[i];
      for (uint j = 0; j < assetIdsToManipulate.length; j++) {
        if (assetIdsToManipulate[j] == assetIds[i]) {
          data[i - 1].priceE8 = pricesE8ToManipulate[j];
        } else {
          data[i - 1].priceE8 = ForkEnv.ecoPyth2.getPriceUnsafe(assetIds[i]).price;
        }
      }
      data[i - 1].publishTime = uint160(block.timestamp);
      data[i - 1].maxDiffBps = 15_000;
    }
  }

  function _validateClosedPosition(bytes32 _id) internal {
    IPerpStorage.Position memory _position = ForkEnv.perpStorage.getPositionById(_id);
    // As the position has been closed, the gotten one should be empty stuct
    assertEq(_position.primaryAccount, address(0));
    assertEq(_position.marketIndex, 0);
    assertEq(_position.avgEntryPriceE30, 0);
    assertEq(_position.entryBorrowingRate, 0);
    assertEq(_position.reserveValueE30, 0);
    assertEq(_position.lastIncreaseTimestamp, 0);
    assertEq(_position.positionSizeE30, 0);
    assertEq(_position.realizedPnl, 0);
    assertEq(_position.lastFundingAccrued, 0);
    assertEq(_position.subAccountId, 0);
  }

  function _checkIsUnderMMR(
    address _primaryAccount,
    uint8 _subAccountId,
    uint256 _marketIndex,
    uint256
  ) internal view returns (bool) {
    address _subAccount = HMXLib.getSubAccount(_primaryAccount, _subAccountId);
    IConfigStorage.MarketConfig memory config = ForkEnv.configStorage.getMarketConfigByIndex(_marketIndex);

    int256 _subAccountEquity = ForkEnv.calculator.getEquity(_subAccount, 0, config.assetId);
    uint256 _mmr = ForkEnv.calculator.getMMR(_subAccount);
    if (_subAccountEquity < 0 || uint256(_subAccountEquity) < _mmr) return true;
    return false;
  }

  function _setMarketConfig() internal {
    vm.startPrank(ForkEnv.configStorage.owner());
    ForkEnv.configStorage.setMarketConfig(
      0,
      IConfigStorage.MarketConfig({
        assetId: "ETH",
        maxLongPositionSize: 5000000 * 1e30,
        maxShortPositionSize: 5000000 * 1e30,
        increasePositionFeeRateBPS: 4, // 0.04%
        decreasePositionFeeRateBPS: 4, // 0.04%
        initialMarginFractionBPS: 100, // IMF = 1%, Max leverage = 100
        maintenanceMarginFractionBPS: 50, // MMF = 0.5%
        maxProfitRateBPS: 250000, // 2500%
        assetClass: ASSET_CLASS_CRYPTO,
        allowIncreasePosition: true,
        active: true,
        fundingRate: IConfigStorage.FundingRate({ maxSkewScaleUSD: 2000000000 * 1e30, maxFundingRate: 8 * 1e18 })
      }),
      false
    );
    ForkEnv.configStorage.setMarketConfig(
      1,
      IConfigStorage.MarketConfig({
        assetId: "BTC",
        maxLongPositionSize: 5000000 * 1e30,
        maxShortPositionSize: 5000000 * 1e30,
        increasePositionFeeRateBPS: 4, // 0.04%
        decreasePositionFeeRateBPS: 4, // 0.04%
        initialMarginFractionBPS: 100, // IMF = 1%, Max leverage = 100
        maintenanceMarginFractionBPS: 50, // MMF = 0.5%
        maxProfitRateBPS: 250000, // 2500%
        assetClass: ASSET_CLASS_CRYPTO,
        allowIncreasePosition: true,
        active: true,
        fundingRate: IConfigStorage.FundingRate({ maxSkewScaleUSD: 3000000000 * 1e30, maxFundingRate: 8 * 1e18 })
      }),
      false
    );
    ForkEnv.configStorage.setMarketConfig(
      3,
      IConfigStorage.MarketConfig({
        assetId: "JPY",
        maxLongPositionSize: 3000000 * 1e30,
        maxShortPositionSize: 3000000 * 1e30,
        increasePositionFeeRateBPS: 1, // 0.01%
        decreasePositionFeeRateBPS: 1, // 0.01%
        initialMarginFractionBPS: 10, // IMF = 0.1%, Max leverage = 1000
        maintenanceMarginFractionBPS: 5, // MMF = 0.05%
        maxProfitRateBPS: 250000, // 2500%
        assetClass: ASSET_CLASS_FOREX,
        allowIncreasePosition: true,
        active: true,
        fundingRate: IConfigStorage.FundingRate({
          maxSkewScaleUSD: 10000000000 * 1e30, // 10B
          maxFundingRate: 1e18 // 100% per day
        })
      }),
      false
    );
    ForkEnv.configStorage.setMarketConfig(
      4,
      IConfigStorage.MarketConfig({
        assetId: "XAU",
        maxLongPositionSize: 2500000 * 1e30,
        maxShortPositionSize: 2500000 * 1e30,
        increasePositionFeeRateBPS: 5, // 0.05%
        decreasePositionFeeRateBPS: 5, // 0.05%
        initialMarginFractionBPS: 200, // IMF = 2%, Max leverage = 50
        maintenanceMarginFractionBPS: 100, // MMF = 1%
        maxProfitRateBPS: 75000, // 750%
        assetClass: ASSET_CLASS_COMMODITIES,
        allowIncreasePosition: true,
        active: true,
        fundingRate: IConfigStorage.FundingRate({
          maxSkewScaleUSD: 10000000000 * 1e30, // 10B
          maxFundingRate: 1e18 // 100% per day
        })
      }),
      false
    );
    ForkEnv.configStorage.setMarketConfig(
      8,
      IConfigStorage.MarketConfig({
        assetId: "EUR",
        maxLongPositionSize: 2500000 * 1e30,
        maxShortPositionSize: 2500000 * 1e30,
        increasePositionFeeRateBPS: 1, // 0.01%
        decreasePositionFeeRateBPS: 1, // 0.01%
        initialMarginFractionBPS: 10, // IMF = 0.1%, Max leverage = 1000
        maintenanceMarginFractionBPS: 5, // MMF = 0.05%
        maxProfitRateBPS: 250000, // 2500%
        assetClass: ASSET_CLASS_FOREX,
        allowIncreasePosition: true,
        active: true,
        fundingRate: IConfigStorage.FundingRate({
          maxSkewScaleUSD: 10000000000 * 1e30, // 10B
          maxFundingRate: 1e18 // 100% per day
        })
      }),
      false
    );
    ForkEnv.configStorage.setMarketConfig(
      9,
      IConfigStorage.MarketConfig({
        assetId: "XAG",
        maxLongPositionSize: 2500000 * 1e30,
        maxShortPositionSize: 2500000 * 1e30,
        increasePositionFeeRateBPS: 5, // 0.05%
        decreasePositionFeeRateBPS: 5, // 0.05%
        initialMarginFractionBPS: 200, // IMF = 2%, Max leverage = 50
        maintenanceMarginFractionBPS: 100, // MMF = 1%
        maxProfitRateBPS: 75000, // 750%
        assetClass: ASSET_CLASS_COMMODITIES,
        allowIncreasePosition: true,
        active: true,
        fundingRate: IConfigStorage.FundingRate({
          maxSkewScaleUSD: 10000000000 * 1e30, // 10B
          maxFundingRate: 1e18 // 100% per day
        })
      }),
      false
    );
    ForkEnv.configStorage.setMarketConfig(
      10,
      IConfigStorage.MarketConfig({
        assetId: "AUD",
        maxLongPositionSize: 3000000 * 1e30,
        maxShortPositionSize: 3000000 * 1e30,
        increasePositionFeeRateBPS: 1, // 0.01%
        decreasePositionFeeRateBPS: 1, // 0.01%
        initialMarginFractionBPS: 10, // IMF = 0.1%, Max leverage = 1000
        maintenanceMarginFractionBPS: 5, // MMF = 0.05%
        maxProfitRateBPS: 250000, // 2500%
        assetClass: ASSET_CLASS_FOREX,
        allowIncreasePosition: true,
        active: true,
        fundingRate: IConfigStorage.FundingRate({
          maxSkewScaleUSD: 10000000000 * 1e30, // 10B
          maxFundingRate: 1e18 // 100% per day
        })
      }),
      false
    );
    ForkEnv.configStorage.setMarketConfig(
      11,
      IConfigStorage.MarketConfig({
        assetId: "GBP",
        maxLongPositionSize: 3000000 * 1e30,
        maxShortPositionSize: 3000000 * 1e30,
        increasePositionFeeRateBPS: 1, // 0.01%
        decreasePositionFeeRateBPS: 1, // 0.01%
        initialMarginFractionBPS: 10, // IMF = 0.1%, Max leverage = 1000
        maintenanceMarginFractionBPS: 5, // MMF = 0.05%
        maxProfitRateBPS: 250000, // 2500%
        assetClass: ASSET_CLASS_FOREX,
        allowIncreasePosition: true,
        active: true,
        fundingRate: IConfigStorage.FundingRate({
          maxSkewScaleUSD: 10000000000 * 1e30, // 10B
          maxFundingRate: 1e18 // 100% per day
        })
      }),
      false
    );
    ForkEnv.configStorage.setMarketConfig(
      12,
      IConfigStorage.MarketConfig({
        assetId: "ADA",
        maxLongPositionSize: 2500000 * 1e30,
        maxShortPositionSize: 2500000 * 1e30,
        increasePositionFeeRateBPS: 7, // 0.07%
        decreasePositionFeeRateBPS: 7, // 0.07%
        initialMarginFractionBPS: 100, // IMF = 1%, Max leverage = 100
        maintenanceMarginFractionBPS: 50, // MMF = 0.5%
        maxProfitRateBPS: 250000, // 2500%
        assetClass: ASSET_CLASS_CRYPTO,
        allowIncreasePosition: true,
        active: true,
        fundingRate: IConfigStorage.FundingRate({ maxSkewScaleUSD: 200000000 * 1e30, maxFundingRate: 8 * 1e18 })
      }),
      true
    );
    ForkEnv.configStorage.setMarketConfig(
      13,
      IConfigStorage.MarketConfig({
        assetId: "MATIC",
        maxLongPositionSize: 2500000 * 1e30,
        maxShortPositionSize: 2500000 * 1e30,
        increasePositionFeeRateBPS: 7, // 0.07%
        decreasePositionFeeRateBPS: 7, // 0.07%
        initialMarginFractionBPS: 100, // IMF = 1%, Max leverage = 100
        maintenanceMarginFractionBPS: 50, // MMF = 0.5%
        maxProfitRateBPS: 250000, // 2500%
        assetClass: ASSET_CLASS_CRYPTO,
        allowIncreasePosition: true,
        active: true,
        fundingRate: IConfigStorage.FundingRate({ maxSkewScaleUSD: 200000000 * 1e30, maxFundingRate: 8 * 1e18 })
      }),
      true
    );
    ForkEnv.configStorage.setMarketConfig(
      14,
      IConfigStorage.MarketConfig({
        assetId: "SUI",
        maxLongPositionSize: 1000000 * 1e30,
        maxShortPositionSize: 1000000 * 1e30,
        increasePositionFeeRateBPS: 7, // 0.07%
        decreasePositionFeeRateBPS: 7, // 0.07%
        initialMarginFractionBPS: 100, // IMF = 1%, Max leverage = 100
        maintenanceMarginFractionBPS: 50, // MMF = 0.5%
        maxProfitRateBPS: 250000, // 2500%
        assetClass: ASSET_CLASS_CRYPTO,
        allowIncreasePosition: true,
        active: true,
        fundingRate: IConfigStorage.FundingRate({ maxSkewScaleUSD: 100000000 * 1e30, maxFundingRate: 8 * 1e18 })
      }),
      true
    );
    ForkEnv.configStorage.setMarketConfig(
      15,
      IConfigStorage.MarketConfig({
        assetId: "ARB",
        maxLongPositionSize: 2500000 * 1e30,
        maxShortPositionSize: 2500000 * 1e30,
        increasePositionFeeRateBPS: 7, // 0.07%
        decreasePositionFeeRateBPS: 7, // 0.07%
        initialMarginFractionBPS: 100, // IMF = 1%, Max leverage = 100
        maintenanceMarginFractionBPS: 50, // MMF = 0.5%
        maxProfitRateBPS: 250000, // 2500%
        assetClass: ASSET_CLASS_CRYPTO,
        allowIncreasePosition: true,
        active: true,
        fundingRate: IConfigStorage.FundingRate({ maxSkewScaleUSD: 100000000 * 1e30, maxFundingRate: 8 * 1e18 })
      }),
      true
    );
    ForkEnv.configStorage.setMarketConfig(
      16,
      IConfigStorage.MarketConfig({
        assetId: "OP",
        maxLongPositionSize: 1000000 * 1e30,
        maxShortPositionSize: 1000000 * 1e30,
        increasePositionFeeRateBPS: 7, // 0.07%
        decreasePositionFeeRateBPS: 7, // 0.07%
        initialMarginFractionBPS: 100, // IMF = 1%, Max leverage = 100
        maintenanceMarginFractionBPS: 50, // MMF = 0.5%
        maxProfitRateBPS: 250000, // 2500%
        assetClass: ASSET_CLASS_CRYPTO,
        allowIncreasePosition: true,
        active: true,
        fundingRate: IConfigStorage.FundingRate({ maxSkewScaleUSD: 100000000 * 1e30, maxFundingRate: 8 * 1e18 })
      }),
      true
    );
    ForkEnv.configStorage.setMarketConfig(
      17,
      IConfigStorage.MarketConfig({
        assetId: "LTC",
        maxLongPositionSize: 2500000 * 1e30,
        maxShortPositionSize: 2500000 * 1e30,
        increasePositionFeeRateBPS: 7, // 0.07%
        decreasePositionFeeRateBPS: 7, // 0.07%
        initialMarginFractionBPS: 100, // IMF = 1%, Max leverage = 100
        maintenanceMarginFractionBPS: 50, // MMF = 0.5%
        maxProfitRateBPS: 250000, // 2500%
        assetClass: ASSET_CLASS_CRYPTO,
        allowIncreasePosition: true,
        active: true,
        fundingRate: IConfigStorage.FundingRate({ maxSkewScaleUSD: 100000000 * 1e30, maxFundingRate: 8 * 1e18 })
      }),
      true
    );
    ForkEnv.configStorage.setMarketConfig(
      20,
      IConfigStorage.MarketConfig({
        assetId: "BNB",
        maxLongPositionSize: 1000000 * 1e30,
        maxShortPositionSize: 1000000 * 1e30,
        increasePositionFeeRateBPS: 7, // 0.07%
        decreasePositionFeeRateBPS: 7, // 0.07%
        initialMarginFractionBPS: 100, // IMF = 1%, Max leverage = 100
        maintenanceMarginFractionBPS: 50, // MMF = 0.5%
        maxProfitRateBPS: 250000, // 2500%
        assetClass: ASSET_CLASS_CRYPTO,
        allowIncreasePosition: true,
        active: true,
        fundingRate: IConfigStorage.FundingRate({ maxSkewScaleUSD: 100000000 * 1e30, maxFundingRate: 8 * 1e18 })
      }),
      true
    );
    ForkEnv.configStorage.setMarketConfig(
      21,
      IConfigStorage.MarketConfig({
        assetId: "SOL",
        maxLongPositionSize: 1000000 * 1e30,
        maxShortPositionSize: 1000000 * 1e30,
        increasePositionFeeRateBPS: 7, // 0.07%
        decreasePositionFeeRateBPS: 7, // 0.07%
        initialMarginFractionBPS: 100, // IMF = 1%, Max leverage = 100
        maintenanceMarginFractionBPS: 50, // MMF = 0.5%
        maxProfitRateBPS: 250000, // 2500%
        assetClass: ASSET_CLASS_CRYPTO,
        allowIncreasePosition: true,
        active: true,
        fundingRate: IConfigStorage.FundingRate({ maxSkewScaleUSD: 100000000 * 1e30, maxFundingRate: 8 * 1e18 })
      }),
      true
    );
    ForkEnv.configStorage.setMarketConfig(
      23,
      IConfigStorage.MarketConfig({
        assetId: "XRP",
        maxLongPositionSize: 1000000 * 1e30,
        maxShortPositionSize: 1000000 * 1e30,
        increasePositionFeeRateBPS: 7, // 0.07%
        decreasePositionFeeRateBPS: 7, // 0.07%
        initialMarginFractionBPS: 100, // IMF = 1%, Max leverage = 100
        maintenanceMarginFractionBPS: 50, // MMF = 0.5%
        maxProfitRateBPS: 250000, // 2500%
        assetClass: ASSET_CLASS_CRYPTO,
        allowIncreasePosition: true,
        active: true,
        fundingRate: IConfigStorage.FundingRate({ maxSkewScaleUSD: 100000000 * 1e30, maxFundingRate: 8 * 1e18 })
      }),
      true
    );
    ForkEnv.configStorage.setMarketConfig(
      25,
      IConfigStorage.MarketConfig({
        assetId: "LINK",
        maxLongPositionSize: 2500000 * 1e30,
        maxShortPositionSize: 2500000 * 1e30,
        increasePositionFeeRateBPS: 7, // 0.07%
        decreasePositionFeeRateBPS: 7, // 0.07%
        initialMarginFractionBPS: 100, // IMF = 1%, Max leverage = 100
        maintenanceMarginFractionBPS: 50, // MMF = 0.5%
        maxProfitRateBPS: 250000, // 2500%
        assetClass: ASSET_CLASS_CRYPTO,
        allowIncreasePosition: true,
        active: true,
        fundingRate: IConfigStorage.FundingRate({ maxSkewScaleUSD: 100000000 * 1e30, maxFundingRate: 8 * 1e18 })
      }),
      true
    );
    ForkEnv.configStorage.setMarketConfig(
      26,
      IConfigStorage.MarketConfig({
        assetId: "CHF",
        maxLongPositionSize: 3000000 * 1e30,
        maxShortPositionSize: 3000000 * 1e30,
        increasePositionFeeRateBPS: 1, // 0.01%
        decreasePositionFeeRateBPS: 1, // 0.01%
        initialMarginFractionBPS: 10, // IMF = 0.1%, Max leverage = 1000
        maintenanceMarginFractionBPS: 5, // MMF = 0.05%
        maxProfitRateBPS: 250000, // 2500%
        assetClass: ASSET_CLASS_FOREX,
        allowIncreasePosition: true,
        active: true,
        fundingRate: IConfigStorage.FundingRate({
          maxSkewScaleUSD: 10000000000 * 1e30, // 10B
          maxFundingRate: 1e18 // 100% per day
        })
      }),
      false
    );
    ForkEnv.configStorage.setMarketConfig(
      27,
      IConfigStorage.MarketConfig({
        assetId: "DOGE",
        maxLongPositionSize: 2500000 * 1e30,
        maxShortPositionSize: 2500000 * 1e30,
        increasePositionFeeRateBPS: 7, // 0.07%
        decreasePositionFeeRateBPS: 7, // 0.07%
        initialMarginFractionBPS: 100, // IMF = 1%, Max leverage = 100
        maintenanceMarginFractionBPS: 50, // MMF = 0.5%
        maxProfitRateBPS: 250000, // 2500%
        assetClass: ASSET_CLASS_CRYPTO,
        allowIncreasePosition: true,
        active: true,
        fundingRate: IConfigStorage.FundingRate({ maxSkewScaleUSD: 200000000 * 1e30, maxFundingRate: 8 * 1e18 })
      }),
      true
    );
    ForkEnv.configStorage.setMarketConfig(
      28,
      IConfigStorage.MarketConfig({
        assetId: "CAD",
        maxLongPositionSize: 3000000 * 1e30,
        maxShortPositionSize: 3000000 * 1e30,
        increasePositionFeeRateBPS: 1, // 0.01%
        decreasePositionFeeRateBPS: 1, // 0.01%
        initialMarginFractionBPS: 10, // IMF = 0.1%, Max leverage = 1000
        maintenanceMarginFractionBPS: 5, // MMF = 0.05%
        maxProfitRateBPS: 250000, // 2500%
        assetClass: ASSET_CLASS_FOREX,
        allowIncreasePosition: true,
        active: true,
        fundingRate: IConfigStorage.FundingRate({
          maxSkewScaleUSD: 10000000000 * 1e30, // 10B
          maxFundingRate: 1e18 // 100% per day
        })
      }),
      false
    );
    ForkEnv.configStorage.setMarketConfig(
      29,
      IConfigStorage.MarketConfig({
        assetId: "SGD",
        maxLongPositionSize: 3000000 * 1e30,
        maxShortPositionSize: 3000000 * 1e30,
        increasePositionFeeRateBPS: 1, // 0.01%
        decreasePositionFeeRateBPS: 1, // 0.01%
        initialMarginFractionBPS: 10, // IMF = 0.1%, Max leverage = 1000
        maintenanceMarginFractionBPS: 5, // MMF = 0.05%
        maxProfitRateBPS: 250000, // 2500%
        assetClass: ASSET_CLASS_FOREX,
        allowIncreasePosition: true,
        active: true,
        fundingRate: IConfigStorage.FundingRate({
          maxSkewScaleUSD: 10000000000 * 1e30, // 10B
          maxFundingRate: 1e18 // 100% per day
        })
      }),
      false
    );
    ForkEnv.configStorage.setMarketConfig(
      30,
      IConfigStorage.MarketConfig({
        assetId: "CNH",
        maxLongPositionSize: 3000000 * 1e30,
        maxShortPositionSize: 3000000 * 1e30,
        increasePositionFeeRateBPS: 1, // 0.01%
        decreasePositionFeeRateBPS: 1, // 0.01%
        initialMarginFractionBPS: 10, // IMF = 0.1%, Max leverage = 1000
        maintenanceMarginFractionBPS: 5, // MMF = 0.05%
        maxProfitRateBPS: 250000, // 2500%
        assetClass: ASSET_CLASS_FOREX,
        allowIncreasePosition: true,
        active: true,
        fundingRate: IConfigStorage.FundingRate({
          maxSkewScaleUSD: 10000000000 * 1e30, // 10B
          maxFundingRate: 1e18 // 100% per day
        })
      }),
      false
    );
    ForkEnv.configStorage.setMarketConfig(
      31,
      IConfigStorage.MarketConfig({
        assetId: "HKD",
        maxLongPositionSize: 3000000 * 1e30,
        maxShortPositionSize: 3000000 * 1e30,
        increasePositionFeeRateBPS: 1, // 0.01%
        decreasePositionFeeRateBPS: 1, // 0.01%
        initialMarginFractionBPS: 10, // IMF = 0.1%, Max leverage = 1000
        maintenanceMarginFractionBPS: 5, // MMF = 0.05%
        maxProfitRateBPS: 250000, // 2500%
        assetClass: ASSET_CLASS_FOREX,
        allowIncreasePosition: true,
        active: true,
        fundingRate: IConfigStorage.FundingRate({
          maxSkewScaleUSD: 10000000000 * 1e30, // 10B
          maxFundingRate: 1e18 // 100% per day
        })
      }),
      false
    );
    ForkEnv.configStorage.setMarketConfig(
      32,
      IConfigStorage.MarketConfig({
        assetId: "BCH",
        maxLongPositionSize: 2500000 * 1e30,
        maxShortPositionSize: 2500000 * 1e30,
        increasePositionFeeRateBPS: 7, // 0.07%
        decreasePositionFeeRateBPS: 7, // 0.07%
        initialMarginFractionBPS: 100, // IMF = 1%, Max leverage = 100
        maintenanceMarginFractionBPS: 50, // MMF = 0.5%
        maxProfitRateBPS: 250000, // 2500%
        assetClass: ASSET_CLASS_CRYPTO,
        allowIncreasePosition: true,
        active: true,
        fundingRate: IConfigStorage.FundingRate({
          maxSkewScaleUSD: 200000000 * 1e30, // 10B
          maxFundingRate: 8e18 // 800% per day
        })
      }),
      false
    );
    vm.stopPrank();
  }

  function _setUpOrderbookOracle() internal {
    uint256[] memory marketIndexes = new uint256[](12);
    marketIndexes[0] = 12;
    marketIndexes[1] = 13;
    marketIndexes[2] = 14;
    marketIndexes[3] = 15;
    marketIndexes[4] = 16;
    marketIndexes[5] = 17;
    marketIndexes[6] = 20;
    marketIndexes[7] = 21;
    marketIndexes[8] = 23;
    marketIndexes[9] = 25;
    marketIndexes[10] = 27;
    marketIndexes[11] = 32;
    orderbookOracle.insertMarketIndexes(marketIndexes);

    int24[] memory askDepthTicks = new int24[](12);
    askDepthTicks[0] = 149149;
    askDepthTicks[1] = 149150;
    askDepthTicks[2] = 149151;
    askDepthTicks[3] = 149152;
    askDepthTicks[4] = 149153;
    askDepthTicks[5] = 149154;
    askDepthTicks[6] = 149155;
    askDepthTicks[7] = 149156;
    askDepthTicks[8] = 149157;
    askDepthTicks[9] = 218230;
    askDepthTicks[10] = 149159;
    askDepthTicks[11] = 149160;

    int24[] memory bidDepthTicks = new int24[](12);
    bidDepthTicks[0] = 149149;
    bidDepthTicks[1] = 149150;
    bidDepthTicks[2] = 149151;
    bidDepthTicks[3] = 149152;
    bidDepthTicks[4] = 149153;
    bidDepthTicks[5] = 149154;
    bidDepthTicks[6] = 149155;
    bidDepthTicks[7] = 149156;
    bidDepthTicks[8] = 149157;
    bidDepthTicks[9] = 218230;
    bidDepthTicks[10] = 149159;
    bidDepthTicks[11] = 149160;

    int24[] memory coeffVariantTicks = new int24[](12);
    coeffVariantTicks[0] = -60708;
    coeffVariantTicks[1] = -60709;
    coeffVariantTicks[2] = -60710;
    coeffVariantTicks[3] = -60711;
    coeffVariantTicks[4] = -60712;
    coeffVariantTicks[5] = -60713;
    coeffVariantTicks[6] = -60714;
    coeffVariantTicks[7] = -60715;
    coeffVariantTicks[8] = -60716;
    coeffVariantTicks[9] = -60717;
    coeffVariantTicks[10] = -60718;
    coeffVariantTicks[11] = -60719;

    bytes32[] memory askDepths = orderbookOracle.buildUpdateData(askDepthTicks);
    bytes32[] memory bidDepths = orderbookOracle.buildUpdateData(bidDepthTicks);
    bytes32[] memory coeffVariants = orderbookOracle.buildUpdateData(coeffVariantTicks);
    orderbookOracle.setUpdater(address(this), true);
    orderbookOracle.updateData(askDepths, bidDepths, coeffVariants);
  }
}<|MERGE_RESOLUTION|>--- conflicted
+++ resolved
@@ -49,11 +49,7 @@
   OrderReader newOrderReader;
 
   function setUp() public virtual {
-<<<<<<< HEAD
-    vm.createSelectFork(vm.envString("ARBITRUM_ONE_FORK"), 143750718);
-=======
     vm.createSelectFork(vm.envString("ARBITRUM_ONE_FORK"));
->>>>>>> 96ff5980
 
     uncheckedBuilder = new UncheckedEcoPythCalldataBuilder(ForkEnv.ecoPyth2, ForkEnv.glpManager, ForkEnv.sglp);
 
