// SPDX-License-Identifier: BUSL-1.1
// This code is made available under the terms and conditions of the Business Source License 1.1 (BUSL-1.1).
// The act of publishing this code is driven by the aim to promote transparency and facilitate its utilization for educational purposes.

pragma solidity 0.8.18;

import { Test } from "forge-std/Test.sol";
import { console } from "forge-std/console.sol";

import { IEcoPythCalldataBuilder } from "@hmx/oracles/interfaces/IEcoPythCalldataBuilder.sol";
import { Calculator } from "@hmx/contracts/Calculator.sol";
import { ICalculator } from "@hmx/contracts/interfaces/ICalculator.sol";
import { PythStructs } from "pyth-sdk-solidity/IPyth.sol";

// to-upgrade contract
import { HLP } from "@hmx/contracts/HLP.sol";
import { Calculator } from "@hmx/contracts/Calculator.sol";

import { BotHandler } from "@hmx/handlers/BotHandler.sol";
import { LimitTradeHandler } from "@hmx/handlers/LimitTradeHandler.sol";

import { TradeService } from "@hmx/services/TradeService.sol";
import { CrossMarginService } from "@hmx/services/CrossMarginService.sol";

import { TradeHelper } from "@hmx/helpers/TradeHelper.sol";
import { OrderReader } from "@hmx/readers/OrderReader.sol";

// Storage
import { IPerpStorage } from "@hmx/storages/interfaces/IPerpStorage.sol";
import { IConfigStorage } from "@hmx/storages/interfaces/IConfigStorage.sol";
import { ConfigStorage } from "@hmx/storages/ConfigStorage.sol";

import { TransparentUpgradeableProxy } from "@openzeppelin/contracts/proxy/transparent/TransparentUpgradeableProxy.sol";

import { HMXLib } from "@hmx/libraries/HMXLib.sol";
import { ForkEnv } from "@hmx-test/fork/bases/ForkEnv.sol";
import { UncheckedEcoPythCalldataBuilder } from "@hmx/oracles/UncheckedEcoPythCalldataBuilder.sol";
import { Deployer } from "@hmx-test/libs/Deployer.sol";
import { AdaptiveFeeCalculator } from "@hmx/contracts/AdaptiveFeeCalculator.sol";
import { OrderbookOracle } from "@hmx/oracles/OrderbookOracle.sol";

import { Smoke_Collateral } from "@hmx-test/fork/smoke-test/Smoke_Collateral.t.sol";
import { Smoke_Liquidate } from "@hmx-test/fork/smoke-test/Smoke_Liquidate.sol";
import { Smoke_Liquidity } from "@hmx-test/fork/smoke-test/Smoke_Liquidity.t.sol";
import { Smoke_MaxProfit } from "@hmx-test/fork/smoke-test/Smoke_MaxProfit.t.sol";
import { Smoke_Trade } from "@hmx-test/fork/smoke-test/Smoke_Trade.t.sol";
import { Smoke_TriggerOrder } from "@hmx-test/fork/smoke-test/Smoke_TriggerOrder.t.sol";
import { RebalanceHLPService_Test } from "@hmx-test/fork/rebalance-hlp/RebalanceHLPService.t.sol";

contract Smoke_Base is ForkEnv {
  uint256 internal constant BPS = 10_000;
  uint8 internal constant ASSET_CLASS_CRYPTO = 0;
  uint8 internal constant ASSET_CLASS_FOREX = 2;
  uint8 internal constant ASSET_CLASS_COMMODITIES = 3;
  uint256 snapshot;

  function setUp() public virtual {
    vm.createSelectFork(vm.envString("ARBITRUM_ONE_FORK"));

    // -- UPGRADE -- //
    vm.startPrank(ForkEnv.proxyAdmin.owner());
    Deployer.upgrade("Calculator", address(ForkEnv.proxyAdmin), address(ForkEnv.calculator));
    Deployer.upgrade("HLP", address(ForkEnv.proxyAdmin), address(ForkEnv.hlp));
    Deployer.upgrade("BotHandler", address(ForkEnv.proxyAdmin), address(ForkEnv.botHandler));
    Deployer.upgrade("LimitTradeHandler", address(ForkEnv.proxyAdmin), address(ForkEnv.limitTradeHandler));
    Deployer.upgrade("TradeService", address(ForkEnv.proxyAdmin), address(ForkEnv.tradeService));
    Deployer.upgrade("CrossMarginService", address(ForkEnv.proxyAdmin), address(ForkEnv.crossMarginService));
    Deployer.upgrade("TradeHelper", address(ForkEnv.proxyAdmin), address(ForkEnv.tradeHelper));
    Deployer.upgrade("ConfigStorage", address(ForkEnv.proxyAdmin), address(ForkEnv.configStorage));
    Deployer.upgrade("PerpStorage", address(ForkEnv.proxyAdmin), address(ForkEnv.perpStorage));
    Deployer.upgrade("LiquidationService", address(ForkEnv.proxyAdmin), address(ForkEnv.liquidationService));
    Deployer.upgrade("VaultStorage", address(ForkEnv.proxyAdmin), address(ForkEnv.vaultStorage));

    vm.stopPrank();

    adaptiveFeeCalculator = new AdaptiveFeeCalculator();
    orderbookOracle = new OrderbookOracle();

    _setUpOrderbookOracle();

    vm.startPrank(TradeHelper(address(tradeHelper)).owner());
    tradeHelper.setAdaptiveFeeCalculator(address(adaptiveFeeCalculator));
    tradeHelper.setOrderbookOracle(address(orderbookOracle));
    tradeHelper.setMaxAdaptiveFeeBps(500);
    vm.stopPrank();

    _setMarketConfig();
  }

  function _getPositionId(address _account, uint8 _subAccountId, uint256 _marketIndex) internal pure returns (bytes32) {
    address _subAccount = _getSubAccount(_account, _subAccountId);
    return keccak256(abi.encodePacked(_subAccount, _marketIndex));
  }

<<<<<<< HEAD
  function _setTickPriceZero()
    internal
    view
    returns (bytes32[] memory priceUpdateData, bytes32[] memory publishTimeUpdateData)
  {
    int24[] memory tickPrices = new int24[](34);
    uint24[] memory publishTimeDiffs = new uint24[](34);
    for (uint i = 0; i < 34; i++) {
      tickPrices[i] = 0;
      publishTimeDiffs[i] = 0;
    }

    priceUpdateData = ForkEnv.ecoPyth2.buildPriceUpdateData(tickPrices);
    publishTimeUpdateData = ForkEnv.ecoPyth2.buildPublishTimeUpdateData(publishTimeDiffs);
  }

  function _setPriceData(
    uint64 _priceE8
  ) internal view returns (bytes32[] memory assetIds, uint64[] memory prices, bool[] memory shouldInverts) {
    bytes32[] memory pythRes = ForkEnv.ecoPyth2.getAssetIds();
    uint256 len = pythRes.length; // 35 - 1(index 0) = 34
    assetIds = new bytes32[](len - 1);
    prices = new uint64[](len - 1);
    shouldInverts = new bool[](len - 1);

    for (uint i = 1; i < len; i++) {
      assetIds[i - 1] = pythRes[i];
      prices[i - 1] = _priceE8 * 1e8;
      if (i == 4) {
        shouldInverts[i - 1] = true; // JPY
      } else {
        shouldInverts[i - 1] = false;
      }
    }
  }

  function _buildDataForPrice() internal view returns (IEcoPythCalldataBuilder.BuildData[] memory data) {
    bytes32[] memory pythRes = ForkEnv.ecoPyth2.getAssetIds();

    uint256 len = pythRes.length; // 35 - 1(index 0) = 34

    data = new IEcoPythCalldataBuilder.BuildData[](len - 1);

    for (uint i = 1; i < len; i++) {
      PythStructs.Price memory _ecoPythPrice = ForkEnv.ecoPyth2.getPriceUnsafe(pythRes[i]);
      data[i - 1].assetId = pythRes[i];
      data[i - 1].priceE8 = _ecoPythPrice.price;
      data[i - 1].publishTime = uint160(block.timestamp);
      data[i - 1].maxDiffBps = 15_000;
    }
  }

  function _buildDataForPriceWithSpecificPrice(
    bytes32 assetId,
    int64 priceE8
  ) internal view returns (IEcoPythCalldataBuilder.BuildData[] memory data) {
    bytes32[] memory assetIds = ForkEnv.ecoPyth2.getAssetIds();

    uint256 len = assetIds.length; // 35 - 1(index 0) = 34

    data = new IEcoPythCalldataBuilder.BuildData[](len - 1);

    for (uint i = 1; i < len; i++) {
      data[i - 1].assetId = assetIds[i];
      if (assetId == assetIds[i]) {
        data[i - 1].priceE8 = priceE8;
      } else {
        data[i - 1].priceE8 = ForkEnv.ecoPyth2.getPriceUnsafe(assetIds[i]).price;
      }
      data[i - 1].publishTime = uint160(block.timestamp);
      data[i - 1].maxDiffBps = 15_000;
    }
  }

  function _buildDataForPriceWithSpecificPrice(
    bytes32[] memory assetIdsToManipulate,
    int64[] memory pricesE8ToManipulate
  ) internal view returns (IEcoPythCalldataBuilder.BuildData[] memory data) {
    bytes32[] memory assetIds = ForkEnv.ecoPyth2.getAssetIds();

    uint256 len = assetIds.length; // 35 - 1(index 0) = 34

    data = new IEcoPythCalldataBuilder.BuildData[](len - 1);

    for (uint i = 1; i < len; i++) {
      data[i - 1].assetId = assetIds[i];
      for (uint j = 0; j < assetIdsToManipulate.length; j++) {
        if (assetIdsToManipulate[j] == assetIds[i]) {
          data[i - 1].priceE8 = pricesE8ToManipulate[j];
        } else {
          data[i - 1].priceE8 = ForkEnv.ecoPyth2.getPriceUnsafe(assetIds[i]).price;
        }
      }
      data[i - 1].publishTime = uint160(block.timestamp);
      data[i - 1].maxDiffBps = 15_000;
    }
  }

  function _validateClosedPosition(bytes32 _id) internal {
    IPerpStorage.Position memory _position = ForkEnv.perpStorage.getPositionById(_id);
    // As the position has been closed, the gotten one should be empty stuct
    assertEq(_position.primaryAccount, address(0));
    assertEq(_position.marketIndex, 0);
    assertEq(_position.avgEntryPriceE30, 0);
    assertEq(_position.entryBorrowingRate, 0);
    assertEq(_position.reserveValueE30, 0);
    assertEq(_position.lastIncreaseTimestamp, 0);
    assertEq(_position.positionSizeE30, 0);
    assertEq(_position.realizedPnl, 0);
    assertEq(_position.lastFundingAccrued, 0);
    assertEq(_position.subAccountId, 0);
  }

  function _checkIsUnderMMR(
    address _primaryAccount,
    uint8 _subAccountId,
    uint256 _marketIndex,
    uint256
  ) internal view returns (bool) {
    address _subAccount = HMXLib.getSubAccount(_primaryAccount, _subAccountId);
    IConfigStorage.MarketConfig memory config = ForkEnv.configStorage.getMarketConfigByIndex(_marketIndex);

    int256 _subAccountEquity = ForkEnv.calculator.getEquity(_subAccount, 0, config.assetId);
    uint256 _mmr = ForkEnv.calculator.getMMR(_subAccount);
    if (_subAccountEquity < 0 || uint256(_subAccountEquity) < _mmr) return true;
    return false;
  }

=======
>>>>>>> 9a0f621c
  function _setMarketConfig() internal {
    vm.startPrank(ForkEnv.configStorage.owner());
    ForkEnv.configStorage.setMarketConfig(
      0,
      IConfigStorage.MarketConfig({
        assetId: "ETH",
        maxLongPositionSize: 5500000 * 1e30,
        maxShortPositionSize: 5500000 * 1e30,
        increasePositionFeeRateBPS: 4, // 0.04%
        decreasePositionFeeRateBPS: 4, // 0.04%
        initialMarginFractionBPS: 100, // IMF = 1%, Max leverage = 100
        maintenanceMarginFractionBPS: 50, // MMF = 0.5%
        maxProfitRateBPS: 300000, // 3000%
        assetClass: ASSET_CLASS_CRYPTO,
        allowIncreasePosition: true,
        active: true,
        fundingRate: IConfigStorage.FundingRate({ maxSkewScaleUSD: 2000000000 * 1e30, maxFundingRate: 8 * 1e18 })
      }),
      false
    );
    ForkEnv.configStorage.setMarketConfig(
      1,
      IConfigStorage.MarketConfig({
        assetId: "BTC",
        maxLongPositionSize: 6000000 * 1e30,
        maxShortPositionSize: 6000000 * 1e30,
        increasePositionFeeRateBPS: 4, // 0.04%
        decreasePositionFeeRateBPS: 4, // 0.04%
        initialMarginFractionBPS: 100, // IMF = 1%, Max leverage = 100
        maintenanceMarginFractionBPS: 50, // MMF = 0.5%
        maxProfitRateBPS: 300000, // 3000%
        assetClass: ASSET_CLASS_CRYPTO,
        allowIncreasePosition: true,
        active: true,
        fundingRate: IConfigStorage.FundingRate({ maxSkewScaleUSD: 3000000000 * 1e30, maxFundingRate: 8 * 1e18 })
      }),
      false
    );
    ForkEnv.configStorage.setMarketConfig(
      3,
      IConfigStorage.MarketConfig({
        assetId: "JPY",
        maxLongPositionSize: 3000000 * 1e30,
        maxShortPositionSize: 3000000 * 1e30,
        increasePositionFeeRateBPS: 1, // 0.01%
        decreasePositionFeeRateBPS: 1, // 0.01%
        initialMarginFractionBPS: 10, // IMF = 0.1%, Max leverage = 1000
        maintenanceMarginFractionBPS: 5, // MMF = 0.05%
        maxProfitRateBPS: 250000, // 2500%
        assetClass: ASSET_CLASS_FOREX,
        allowIncreasePosition: true,
        active: true,
        fundingRate: IConfigStorage.FundingRate({
          maxSkewScaleUSD: 10000000000 * 1e30, // 10B
          maxFundingRate: 1e18 // 100% per day
        })
      }),
      false
    );
    ForkEnv.configStorage.setMarketConfig(
      4,
      IConfigStorage.MarketConfig({
        assetId: "XAU",
        maxLongPositionSize: 2500000 * 1e30,
        maxShortPositionSize: 2500000 * 1e30,
        increasePositionFeeRateBPS: 5, // 0.05%
        decreasePositionFeeRateBPS: 5, // 0.05%
        initialMarginFractionBPS: 200, // IMF = 2%, Max leverage = 50
        maintenanceMarginFractionBPS: 100, // MMF = 1%
        maxProfitRateBPS: 75000, // 750%
        assetClass: ASSET_CLASS_COMMODITIES,
        allowIncreasePosition: true,
        active: true,
        fundingRate: IConfigStorage.FundingRate({
          maxSkewScaleUSD: 10000000000 * 1e30, // 10B
          maxFundingRate: 1e18 // 100% per day
        })
      }),
      false
    );
    ForkEnv.configStorage.setMarketConfig(
      8,
      IConfigStorage.MarketConfig({
        assetId: "EUR",
        maxLongPositionSize: 2500000 * 1e30,
        maxShortPositionSize: 2500000 * 1e30,
        increasePositionFeeRateBPS: 1, // 0.01%
        decreasePositionFeeRateBPS: 1, // 0.01%
        initialMarginFractionBPS: 10, // IMF = 0.1%, Max leverage = 1000
        maintenanceMarginFractionBPS: 5, // MMF = 0.05%
        maxProfitRateBPS: 250000, // 2500%
        assetClass: ASSET_CLASS_FOREX,
        allowIncreasePosition: true,
        active: true,
        fundingRate: IConfigStorage.FundingRate({
          maxSkewScaleUSD: 10000000000 * 1e30, // 10B
          maxFundingRate: 1e18 // 100% per day
        })
      }),
      false
    );
    ForkEnv.configStorage.setMarketConfig(
      9,
      IConfigStorage.MarketConfig({
        assetId: "XAG",
        maxLongPositionSize: 2500000 * 1e30,
        maxShortPositionSize: 2500000 * 1e30,
        increasePositionFeeRateBPS: 5, // 0.05%
        decreasePositionFeeRateBPS: 5, // 0.05%
        initialMarginFractionBPS: 200, // IMF = 2%, Max leverage = 50
        maintenanceMarginFractionBPS: 100, // MMF = 1%
        maxProfitRateBPS: 75000, // 750%
        assetClass: ASSET_CLASS_COMMODITIES,
        allowIncreasePosition: true,
        active: true,
        fundingRate: IConfigStorage.FundingRate({
          maxSkewScaleUSD: 10000000000 * 1e30, // 10B
          maxFundingRate: 1e18 // 100% per day
        })
      }),
      false
    );
    ForkEnv.configStorage.setMarketConfig(
      10,
      IConfigStorage.MarketConfig({
        assetId: "AUD",
        maxLongPositionSize: 3000000 * 1e30,
        maxShortPositionSize: 3000000 * 1e30,
        increasePositionFeeRateBPS: 1, // 0.01%
        decreasePositionFeeRateBPS: 1, // 0.01%
        initialMarginFractionBPS: 10, // IMF = 0.1%, Max leverage = 1000
        maintenanceMarginFractionBPS: 5, // MMF = 0.05%
        maxProfitRateBPS: 250000, // 2500%
        assetClass: ASSET_CLASS_FOREX,
        allowIncreasePosition: true,
        active: true,
        fundingRate: IConfigStorage.FundingRate({
          maxSkewScaleUSD: 10000000000 * 1e30, // 10B
          maxFundingRate: 1e18 // 100% per day
        })
      }),
      false
    );
    ForkEnv.configStorage.setMarketConfig(
      11,
      IConfigStorage.MarketConfig({
        assetId: "GBP",
        maxLongPositionSize: 3000000 * 1e30,
        maxShortPositionSize: 3000000 * 1e30,
        increasePositionFeeRateBPS: 1, // 0.01%
        decreasePositionFeeRateBPS: 1, // 0.01%
        initialMarginFractionBPS: 10, // IMF = 0.1%, Max leverage = 1000
        maintenanceMarginFractionBPS: 5, // MMF = 0.05%
        maxProfitRateBPS: 250000, // 2500%
        assetClass: ASSET_CLASS_FOREX,
        allowIncreasePosition: true,
        active: true,
        fundingRate: IConfigStorage.FundingRate({
          maxSkewScaleUSD: 10000000000 * 1e30, // 10B
          maxFundingRate: 1e18 // 100% per day
        })
      }),
      false
    );
    ForkEnv.configStorage.setMarketConfig(
      12,
      IConfigStorage.MarketConfig({
        assetId: "ADA",
        maxLongPositionSize: 2500000 * 1e30,
        maxShortPositionSize: 2500000 * 1e30,
        increasePositionFeeRateBPS: 7, // 0.07%
        decreasePositionFeeRateBPS: 7, // 0.07%
        initialMarginFractionBPS: 100, // IMF = 1%, Max leverage = 100
        maintenanceMarginFractionBPS: 50, // MMF = 0.5%
        maxProfitRateBPS: 300000, // 3000%
        assetClass: ASSET_CLASS_CRYPTO,
        allowIncreasePosition: true,
        active: true,
        fundingRate: IConfigStorage.FundingRate({ maxSkewScaleUSD: 200000000 * 1e30, maxFundingRate: 8 * 1e18 })
      }),
      true
    );
    ForkEnv.configStorage.setMarketConfig(
      13,
      IConfigStorage.MarketConfig({
        assetId: "MATIC",
        maxLongPositionSize: 2500000 * 1e30,
        maxShortPositionSize: 2500000 * 1e30,
        increasePositionFeeRateBPS: 7, // 0.07%
        decreasePositionFeeRateBPS: 7, // 0.07%
        initialMarginFractionBPS: 100, // IMF = 1%, Max leverage = 100
        maintenanceMarginFractionBPS: 50, // MMF = 0.5%
        maxProfitRateBPS: 300000, // 3000%
        assetClass: ASSET_CLASS_CRYPTO,
        allowIncreasePosition: true,
        active: true,
        fundingRate: IConfigStorage.FundingRate({ maxSkewScaleUSD: 200000000 * 1e30, maxFundingRate: 8 * 1e18 })
      }),
      true
    );
    ForkEnv.configStorage.setMarketConfig(
      14,
      IConfigStorage.MarketConfig({
        assetId: "SUI",
        maxLongPositionSize: 1000000 * 1e30,
        maxShortPositionSize: 1000000 * 1e30,
        increasePositionFeeRateBPS: 7, // 0.07%
        decreasePositionFeeRateBPS: 7, // 0.07%
        initialMarginFractionBPS: 100, // IMF = 1%, Max leverage = 100
        maintenanceMarginFractionBPS: 50, // MMF = 0.5%
        maxProfitRateBPS: 300000, // 3000%
        assetClass: ASSET_CLASS_CRYPTO,
        allowIncreasePosition: true,
        active: true,
        fundingRate: IConfigStorage.FundingRate({ maxSkewScaleUSD: 100000000 * 1e30, maxFundingRate: 8 * 1e18 })
      }),
      true
    );
    ForkEnv.configStorage.setMarketConfig(
      15,
      IConfigStorage.MarketConfig({
        assetId: "ARB",
        maxLongPositionSize: 2500000 * 1e30,
        maxShortPositionSize: 2500000 * 1e30,
        increasePositionFeeRateBPS: 7, // 0.07%
        decreasePositionFeeRateBPS: 7, // 0.07%
        initialMarginFractionBPS: 100, // IMF = 1%, Max leverage = 100
        maintenanceMarginFractionBPS: 50, // MMF = 0.5%
        maxProfitRateBPS: 300000, // 3000%
        assetClass: ASSET_CLASS_CRYPTO,
        allowIncreasePosition: true,
        active: true,
        fundingRate: IConfigStorage.FundingRate({ maxSkewScaleUSD: 100000000 * 1e30, maxFundingRate: 8 * 1e18 })
      }),
      true
    );
    ForkEnv.configStorage.setMarketConfig(
      16,
      IConfigStorage.MarketConfig({
        assetId: "OP",
        maxLongPositionSize: 1000000 * 1e30,
        maxShortPositionSize: 1000000 * 1e30,
        increasePositionFeeRateBPS: 7, // 0.07%
        decreasePositionFeeRateBPS: 7, // 0.07%
        initialMarginFractionBPS: 100, // IMF = 1%, Max leverage = 100
        maintenanceMarginFractionBPS: 50, // MMF = 0.5%
        maxProfitRateBPS: 300000, // 3000%
        assetClass: ASSET_CLASS_CRYPTO,
        allowIncreasePosition: true,
        active: true,
        fundingRate: IConfigStorage.FundingRate({ maxSkewScaleUSD: 100000000 * 1e30, maxFundingRate: 8 * 1e18 })
      }),
      true
    );
    ForkEnv.configStorage.setMarketConfig(
      17,
      IConfigStorage.MarketConfig({
        assetId: "LTC",
        maxLongPositionSize: 2500000 * 1e30,
        maxShortPositionSize: 2500000 * 1e30,
        increasePositionFeeRateBPS: 7, // 0.07%
        decreasePositionFeeRateBPS: 7, // 0.07%
        initialMarginFractionBPS: 100, // IMF = 1%, Max leverage = 100
        maintenanceMarginFractionBPS: 50, // MMF = 0.5%
        maxProfitRateBPS: 300000, // 3000%
        assetClass: ASSET_CLASS_CRYPTO,
        allowIncreasePosition: true,
        active: true,
        fundingRate: IConfigStorage.FundingRate({ maxSkewScaleUSD: 100000000 * 1e30, maxFundingRate: 8 * 1e18 })
      }),
      true
    );
    ForkEnv.configStorage.setMarketConfig(
      20,
      IConfigStorage.MarketConfig({
        assetId: "BNB",
        maxLongPositionSize: 1000000 * 1e30,
        maxShortPositionSize: 1000000 * 1e30,
        increasePositionFeeRateBPS: 7, // 0.07%
        decreasePositionFeeRateBPS: 7, // 0.07%
        initialMarginFractionBPS: 100, // IMF = 1%, Max leverage = 100
        maintenanceMarginFractionBPS: 50, // MMF = 0.5%
        maxProfitRateBPS: 300000, // 3000%
        assetClass: ASSET_CLASS_CRYPTO,
        allowIncreasePosition: true,
        active: true,
        fundingRate: IConfigStorage.FundingRate({ maxSkewScaleUSD: 100000000 * 1e30, maxFundingRate: 8 * 1e18 })
      }),
      true
    );
    ForkEnv.configStorage.setMarketConfig(
      21,
      IConfigStorage.MarketConfig({
        assetId: "SOL",
        maxLongPositionSize: 1000000 * 1e30,
        maxShortPositionSize: 1000000 * 1e30,
        increasePositionFeeRateBPS: 7, // 0.07%
        decreasePositionFeeRateBPS: 7, // 0.07%
        initialMarginFractionBPS: 100, // IMF = 1%, Max leverage = 100
        maintenanceMarginFractionBPS: 50, // MMF = 0.5%
        maxProfitRateBPS: 300000, // 3000%
        assetClass: ASSET_CLASS_CRYPTO,
        allowIncreasePosition: true,
        active: true,
        fundingRate: IConfigStorage.FundingRate({ maxSkewScaleUSD: 100000000 * 1e30, maxFundingRate: 8 * 1e18 })
      }),
      true
    );
    ForkEnv.configStorage.setMarketConfig(
      23,
      IConfigStorage.MarketConfig({
        assetId: "XRP",
        maxLongPositionSize: 1000000 * 1e30,
        maxShortPositionSize: 1000000 * 1e30,
        increasePositionFeeRateBPS: 7, // 0.07%
        decreasePositionFeeRateBPS: 7, // 0.07%
        initialMarginFractionBPS: 100, // IMF = 1%, Max leverage = 100
        maintenanceMarginFractionBPS: 50, // MMF = 0.5%
        maxProfitRateBPS: 300000, // 3000%
        assetClass: ASSET_CLASS_CRYPTO,
        allowIncreasePosition: true,
        active: true,
        fundingRate: IConfigStorage.FundingRate({ maxSkewScaleUSD: 100000000 * 1e30, maxFundingRate: 8 * 1e18 })
      }),
      true
    );
    ForkEnv.configStorage.setMarketConfig(
      25,
      IConfigStorage.MarketConfig({
        assetId: "LINK",
        maxLongPositionSize: 2500000 * 1e30,
        maxShortPositionSize: 2500000 * 1e30,
        increasePositionFeeRateBPS: 7, // 0.07%
        decreasePositionFeeRateBPS: 7, // 0.07%
        initialMarginFractionBPS: 100, // IMF = 1%, Max leverage = 100
        maintenanceMarginFractionBPS: 50, // MMF = 0.5%
        maxProfitRateBPS: 300000, // 3000%
        assetClass: ASSET_CLASS_CRYPTO,
        allowIncreasePosition: true,
        active: true,
        fundingRate: IConfigStorage.FundingRate({ maxSkewScaleUSD: 100000000 * 1e30, maxFundingRate: 8 * 1e18 })
      }),
      true
    );
    ForkEnv.configStorage.setMarketConfig(
      26,
      IConfigStorage.MarketConfig({
        assetId: "CHF",
        maxLongPositionSize: 3000000 * 1e30,
        maxShortPositionSize: 3000000 * 1e30,
        increasePositionFeeRateBPS: 1, // 0.01%
        decreasePositionFeeRateBPS: 1, // 0.01%
        initialMarginFractionBPS: 10, // IMF = 0.1%, Max leverage = 1000
        maintenanceMarginFractionBPS: 5, // MMF = 0.05%
        maxProfitRateBPS: 250000, // 2500%
        assetClass: ASSET_CLASS_FOREX,
        allowIncreasePosition: true,
        active: true,
        fundingRate: IConfigStorage.FundingRate({
          maxSkewScaleUSD: 10000000000 * 1e30, // 10B
          maxFundingRate: 1e18 // 100% per day
        })
      }),
      false
    );
    ForkEnv.configStorage.setMarketConfig(
      27,
      IConfigStorage.MarketConfig({
        assetId: "DOGE",
        maxLongPositionSize: 2500000 * 1e30,
        maxShortPositionSize: 2500000 * 1e30,
        increasePositionFeeRateBPS: 7, // 0.07%
        decreasePositionFeeRateBPS: 7, // 0.07%
        initialMarginFractionBPS: 100, // IMF = 1%, Max leverage = 100
        maintenanceMarginFractionBPS: 50, // MMF = 0.5%
        maxProfitRateBPS: 300000, // 3000%
        assetClass: ASSET_CLASS_CRYPTO,
        allowIncreasePosition: true,
        active: true,
        fundingRate: IConfigStorage.FundingRate({ maxSkewScaleUSD: 200000000 * 1e30, maxFundingRate: 8 * 1e18 })
      }),
      true
    );
    ForkEnv.configStorage.setMarketConfig(
      28,
      IConfigStorage.MarketConfig({
        assetId: "CAD",
        maxLongPositionSize: 3000000 * 1e30,
        maxShortPositionSize: 3000000 * 1e30,
        increasePositionFeeRateBPS: 1, // 0.01%
        decreasePositionFeeRateBPS: 1, // 0.01%
        initialMarginFractionBPS: 10, // IMF = 0.1%, Max leverage = 1000
        maintenanceMarginFractionBPS: 5, // MMF = 0.05%
        maxProfitRateBPS: 250000, // 2500%
        assetClass: ASSET_CLASS_FOREX,
        allowIncreasePosition: true,
        active: true,
        fundingRate: IConfigStorage.FundingRate({
          maxSkewScaleUSD: 10000000000 * 1e30, // 10B
          maxFundingRate: 1e18 // 100% per day
        })
      }),
      false
    );
    ForkEnv.configStorage.setMarketConfig(
      29,
      IConfigStorage.MarketConfig({
        assetId: "SGD",
        maxLongPositionSize: 3000000 * 1e30,
        maxShortPositionSize: 3000000 * 1e30,
        increasePositionFeeRateBPS: 1, // 0.01%
        decreasePositionFeeRateBPS: 1, // 0.01%
        initialMarginFractionBPS: 10, // IMF = 0.1%, Max leverage = 1000
        maintenanceMarginFractionBPS: 5, // MMF = 0.05%
        maxProfitRateBPS: 250000, // 2500%
        assetClass: ASSET_CLASS_FOREX,
        allowIncreasePosition: true,
        active: true,
        fundingRate: IConfigStorage.FundingRate({
          maxSkewScaleUSD: 10000000000 * 1e30, // 10B
          maxFundingRate: 1e18 // 100% per day
        })
      }),
      false
    );
    ForkEnv.configStorage.setMarketConfig(
      30,
      IConfigStorage.MarketConfig({
        assetId: "CNH",
        maxLongPositionSize: 3000000 * 1e30,
        maxShortPositionSize: 3000000 * 1e30,
        increasePositionFeeRateBPS: 1, // 0.01%
        decreasePositionFeeRateBPS: 1, // 0.01%
        initialMarginFractionBPS: 10, // IMF = 0.1%, Max leverage = 1000
        maintenanceMarginFractionBPS: 5, // MMF = 0.05%
        maxProfitRateBPS: 250000, // 2500%
        assetClass: ASSET_CLASS_FOREX,
        allowIncreasePosition: true,
        active: true,
        fundingRate: IConfigStorage.FundingRate({
          maxSkewScaleUSD: 10000000000 * 1e30, // 10B
          maxFundingRate: 1e18 // 100% per day
        })
      }),
      false
    );
    ForkEnv.configStorage.setMarketConfig(
      31,
      IConfigStorage.MarketConfig({
        assetId: "HKD",
        maxLongPositionSize: 3000000 * 1e30,
        maxShortPositionSize: 3000000 * 1e30,
        increasePositionFeeRateBPS: 1, // 0.01%
        decreasePositionFeeRateBPS: 1, // 0.01%
        initialMarginFractionBPS: 10, // IMF = 0.1%, Max leverage = 1000
        maintenanceMarginFractionBPS: 5, // MMF = 0.05%
        maxProfitRateBPS: 250000, // 2500%
        assetClass: ASSET_CLASS_FOREX,
        allowIncreasePosition: true,
        active: true,
        fundingRate: IConfigStorage.FundingRate({
          maxSkewScaleUSD: 10000000000 * 1e30, // 10B
          maxFundingRate: 1e18 // 100% per day
        })
      }),
      false
    );
    ForkEnv.configStorage.setMarketConfig(
      32,
      IConfigStorage.MarketConfig({
        assetId: "BCH",
        maxLongPositionSize: 2500000 * 1e30,
        maxShortPositionSize: 2500000 * 1e30,
        increasePositionFeeRateBPS: 7, // 0.07%
        decreasePositionFeeRateBPS: 7, // 0.07%
        initialMarginFractionBPS: 100, // IMF = 1%, Max leverage = 100
        maintenanceMarginFractionBPS: 50, // MMF = 0.5%
        maxProfitRateBPS: 250000, // 2500%
        assetClass: ASSET_CLASS_CRYPTO,
        allowIncreasePosition: true,
        active: true,
        fundingRate: IConfigStorage.FundingRate({
          maxSkewScaleUSD: 200000000 * 1e30, // 10B
          maxFundingRate: 8e18 // 800% per day
        })
      }),
      false
    );
    vm.stopPrank();
  }

<<<<<<< HEAD
  function _setUpOrderbookOracle() internal {
    uint256[] memory marketIndexes = new uint256[](12);
    marketIndexes[0] = 12;
    marketIndexes[1] = 13;
    marketIndexes[2] = 14;
    marketIndexes[3] = 15;
    marketIndexes[4] = 16;
    marketIndexes[5] = 17;
    marketIndexes[6] = 20;
    marketIndexes[7] = 21;
    marketIndexes[8] = 23;
    marketIndexes[9] = 25;
    marketIndexes[10] = 27;
    marketIndexes[11] = 32;
    orderbookOracle.insertMarketIndexes(marketIndexes);

    int24[] memory askDepthTicks = new int24[](12);
    askDepthTicks[0] = 149149;
    askDepthTicks[1] = 149150;
    askDepthTicks[2] = 149151;
    askDepthTicks[3] = 149152;
    askDepthTicks[4] = 149153;
    askDepthTicks[5] = 149154;
    askDepthTicks[6] = 149155;
    askDepthTicks[7] = 149156;
    askDepthTicks[8] = 149157;
    askDepthTicks[9] = 218230;
    askDepthTicks[10] = 149159;
    askDepthTicks[11] = 149160;

    int24[] memory bidDepthTicks = new int24[](12);
    bidDepthTicks[0] = 149149;
    bidDepthTicks[1] = 149150;
    bidDepthTicks[2] = 149151;
    bidDepthTicks[3] = 149152;
    bidDepthTicks[4] = 149153;
    bidDepthTicks[5] = 149154;
    bidDepthTicks[6] = 149155;
    bidDepthTicks[7] = 149156;
    bidDepthTicks[8] = 149157;
    bidDepthTicks[9] = 218230;
    bidDepthTicks[10] = 149159;
    bidDepthTicks[11] = 149160;

    int24[] memory coeffVariantTicks = new int24[](12);
    coeffVariantTicks[0] = -60708;
    coeffVariantTicks[1] = -60709;
    coeffVariantTicks[2] = -60710;
    coeffVariantTicks[3] = -60711;
    coeffVariantTicks[4] = -60712;
    coeffVariantTicks[5] = -60713;
    coeffVariantTicks[6] = -60714;
    coeffVariantTicks[7] = -60715;
    coeffVariantTicks[8] = -60716;
    coeffVariantTicks[9] = -60717;
    coeffVariantTicks[10] = -60718;
    coeffVariantTicks[11] = -60719;

    bytes32[] memory askDepths = orderbookOracle.buildUpdateData(askDepthTicks);
    bytes32[] memory bidDepths = orderbookOracle.buildUpdateData(bidDepthTicks);
    bytes32[] memory coeffVariants = orderbookOracle.buildUpdateData(coeffVariantTicks);
    orderbookOracle.setUpdater(address(this), true);
    orderbookOracle.updateData(askDepths, bidDepths, coeffVariants);
=======
  function test() external {
    snapshot = vm.snapshot();
    new Smoke_Collateral().depositCollateral();
    vm.revertTo(snapshot);
    new Smoke_Collateral().withdrawCollateral();
    vm.revertTo(snapshot);
    new Smoke_Liquidate().liquidate();
    vm.revertTo(snapshot);
    new Smoke_Liquidity().addLiquidity();
    vm.revertTo(snapshot);
    new Smoke_Liquidity().removeLiquidity();
    vm.revertTo(snapshot);
    new Smoke_MaxProfit().forceCloseMaxProfit();
    vm.revertTo(snapshot);
    new Smoke_Trade().openClosePosition();
    vm.revertTo(snapshot);
    new Smoke_TriggerOrder().executeTriggerOrder();
    vm.revertTo(snapshot);
    new RebalanceHLPService_Test().reinvestSuccess();
    vm.revertTo(snapshot);
    new RebalanceHLPService_Test().withdrawSuccess();
    vm.revertTo(snapshot);
    new RebalanceHLPService_Test().emptyParams();
    vm.revertTo(snapshot);
    new RebalanceHLPService_Test().overAmount();
    vm.revertTo(snapshot);
    new RebalanceHLPService_Test().notWhitelisted();
    vm.revertTo(snapshot);
    new RebalanceHLPService_Test().withdrawExceedingAmount();
    vm.revertTo(snapshot);
    new RebalanceHLPService_Test().swapReinvestSuccess();
>>>>>>> 9a0f621c
  }
}<|MERGE_RESOLUTION|>--- conflicted
+++ resolved
@@ -92,137 +92,6 @@
     return keccak256(abi.encodePacked(_subAccount, _marketIndex));
   }
 
-<<<<<<< HEAD
-  function _setTickPriceZero()
-    internal
-    view
-    returns (bytes32[] memory priceUpdateData, bytes32[] memory publishTimeUpdateData)
-  {
-    int24[] memory tickPrices = new int24[](34);
-    uint24[] memory publishTimeDiffs = new uint24[](34);
-    for (uint i = 0; i < 34; i++) {
-      tickPrices[i] = 0;
-      publishTimeDiffs[i] = 0;
-    }
-
-    priceUpdateData = ForkEnv.ecoPyth2.buildPriceUpdateData(tickPrices);
-    publishTimeUpdateData = ForkEnv.ecoPyth2.buildPublishTimeUpdateData(publishTimeDiffs);
-  }
-
-  function _setPriceData(
-    uint64 _priceE8
-  ) internal view returns (bytes32[] memory assetIds, uint64[] memory prices, bool[] memory shouldInverts) {
-    bytes32[] memory pythRes = ForkEnv.ecoPyth2.getAssetIds();
-    uint256 len = pythRes.length; // 35 - 1(index 0) = 34
-    assetIds = new bytes32[](len - 1);
-    prices = new uint64[](len - 1);
-    shouldInverts = new bool[](len - 1);
-
-    for (uint i = 1; i < len; i++) {
-      assetIds[i - 1] = pythRes[i];
-      prices[i - 1] = _priceE8 * 1e8;
-      if (i == 4) {
-        shouldInverts[i - 1] = true; // JPY
-      } else {
-        shouldInverts[i - 1] = false;
-      }
-    }
-  }
-
-  function _buildDataForPrice() internal view returns (IEcoPythCalldataBuilder.BuildData[] memory data) {
-    bytes32[] memory pythRes = ForkEnv.ecoPyth2.getAssetIds();
-
-    uint256 len = pythRes.length; // 35 - 1(index 0) = 34
-
-    data = new IEcoPythCalldataBuilder.BuildData[](len - 1);
-
-    for (uint i = 1; i < len; i++) {
-      PythStructs.Price memory _ecoPythPrice = ForkEnv.ecoPyth2.getPriceUnsafe(pythRes[i]);
-      data[i - 1].assetId = pythRes[i];
-      data[i - 1].priceE8 = _ecoPythPrice.price;
-      data[i - 1].publishTime = uint160(block.timestamp);
-      data[i - 1].maxDiffBps = 15_000;
-    }
-  }
-
-  function _buildDataForPriceWithSpecificPrice(
-    bytes32 assetId,
-    int64 priceE8
-  ) internal view returns (IEcoPythCalldataBuilder.BuildData[] memory data) {
-    bytes32[] memory assetIds = ForkEnv.ecoPyth2.getAssetIds();
-
-    uint256 len = assetIds.length; // 35 - 1(index 0) = 34
-
-    data = new IEcoPythCalldataBuilder.BuildData[](len - 1);
-
-    for (uint i = 1; i < len; i++) {
-      data[i - 1].assetId = assetIds[i];
-      if (assetId == assetIds[i]) {
-        data[i - 1].priceE8 = priceE8;
-      } else {
-        data[i - 1].priceE8 = ForkEnv.ecoPyth2.getPriceUnsafe(assetIds[i]).price;
-      }
-      data[i - 1].publishTime = uint160(block.timestamp);
-      data[i - 1].maxDiffBps = 15_000;
-    }
-  }
-
-  function _buildDataForPriceWithSpecificPrice(
-    bytes32[] memory assetIdsToManipulate,
-    int64[] memory pricesE8ToManipulate
-  ) internal view returns (IEcoPythCalldataBuilder.BuildData[] memory data) {
-    bytes32[] memory assetIds = ForkEnv.ecoPyth2.getAssetIds();
-
-    uint256 len = assetIds.length; // 35 - 1(index 0) = 34
-
-    data = new IEcoPythCalldataBuilder.BuildData[](len - 1);
-
-    for (uint i = 1; i < len; i++) {
-      data[i - 1].assetId = assetIds[i];
-      for (uint j = 0; j < assetIdsToManipulate.length; j++) {
-        if (assetIdsToManipulate[j] == assetIds[i]) {
-          data[i - 1].priceE8 = pricesE8ToManipulate[j];
-        } else {
-          data[i - 1].priceE8 = ForkEnv.ecoPyth2.getPriceUnsafe(assetIds[i]).price;
-        }
-      }
-      data[i - 1].publishTime = uint160(block.timestamp);
-      data[i - 1].maxDiffBps = 15_000;
-    }
-  }
-
-  function _validateClosedPosition(bytes32 _id) internal {
-    IPerpStorage.Position memory _position = ForkEnv.perpStorage.getPositionById(_id);
-    // As the position has been closed, the gotten one should be empty stuct
-    assertEq(_position.primaryAccount, address(0));
-    assertEq(_position.marketIndex, 0);
-    assertEq(_position.avgEntryPriceE30, 0);
-    assertEq(_position.entryBorrowingRate, 0);
-    assertEq(_position.reserveValueE30, 0);
-    assertEq(_position.lastIncreaseTimestamp, 0);
-    assertEq(_position.positionSizeE30, 0);
-    assertEq(_position.realizedPnl, 0);
-    assertEq(_position.lastFundingAccrued, 0);
-    assertEq(_position.subAccountId, 0);
-  }
-
-  function _checkIsUnderMMR(
-    address _primaryAccount,
-    uint8 _subAccountId,
-    uint256 _marketIndex,
-    uint256
-  ) internal view returns (bool) {
-    address _subAccount = HMXLib.getSubAccount(_primaryAccount, _subAccountId);
-    IConfigStorage.MarketConfig memory config = ForkEnv.configStorage.getMarketConfigByIndex(_marketIndex);
-
-    int256 _subAccountEquity = ForkEnv.calculator.getEquity(_subAccount, 0, config.assetId);
-    uint256 _mmr = ForkEnv.calculator.getMMR(_subAccount);
-    if (_subAccountEquity < 0 || uint256(_subAccountEquity) < _mmr) return true;
-    return false;
-  }
-
-=======
->>>>>>> 9a0f621c
   function _setMarketConfig() internal {
     vm.startPrank(ForkEnv.configStorage.owner());
     ForkEnv.configStorage.setMarketConfig(
@@ -714,7 +583,6 @@
     vm.stopPrank();
   }
 
-<<<<<<< HEAD
   function _setUpOrderbookOracle() internal {
     uint256[] memory marketIndexes = new uint256[](12);
     marketIndexes[0] = 12;
@@ -778,7 +646,8 @@
     bytes32[] memory coeffVariants = orderbookOracle.buildUpdateData(coeffVariantTicks);
     orderbookOracle.setUpdater(address(this), true);
     orderbookOracle.updateData(askDepths, bidDepths, coeffVariants);
-=======
+  }
+
   function test() external {
     snapshot = vm.snapshot();
     new Smoke_Collateral().depositCollateral();
@@ -810,6 +679,5 @@
     new RebalanceHLPService_Test().withdrawExceedingAmount();
     vm.revertTo(snapshot);
     new RebalanceHLPService_Test().swapReinvestSuccess();
->>>>>>> 9a0f621c
   }
 }