--- conflicted
+++ resolved
@@ -54,11 +54,6 @@
 
   function setUp() public virtual {
     vm.createSelectFork(vm.envString("ARBITRUM_ONE_FORK"));
-<<<<<<< HEAD
-
-    uncheckedBuilder = new UncheckedEcoPythCalldataBuilder(ForkEnv.ecoPyth2, ForkEnv.glpManager, ForkEnv.sglp);
-=======
->>>>>>> 9a0f621c
 
     // -- UPGRADE -- //
     vm.startPrank(ForkEnv.proxyAdmin.owner());
