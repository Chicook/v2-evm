--- conflicted
+++ resolved
@@ -45,11 +45,7 @@
 import { Smoke_MaxProfit } from "@hmx-test/fork/smoke-test/Smoke_MaxProfit.t.sol";
 import { Smoke_Trade } from "@hmx-test/fork/smoke-test/Smoke_Trade.t.sol";
 import { Smoke_TriggerOrder } from "@hmx-test/fork/smoke-test/Smoke_TriggerOrder.t.sol";
-<<<<<<< HEAD
-import { RebalanceHLPService_Test } from "@hmx-test/fork/RebalanceHLPService.t.sol";
-=======
 import { RebalanceHLPService_Test } from "@hmx-test/fork/rebalance-hlp/RebalanceHLPService.t.sol";
->>>>>>> 88eef342
 
 contract Smoke_Base is ForkEnv {
   uint256 internal constant BPS = 10_000;
@@ -79,15 +75,9 @@
 
     adaptiveFeeCalculator = new AdaptiveFeeCalculator();
     orderbookOracle = new OrderbookOracle();
-<<<<<<< HEAD
 
     // _setUpOrderbookOracle();
 
-=======
-
-    _setUpOrderbookOracle();
-
->>>>>>> 88eef342
     vm.startPrank(TradeHelper(address(tradeHelper)).owner());
     tradeHelper.setAdaptiveFeeCalculator(address(adaptiveFeeCalculator));
     tradeHelper.setOrderbookOracle(address(orderbookOracle));
@@ -593,8 +583,6 @@
     vm.stopPrank();
   }
 
-<<<<<<< HEAD
-=======
   function _setUpOrderbookOracle() internal {
     uint256[] memory marketIndexes = new uint256[](12);
     marketIndexes[0] = 12;
@@ -660,7 +648,6 @@
     orderbookOracle.updateData(askDepths, bidDepths, coeffVariants);
   }
 
->>>>>>> 88eef342
   function test() external {
     snapshot = vm.snapshot();
     new Smoke_Collateral().depositCollateral();
