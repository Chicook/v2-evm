// SPDX-License-Identifier: BUSL-1.1
// This code is made available under the terms and conditions of the Business Source License 1.1 (BUSL-1.1).
// The act of publishing this code is driven by the aim to promote transparency and facilitate its utilization for educational purposes.

pragma solidity 0.8.18;

import "forge-std/console.sol";
import { ForkEnv } from "@hmx-test/fork/bases/ForkEnv.sol";
import { IRebalanceHLPService } from "@hmx/services/interfaces/IRebalanceHLPService.sol";
import { IRebalanceHLPHandler } from "@hmx/handlers/interfaces/IRebalanceHLPHandler.sol";
import { IERC20Upgradeable } from "@openzeppelin-upgradeable/contracts/token/ERC20/IERC20Upgradeable.sol";
import { IConfigStorage } from "@hmx/storages/interfaces/IConfigStorage.sol";
import { IEcoPythCalldataBuilder } from "@hmx/oracles/interfaces/IEcoPythCalldataBuilder.sol";
import { Smoke_Base } from "@hmx-test/fork/smoke-test/Smoke_Base.t.sol";
import { HMXLib } from "@hmx/libraries/HMXLib.sol";

contract RebalanceHLPService_Test is ForkEnv {
  uint24[] internal publishTimeDiffs;

  int24[] tickPrices;

  uint256 _minPublishTime;
  bytes32[] _priceUpdateCalldata;
  bytes32[] _publishTimeUpdateCalldata;

  constructor() {
    tickPrices = new int24[](3);
    // USDC Price
    tickPrices[0] = 0;
    // ETH Price
    tickPrices[1] = 73926;

    publishTimeDiffs = new uint24[](3);
    publishTimeDiffs[0] = 0;
    publishTimeDiffs[1] = 0;

    vm.startPrank(rebalanceHLPHandler.owner());
    rebalanceHLPHandler.setWhitelistExecutor(address(this), true);
    vm.stopPrank();

    IEcoPythCalldataBuilder.BuildData[] memory data = _buildDataForPrice();
    (_minPublishTime, _priceUpdateCalldata, _publishTimeUpdateCalldata) = ForkEnv.ecoPythBuilder.build(data);
  }

  function reinvestSuccess() external {
    IRebalanceHLPService.AddGlpParams[] memory params = new IRebalanceHLPService.AddGlpParams[](2);
    uint256 usdcAmount = 1000 * 1e6;
    uint256 wethAmount = 10 * 1e18;

    params[0] = IRebalanceHLPService.AddGlpParams(address(usdc_e), address(0), usdcAmount, 990 * 1e6, 100);
    params[1] = IRebalanceHLPService.AddGlpParams(address(weth), address(0), wethAmount, 95 * 1e16, 100);

    uint256 usdcBefore = vaultStorage.hlpLiquidity(address(usdc_e));
    uint256 wethBefore = vaultStorage.hlpLiquidity(address(weth));
    uint256 sGlpBefore = vaultStorage.hlpLiquidity(address(sglp));

    uint256 receivedGlp = rebalanceHLPHandler.addGlp(
      params,
      _priceUpdateCalldata,
      _publishTimeUpdateCalldata,
      _minPublishTime,
      keccak256("encodeVass")
    );

    // USDC
    assertEq(vaultStorage.hlpLiquidity(address(usdc_e)), usdcBefore - usdcAmount, "usdc");
    // WETH
    assertEq(vaultStorage.hlpLiquidity(address(weth)), wethBefore - wethAmount, "weth");
    // sGLP
    assertEq(receivedGlp, vaultStorage.hlpLiquidity(address(sglp)) - sGlpBefore, "sglp");

    // // make sure that the allowance is zero
    assertEq(IERC20Upgradeable(address(usdc_e)).allowance(address(rebalanceHLPService), address(glpManager)), 0);
    assertEq(IERC20Upgradeable(address(weth)).allowance(address(rebalanceHLPService), address(glpManager)), 0);
  }

  function withdrawSuccess() external {
    vm.roll(110369564);

    IRebalanceHLPService.AddGlpParams[] memory params = new IRebalanceHLPService.AddGlpParams[](2);
    params[0] = IRebalanceHLPService.AddGlpParams(address(usdc_e), address(0), 1000 * 1e6, 990 * 1e6, 100);
    params[1] = IRebalanceHLPService.AddGlpParams(address(weth), address(0), 1 * 1e18, 95 * 1e16, 100);

    rebalanceHLPHandler.addGlp(
      params,
      _priceUpdateCalldata,
      _publishTimeUpdateCalldata,
      _minPublishTime,
      keccak256("encodeVass")
    );

    // setup sGLP in vault

    IRebalanceHLPService.WithdrawGlpParams[] memory _params = new IRebalanceHLPService.WithdrawGlpParams[](2);
    _params[0] = IRebalanceHLPService.WithdrawGlpParams(address(usdc_e), 15 * 1e18, 0);
    _params[1] = IRebalanceHLPService.WithdrawGlpParams(address(weth), 15 * 1e18, 0);

    uint256 usdcBalanceBefore = vaultStorage.totalAmount(address(usdc_e));
    uint256 wethBalanceBefore = vaultStorage.totalAmount(address(weth));

    uint256 sglpBefore = vaultStorage.hlpLiquidity(address(sglp));
    uint256 usdcHlpBefore = vaultStorage.hlpLiquidity(address(usdc_e));
    uint256 wethHlpBefore = vaultStorage.hlpLiquidity(address(weth));

    IRebalanceHLPService.WithdrawGlpResult[] memory result = rebalanceHLPHandler.withdrawGlp(
      _params,
      _priceUpdateCalldata,
      _publishTimeUpdateCalldata,
      _minPublishTime,
      keccak256("encodeVass")
    );

    uint256 usdcBalanceAfter = vaultStorage.totalAmount(address(usdc_e));
    uint256 wethBalanceAfter = vaultStorage.totalAmount(address(weth));

    uint256 sglpAfter = vaultStorage.hlpLiquidity(address(sglp));
    uint256 usdcHlpAfter = vaultStorage.hlpLiquidity(address(usdc_e));
    uint256 wethHlpAfter = vaultStorage.hlpLiquidity(address(weth));

    assertTrue(usdcBalanceAfter > usdcBalanceBefore);
    assertTrue(wethBalanceAfter > wethBalanceBefore);

    assertTrue(usdcHlpAfter > usdcHlpBefore);
    assertTrue(wethHlpAfter > wethHlpBefore);

    assertEq(usdcBalanceAfter - usdcBalanceBefore, result[0].amount);
    assertEq(wethBalanceAfter - wethBalanceBefore, result[1].amount);

    assertEq(sglpBefore - sglpAfter, 15 * 1e18 * 2);

    // make sure that the allowance is zero
    assertEq(usdc_e.allowance(address(rebalanceHLPService), address(glpManager)), 0);
    assertEq(weth.allowance(address(rebalanceHLPService), address(glpManager)), 0);

    assertEq(block.number, 110369564);
  }

  function emptyParams() external {
    IRebalanceHLPService.AddGlpParams[] memory params;
    vm.expectRevert(IRebalanceHLPHandler.RebalanceHLPHandler_ParamsIsEmpty.selector);
    rebalanceHLPHandler.addGlp(
      params,
      _priceUpdateCalldata,
      _publishTimeUpdateCalldata,
      _minPublishTime,
      keccak256("encodeVass")
    );
  }

  function overAmount() external {
    IRebalanceHLPService.AddGlpParams[] memory params = new IRebalanceHLPService.AddGlpParams[](1);
    uint256 usdcAmount = vaultStorage.hlpLiquidity(address(usdc_e)) + 1;
    vm.expectRevert(IRebalanceHLPService.RebalanceHLPService_InvalidTokenAmount.selector);
    params[0] = IRebalanceHLPService.AddGlpParams(address(usdc_e), address(0), usdcAmount, 99_000 * 1e6, 10_000);
    rebalanceHLPHandler.addGlp(
      params,
      _priceUpdateCalldata,
      _publishTimeUpdateCalldata,
      _minPublishTime,
      keccak256("encodeVass")
    );
  }

  function notWhitelisted() external {
    IRebalanceHLPService.AddGlpParams[] memory params;
    vm.expectRevert(IRebalanceHLPHandler.RebalanceHLPHandler_NotWhiteListed.selector);
    vm.prank(ALICE);
    rebalanceHLPHandler.addGlp(
      params,
      _priceUpdateCalldata,
      _publishTimeUpdateCalldata,
      _minPublishTime,
      keccak256("encodeVass")
    );
  }

  function withdrawExceedingAmount() external {
    IRebalanceHLPService.WithdrawGlpParams[] memory params = new IRebalanceHLPService.WithdrawGlpParams[](1);
    params[0] = IRebalanceHLPService.WithdrawGlpParams(address(usdc_e), 1e30, 0);

    vm.expectRevert(IRebalanceHLPService.RebalanceHLPService_InvalidTokenAmount.selector);
    rebalanceHLPHandler.withdrawGlp(
      params,
      _priceUpdateCalldata,
      _publishTimeUpdateCalldata,
      _minPublishTime,
      keccak256("encodeVass")
    );
  }

<<<<<<< HEAD
  function negativeTotalHLPValue() external {
    vm.warp(block.timestamp + 300 minutes);
    vm.startPrank(rebalanceHLPService.owner());
    rebalanceHLPService.setMinHLPValueLossBPS(1);
    vm.stopPrank();

    IRebalanceHLPService.AddGlpParams[] memory params = new IRebalanceHLPService.AddGlpParams[](4);
    params[0] = IRebalanceHLPService.AddGlpParams(
      address(usdc_e),
      address(0),
      HMXLib.min(gmxVault.maxUsdgAmounts(address(usdc_e)) / 1e12, vaultStorage.hlpLiquidity(address(usdc_e))),
      0,
      0
    );
    params[1] = IRebalanceHLPService.AddGlpParams(
      address(weth),
      address(0),
      vaultStorage.hlpLiquidity(address(weth)),
      0,
      0
    );
    params[2] = IRebalanceHLPService.AddGlpParams(
      address(wbtc),
      address(0),
      vaultStorage.hlpLiquidity(address(wbtc)),
      0,
      0
    );
    params[3] = IRebalanceHLPService.AddGlpParams(
      address(dai),
      address(0),
      vaultStorage.hlpLiquidity(address(dai)),
      0,
      0
    );

    vm.expectRevert(IRebalanceHLPService.RebalanceHLPService_HlpTvlDropExceedMin.selector);
    rebalanceHLPHandler.addGlp(
      params,
      _priceUpdateCalldata,
      _publishTimeUpdateCalldata,
      _minPublishTime,
      keccak256("encodeVass")
    );
  }
=======
  // function testRevert_Rebalance_NegativeTotalHLPValue() external {
  //   vm.warp(block.timestamp + 300 minutes);
  //   vm.startPrank(rebalanceHLPService.owner());
  //   rebalanceHLPService.setMinHLPValueLossBPS(1);
  //   vm.stopPrank();

  //   IRebalanceHLPService.AddGlpParams[] memory params = new IRebalanceHLPService.AddGlpParams[](4);
  //   params[0] = IRebalanceHLPService.AddGlpParams(
  //     address(usdc_e),
  //     address(0),
  //     vaultStorage.hlpLiquidity(address(usdc_e)),
  //     0,
  //     0
  //   );
  //   params[1] = IRebalanceHLPService.AddGlpParams(
  //     address(weth),
  //     address(0),
  //     vaultStorage.hlpLiquidity(address(weth)),
  //     0,
  //     0
  //   );
  //   params[2] = IRebalanceHLPService.AddGlpParams(
  //     address(wbtc),
  //     address(0),
  //     vaultStorage.hlpLiquidity(address(wbtc)),
  //     0,
  //     0
  //   );
  //   params[3] = IRebalanceHLPService.AddGlpParams(
  //     address(dai),
  //     address(0),
  //     vaultStorage.hlpLiquidity(address(dai)),
  //     0,
  //     0
  //   );

  //   vm.expectRevert(IRebalanceHLPService.RebalanceHLPService_HlpTvlDropExceedMin.selector);
  //   rebalanceHLPHandler.addGlp(
  //     params,
  //     _priceUpdateCalldata,
  //     _publishTimeUpdateCalldata,
  //     _minPublishTime,
  //     keccak256("encodeVass")
  //   );
  // }
>>>>>>> 50dcdd44

  function swapReinvestSuccess() external {
    IRebalanceHLPService.AddGlpParams[] memory params = new IRebalanceHLPService.AddGlpParams[](1);
    uint256 arbAmount = 10 * 1e18;

    params[0] = IRebalanceHLPService.AddGlpParams(
      address(arb), // to be swapped
      address(weth), // to be received
      arbAmount,
      95 * 1e16,
      100
    );

    uint256 arbBefore = vaultStorage.hlpLiquidity(address(arb));
    uint256 sGlpBefore = vaultStorage.hlpLiquidity(address(sglp));

    uint256 receivedGlp = rebalanceHLPHandler.addGlp(
      params,
      _priceUpdateCalldata,
      _publishTimeUpdateCalldata,
      _minPublishTime,
      keccak256("encodeVass")
    );

    // ARB
    assertEq(vaultStorage.hlpLiquidity(address(arb)), arbBefore - arbAmount);
    // sGLP
    assertEq(receivedGlp, vaultStorage.hlpLiquidity(address(sglp)) - sGlpBefore);

    // make sure that the allowance is zero
    assertEq(weth.allowance(address(rebalanceHLPService), address(glpManager)), 0);
  }
}<|MERGE_RESOLUTION|>--- conflicted
+++ resolved
@@ -188,53 +188,6 @@
     );
   }
 
-<<<<<<< HEAD
-  function negativeTotalHLPValue() external {
-    vm.warp(block.timestamp + 300 minutes);
-    vm.startPrank(rebalanceHLPService.owner());
-    rebalanceHLPService.setMinHLPValueLossBPS(1);
-    vm.stopPrank();
-
-    IRebalanceHLPService.AddGlpParams[] memory params = new IRebalanceHLPService.AddGlpParams[](4);
-    params[0] = IRebalanceHLPService.AddGlpParams(
-      address(usdc_e),
-      address(0),
-      HMXLib.min(gmxVault.maxUsdgAmounts(address(usdc_e)) / 1e12, vaultStorage.hlpLiquidity(address(usdc_e))),
-      0,
-      0
-    );
-    params[1] = IRebalanceHLPService.AddGlpParams(
-      address(weth),
-      address(0),
-      vaultStorage.hlpLiquidity(address(weth)),
-      0,
-      0
-    );
-    params[2] = IRebalanceHLPService.AddGlpParams(
-      address(wbtc),
-      address(0),
-      vaultStorage.hlpLiquidity(address(wbtc)),
-      0,
-      0
-    );
-    params[3] = IRebalanceHLPService.AddGlpParams(
-      address(dai),
-      address(0),
-      vaultStorage.hlpLiquidity(address(dai)),
-      0,
-      0
-    );
-
-    vm.expectRevert(IRebalanceHLPService.RebalanceHLPService_HlpTvlDropExceedMin.selector);
-    rebalanceHLPHandler.addGlp(
-      params,
-      _priceUpdateCalldata,
-      _publishTimeUpdateCalldata,
-      _minPublishTime,
-      keccak256("encodeVass")
-    );
-  }
-=======
   // function testRevert_Rebalance_NegativeTotalHLPValue() external {
   //   vm.warp(block.timestamp + 300 minutes);
   //   vm.startPrank(rebalanceHLPService.owner());
@@ -280,7 +233,6 @@
   //     keccak256("encodeVass")
   //   );
   // }
->>>>>>> 50dcdd44
 
   function swapReinvestSuccess() external {
     IRebalanceHLPService.AddGlpParams[] memory params = new IRebalanceHLPService.AddGlpParams[](1);
