// SPDX-License-Identifier: BUSL-1.1
// This code is made available under the terms and conditions of the Business Source License 1.1 (BUSL-1.1).
// The act of publishing this code is driven by the aim to promote transparency and facilitate its utilization for educational purposes.

pragma solidity 0.8.18;

import { stdJson } from "forge-std/StdJson.sol";
import { Test } from "forge-std/Test.sol";

/// OZ
import { ProxyAdmin } from "@openzeppelin/contracts/proxy/transparent/ProxyAdmin.sol";
import { IERC20 } from "@openzeppelin/contracts/token/ERC20/IERC20.sol";

/// Oracles
import { IEcoPyth } from "@hmx/oracles/interfaces/IEcoPyth.sol";
import { IPerpStorage } from "@hmx/storages/interfaces/IPerpStorage.sol";
import { IConfigStorage } from "@hmx/storages/interfaces/IConfigStorage.sol";
import { IPythAdapter } from "@hmx/oracles/interfaces/IPythAdapter.sol";
import { IOracleMiddleware } from "@hmx/oracles/interfaces/IOracleMiddleware.sol";
import { IEcoPythCalldataBuilder } from "@hmx/oracles/interfaces/IEcoPythCalldataBuilder.sol";
import { OnChainPriceLens } from "@hmx/oracles/OnChainPriceLens.sol";

/// Readers
import { IOrderReader } from "@hmx/readers/interfaces/IOrderReader.sol";
import { ILiquidationReader } from "@hmx/readers/interfaces/ILiquidationReader.sol";
import { IPositionReader } from "@hmx/readers/interfaces/IPositionReader.sol";

/// Handlers
import { CrossMarginHandler } from "@hmx/handlers/CrossMarginHandler.sol";
import { LimitTradeHandler } from "@hmx/handlers/LimitTradeHandler.sol";
import { LiquidityHandler } from "@hmx/handlers/LiquidityHandler.sol";
import { IBotHandler } from "@hmx/handlers/interfaces/IBotHandler.sol";
import { RebalanceHLPHandler } from "@hmx/handlers/RebalanceHLPHandler.sol";

/// Services
import { CrossMarginService } from "@hmx/services/CrossMarginService.sol";
import { LiquidationService } from "@hmx/services/LiquidationService.sol";
import { LiquidityService } from "@hmx/services/LiquidityService.sol";
import { TradeService } from "@hmx/services/TradeService.sol";
import { RebalanceHLPService } from "@hmx/services/RebalanceHLPService.sol";

/// Storages
import { ConfigStorage } from "@hmx/storages/ConfigStorage.sol";
import { PerpStorage } from "@hmx/storages/PerpStorage.sol";
import { VaultStorage } from "@hmx/storages/VaultStorage.sol";

import { ITradingStaking } from "@hmx/staking/interfaces/ITradingStaking.sol";

/// Vendors
/// Uniswap
import { IPermit2 } from "@hmx/interfaces/uniswap/IPermit2.sol";
import { IUniversalRouter } from "@hmx/interfaces/uniswap/IUniversalRouter.sol";
/// GMX
import { IGmxRewardRouterV2 } from "@hmx/interfaces/gmx/IGmxRewardRouterV2.sol";
import { IGmxGlpManager } from "@hmx/interfaces/gmx/IGmxGlpManager.sol";
import { IGmxVault } from "@hmx/interfaces/gmx/IGmxVault.sol";
/// Curve
import { IStableSwap } from "@hmx/interfaces/curve/IStableSwap.sol";

import { ITradeHelper } from "@hmx/helpers/interfaces/ITradeHelper.sol";
import { ICalculator } from "@hmx/contracts/interfaces/ICalculator.sol";
import { IGmxV2Reader } from "@hmx/interfaces/gmxV2/IGmxV2Reader.sol";

import { AdaptiveFeeCalculator } from "@hmx/contracts/AdaptiveFeeCalculator.sol";
import { OrderbookOracle } from "@hmx/oracles/OrderbookOracle.sol";

import { PythStructs } from "pyth-sdk-solidity/IPyth.sol";
import { HMXLib } from "@hmx/libraries/HMXLib.sol";
import { UncheckedEcoPythCalldataBuilder } from "@hmx/oracles/UncheckedEcoPythCalldataBuilder.sol";
import { OrderReader } from "@hmx/readers/OrderReader.sol";

abstract contract ForkEnv is Test {
  using stdJson for string;

  string json = vm.readFile("configs/arbitrum.mainnet.json");

  function getAddress(string memory key) internal view returns (address _value) {
    return abi.decode(json.parseRaw(key), (address));
  }

  /// Account
  address internal constant deployer = 0x6a5D2BF8ba767f7763cd342Cb62C5076f9924872;
  address internal constant multiSig = 0x6409ba830719cd0fE27ccB3051DF1b399C90df4a;
  address internal constant glpWhale = 0x39aB5960c21578b9ced6a6A6Ed6ceb0547df20A7;
  address internal constant liquidityOrderExecutor = 0xF1235511e36f2F4D578555218c41fe1B1B5dcc1E;
  address internal constant positionManager = 0xF1235511e36f2F4D578555218c41fe1B1B5dcc1E;
  address internal constant limitOrderExecutor = 0x7FDD623c90a0097465170EdD352Be27A9f3ad817;

  address public ALICE = makeAddr("Alice");
  address public BOB = makeAddr("Bob");

  /// Proxy
  ProxyAdmin internal proxyAdmin = ProxyAdmin(getAddress(".proxyAdmin"));

  /// Protocol
  /// Oracles
  IEcoPyth internal ecoPyth2 = IEcoPyth(getAddress(".oracles.ecoPyth2"));
  IEcoPythCalldataBuilder internal ecoPythBuilder =
    IEcoPythCalldataBuilder(getAddress(".oracles.unsafeEcoPythCalldataBuilder")); // UnsafeEcoPythCalldataBuilder
  IPythAdapter internal pythAdapter = IPythAdapter(getAddress(".oracles.pythAdapter"));
  IOracleMiddleware internal oracleMiddleware = IOracleMiddleware(getAddress(".oracles.middleware"));
  OnChainPriceLens internal onChainPriceLens = OnChainPriceLens(getAddress(".oracles.onChainPriceLens"));
  /// Handlers
  CrossMarginHandler internal crossMarginHandler = CrossMarginHandler(payable(getAddress(".handlers.crossMargin")));
  LimitTradeHandler internal limitTradeHandler = LimitTradeHandler(payable(getAddress(".handlers.limitTrade")));
  LiquidityHandler internal liquidityHandler = LiquidityHandler(payable(getAddress(".handlers.liquidity")));
  IBotHandler internal botHandler = IBotHandler(getAddress(".handlers.bot"));
  RebalanceHLPHandler internal rebalanceHLPHandler = RebalanceHLPHandler(getAddress(".handlers.rebalanceHLP"));

  // readers
  ILiquidationReader internal liquidationReader = ILiquidationReader(getAddress(".reader.liquidation"));
  IPositionReader internal positionReader = IPositionReader(getAddress(".reader.position"));
  IOrderReader internal orderReader = IOrderReader(getAddress(".reader.order"));
  /// Services
  CrossMarginService internal crossMarginService = CrossMarginService(getAddress(".services.crossMargin"));
  LiquidationService internal liquidationService = LiquidationService(getAddress(".services.liquidation"));
  LiquidityService internal liquidityService = LiquidityService(getAddress(".services.liquidity"));
  TradeService internal tradeService = TradeService(getAddress(".services.trade"));
  RebalanceHLPService internal rebalanceHLPService = RebalanceHLPService(getAddress(".services.rebalanceHLP"));

  /// Storages
  ConfigStorage internal configStorage = ConfigStorage(getAddress(".storages.config"));
  PerpStorage internal perpStorage = PerpStorage(getAddress(".storages.perp"));
  VaultStorage internal vaultStorage = VaultStorage(getAddress(".storages.vault"));

  ICalculator internal calculator = ICalculator(getAddress(".calculator"));

  ITradingStaking internal hlpStaking = ITradingStaking(getAddress(".staking.hlp"));

  /// Vendors
  /// Uniswap
  IUniversalRouter internal uniswapUniversalRouter = IUniversalRouter(getAddress(".vendors.uniswap.universalRouter"));
  IPermit2 internal uniswapPermit2 = IPermit2(getAddress(".vendors.uniswap.permit2"));
  /// GMX
  IGmxGlpManager internal glpManager = IGmxGlpManager(getAddress(".vendors.gmx.glpManager"));
  IGmxRewardRouterV2 internal gmxRewardRouterV2 = IGmxRewardRouterV2(getAddress(".vendors.gmx.rewardRouterV2"));
  IGmxVault internal gmxVault = IGmxVault(getAddress(".vendors.gmx.gmxVault"));
  /// GMX V2
  IGmxV2Reader internal gmxV2Reader = IGmxV2Reader(getAddress(".vendors.gmxV2.reader"));
  address internal gmxV2DataStore = address(getAddress(".vendors.gmxV2.dataStore"));
  /// Curve
  IStableSwap internal curveWstEthPool = IStableSwap(getAddress(".vendors.curve.wstEthEthPool"));

  ITradeHelper internal tradeHelper = ITradeHelper(getAddress(".helpers.trade"));

  /// Tokens
  IERC20 internal usdc_e = IERC20(getAddress(".tokens.usdc"));
  IERC20 internal usdc = IERC20(getAddress(".tokens.usdcCircle"));
  IERC20 internal weth = IERC20(getAddress(".tokens.weth"));
  IERC20 internal wbtc = IERC20(getAddress(".tokens.wbtc"));
  IERC20 internal usdt = IERC20(getAddress(".tokens.usdt"));
  IERC20 internal dai = IERC20(getAddress(".tokens.dai"));
  IERC20 internal constant pendle = IERC20(0x0c880f6761F1af8d9Aa9C466984b80DAb9a8c9e8);
  IERC20 internal arb = IERC20(getAddress(".tokens.arb"));
  IERC20 internal sglp = IERC20(getAddress(".tokens.sglp"));
  IERC20 internal wstEth = IERC20(getAddress(".tokens.wstEth"));
  IERC20 internal hlp = IERC20(getAddress(".tokens.hlp"));
<<<<<<< HEAD
  IERC20 internal gmBTCUSD = IERC20(getAddress(".tokens.gmBTCUSD"));
  IERC20 internal gmETHUSD = IERC20(getAddress(".tokens.gmETHUSD"));

  AdaptiveFeeCalculator adaptiveFeeCalculator;
  OrderbookOracle orderbookOracle;
=======

  function _buildDataForPrice() public view returns (IEcoPythCalldataBuilder.BuildData[] memory data) {
    bytes32[] memory pythRes = ForkEnv.ecoPyth2.getAssetIds();

    uint256 len = pythRes.length; // 35 - 1(index 0) = 34

    data = new IEcoPythCalldataBuilder.BuildData[](len - 1);

    for (uint i = 1; i < len; i++) {
      PythStructs.Price memory _ecoPythPrice = ForkEnv.ecoPyth2.getPriceUnsafe(pythRes[i]);
      data[i - 1].assetId = pythRes[i];
      data[i - 1].priceE8 = _ecoPythPrice.price;
      data[i - 1].publishTime = uint160(block.timestamp);
      data[i - 1].maxDiffBps = 15_000;
    }
  }

  function _getSubAccount(address primary, uint8 subAccountId) public pure returns (address) {
    return address(uint160(primary) ^ uint160(subAccountId));
  }

  function _setPriceData(
    uint64 _priceE8
  ) public view returns (bytes32[] memory assetIds, uint64[] memory prices, bool[] memory shouldInverts) {
    bytes32[] memory pythRes = ForkEnv.ecoPyth2.getAssetIds();
    uint256 len = pythRes.length; // 35 - 1(index 0) = 34
    assetIds = new bytes32[](len - 1);
    prices = new uint64[](len - 1);
    shouldInverts = new bool[](len - 1);

    for (uint i = 1; i < len; i++) {
      assetIds[i - 1] = pythRes[i];
      prices[i - 1] = _priceE8 * 1e8;
      if (i == 4) {
        shouldInverts[i - 1] = true; // JPY
      } else {
        shouldInverts[i - 1] = false;
      }
    }
  }

  function _setTickPriceZero()
    public
    view
    returns (bytes32[] memory priceUpdateData, bytes32[] memory publishTimeUpdateData)
  {
    int24[] memory tickPrices = new int24[](34);
    uint24[] memory publishTimeDiffs = new uint24[](34);
    for (uint i = 0; i < 34; i++) {
      tickPrices[i] = 0;
      publishTimeDiffs[i] = 0;
    }

    priceUpdateData = ForkEnv.ecoPyth2.buildPriceUpdateData(tickPrices);
    publishTimeUpdateData = ForkEnv.ecoPyth2.buildPublishTimeUpdateData(publishTimeDiffs);
  }

  function _buildDataForPriceWithSpecificPrice(
    bytes32 assetId,
    int64 priceE8
  ) public view returns (IEcoPythCalldataBuilder.BuildData[] memory data) {
    bytes32[] memory assetIds = ForkEnv.ecoPyth2.getAssetIds();

    uint256 len = assetIds.length; // 35 - 1(index 0) = 34

    data = new IEcoPythCalldataBuilder.BuildData[](len - 1);

    for (uint i = 1; i < len; i++) {
      data[i - 1].assetId = assetIds[i];
      if (assetId == assetIds[i]) {
        data[i - 1].priceE8 = priceE8;
      } else {
        data[i - 1].priceE8 = ForkEnv.ecoPyth2.getPriceUnsafe(assetIds[i]).price;
      }
      data[i - 1].publishTime = uint160(block.timestamp);
      data[i - 1].maxDiffBps = 15_000;
    }
  }

  function _validateClosedPosition(bytes32 _id) public {
    IPerpStorage.Position memory _position = ForkEnv.perpStorage.getPositionById(_id);
    // As the position has been closed, the gotten one should be empty stuct
    assertEq(_position.primaryAccount, address(0));
    assertEq(_position.marketIndex, 0);
    assertEq(_position.avgEntryPriceE30, 0);
    assertEq(_position.entryBorrowingRate, 0);
    assertEq(_position.reserveValueE30, 0);
    assertEq(_position.lastIncreaseTimestamp, 0);
    assertEq(_position.positionSizeE30, 0);
    assertEq(_position.realizedPnl, 0);
    assertEq(_position.lastFundingAccrued, 0);
    assertEq(_position.subAccountId, 0);
  }

  function _checkIsUnderMMR(
    address _primaryAccount,
    uint8 _subAccountId,
    uint256 _marketIndex,
    uint256
  ) public view returns (bool) {
    address _subAccount = HMXLib.getSubAccount(_primaryAccount, _subAccountId);
    IConfigStorage.MarketConfig memory config = ForkEnv.configStorage.getMarketConfigByIndex(_marketIndex);

    int256 _subAccountEquity = ForkEnv.calculator.getEquity(_subAccount, 0, config.assetId);
    uint256 _mmr = ForkEnv.calculator.getMMR(_subAccount);
    if (_subAccountEquity < 0 || uint256(_subAccountEquity) < _mmr) return true;
    return false;
  }
>>>>>>> 4aaa444a
}<|MERGE_RESOLUTION|>--- conflicted
+++ resolved
@@ -155,13 +155,11 @@
   IERC20 internal sglp = IERC20(getAddress(".tokens.sglp"));
   IERC20 internal wstEth = IERC20(getAddress(".tokens.wstEth"));
   IERC20 internal hlp = IERC20(getAddress(".tokens.hlp"));
-<<<<<<< HEAD
   IERC20 internal gmBTCUSD = IERC20(getAddress(".tokens.gmBTCUSD"));
   IERC20 internal gmETHUSD = IERC20(getAddress(".tokens.gmETHUSD"));
 
   AdaptiveFeeCalculator adaptiveFeeCalculator;
   OrderbookOracle orderbookOracle;
-=======
 
   function _buildDataForPrice() public view returns (IEcoPythCalldataBuilder.BuildData[] memory data) {
     bytes32[] memory pythRes = ForkEnv.ecoPyth2.getAssetIds();
@@ -270,5 +268,4 @@
     if (_subAccountEquity < 0 || uint256(_subAccountEquity) < _mmr) return true;
     return false;
   }
->>>>>>> 4aaa444a
 }