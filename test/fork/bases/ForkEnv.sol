--- conflicted
+++ resolved
@@ -81,17 +81,10 @@
 
 import { ITradeHelper } from "@hmx/helpers/interfaces/ITradeHelper.sol";
 import { ICalculator } from "@hmx/contracts/interfaces/ICalculator.sol";
-<<<<<<< HEAD
 import { IGmxV2Reader } from "@hmx/interfaces/gmx-v2/IGmxV2Reader.sol";
 
 import { AdaptiveFeeCalculator } from "@hmx/contracts/AdaptiveFeeCalculator.sol";
 import { OrderbookOracle } from "@hmx/oracles/OrderbookOracle.sol";
-
-=======
-
-import { AdaptiveFeeCalculator } from "@hmx/contracts/AdaptiveFeeCalculator.sol";
-import { OrderbookOracle } from "@hmx/oracles/OrderbookOracle.sol";
->>>>>>> 88eef342
 import { PythStructs } from "pyth-sdk-solidity/IPyth.sol";
 import { HMXLib } from "@hmx/libraries/HMXLib.sol";
 import { UncheckedEcoPythCalldataBuilder } from "@hmx/oracles/UncheckedEcoPythCalldataBuilder.sol";
@@ -213,12 +206,6 @@
   IERC20 internal gmBTCUSD = IERC20(getAddress(".tokens.gmBTCUSD"));
   IERC20 internal gmETHUSD = IERC20(getAddress(".tokens.gmETHUSD"));
 
-<<<<<<< HEAD
-  AdaptiveFeeCalculator adaptiveFeeCalculator;
-  OrderbookOracle orderbookOracle;
-
-=======
->>>>>>> 88eef342
   function _buildDataForPrice() public view returns (IEcoPythCalldataBuilder.BuildData[] memory data) {
     bytes32[] memory pythRes = ForkEnv.ecoPyth2.getAssetIds();
 
@@ -264,13 +251,6 @@
     view
     returns (bytes32[] memory priceUpdateData, bytes32[] memory publishTimeUpdateData)
   {
-<<<<<<< HEAD
-    int24[] memory tickPrices = new int24[](34);
-    uint24[] memory publishTimeDiffs = new uint24[](34);
-    for (uint i = 0; i < 34; i++) {
-      tickPrices[i] = 0;
-      publishTimeDiffs[i] = 0;
-=======
     bytes32[] memory pythRes = ForkEnv.ecoPyth2.getAssetIds();
     uint256 len = pythRes.length; // 35 - 1(index 0) = 34
     int24[] memory tickPrices = new int24[](len - 1);
@@ -278,7 +258,6 @@
     for (uint i = 1; i < len; i++) {
       tickPrices[i - 1] = 0;
       publishTimeDiffs[i - 1] = 0;
->>>>>>> 88eef342
     }
 
     priceUpdateData = ForkEnv.ecoPyth2.buildPriceUpdateData(tickPrices);
@@ -335,8 +314,6 @@
     uint256 _mmr = ForkEnv.calculator.getMMR(_subAccount);
     if (_subAccountEquity < 0 || uint256(_subAccountEquity) < _mmr) return true;
     return false;
-<<<<<<< HEAD
-=======
   }
 
   constructor() {
@@ -366,6 +343,5 @@
     vm.label(address(wbtc), "WBTC");
     vm.label(address(usdc), "USDC");
     vm.label(address(usdc_e), "USDC.e");
->>>>>>> 88eef342
   }
 }