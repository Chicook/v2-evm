// SPDX-License-Identifier: BUSL-1.1
// This code is made available under the terms and conditions of the Business Source License 1.1 (BUSL-1.1).
// The act of publishing this code is driven by the aim to promote transparency and facilitate its utilization for educational purposes.

pragma solidity 0.8.18;

import { stdJson } from "forge-std/StdJson.sol";
import { Test } from "forge-std/Test.sol";

/// OZ
import { ProxyAdmin } from "@openzeppelin/contracts/proxy/transparent/ProxyAdmin.sol";
import { IERC20 } from "@openzeppelin/contracts/token/ERC20/IERC20.sol";

/// Oracles
import { IEcoPyth } from "@hmx/oracles/interfaces/IEcoPyth.sol";
import { IPythAdapter } from "@hmx/oracles/interfaces/IPythAdapter.sol";
import { IOracleMiddleware } from "@hmx/oracles/interfaces/IOracleMiddleware.sol";
import { IEcoPythCalldataBuilder } from "@hmx/oracles/interfaces/IEcoPythCalldataBuilder.sol";
import { OnChainPriceLens } from "@hmx/oracles/OnChainPriceLens.sol";

/// Readers
import { IOrderReader } from "@hmx/readers/interfaces/IOrderReader.sol";
import { ILiquidationReader } from "@hmx/readers/interfaces/ILiquidationReader.sol";
import { IPositionReader } from "@hmx/readers/interfaces/IPositionReader.sol";

/// Handlers
import { CrossMarginHandler } from "@hmx/handlers/CrossMarginHandler.sol";
import { LimitTradeHandler } from "@hmx/handlers/LimitTradeHandler.sol";
import { LiquidityHandler } from "@hmx/handlers/LiquidityHandler.sol";
import { IBotHandler } from "@hmx/handlers/interfaces/IBotHandler.sol";
import { RebalanceHLPHandler } from "@hmx/handlers/RebalanceHLPHandler.sol";

/// Services
import { CrossMarginService } from "@hmx/services/CrossMarginService.sol";
import { LiquidationService } from "@hmx/services/LiquidationService.sol";
import { LiquidityService } from "@hmx/services/LiquidityService.sol";
import { TradeService } from "@hmx/services/TradeService.sol";
import { RebalanceHLPService } from "@hmx/services/RebalanceHLPService.sol";

/// Storages
import { ConfigStorage } from "@hmx/storages/ConfigStorage.sol";
import { PerpStorage } from "@hmx/storages/PerpStorage.sol";
import { VaultStorage } from "@hmx/storages/VaultStorage.sol";

import { ITradingStaking } from "@hmx/staking/interfaces/ITradingStaking.sol";

/// Vendors
/// Uniswap
import { IPermit2 } from "@hmx/interfaces/uniswap/IPermit2.sol";
import { IUniversalRouter } from "@hmx/interfaces/uniswap/IUniversalRouter.sol";
/// GMX
import { IGmxRewardRouterV2 } from "@hmx/interfaces/gmx/IGmxRewardRouterV2.sol";
import { IGmxGlpManager } from "@hmx/interfaces/gmx/IGmxGlpManager.sol";
import { IGmxVault } from "@hmx/interfaces/gmx/IGmxVault.sol";
/// Curve
import { IStableSwap } from "@hmx/interfaces/curve/IStableSwap.sol";

import { ITradeHelper } from "@hmx/helpers/interfaces/ITradeHelper.sol";
import { ICalculator } from "@hmx/contracts/interfaces/ICalculator.sol";
import { IGmxV2Reader } from "@hmx/interfaces/gmxV2/IGmxV2Reader.sol";

import { AdaptiveFeeCalculator } from "@hmx/contracts/AdaptiveFeeCalculator.sol";
import { OrderbookOracle } from "@hmx/oracles/OrderbookOracle.sol";

abstract contract ForkEnv is Test {
  using stdJson for string;

  string json = vm.readFile("configs/arbitrum.mainnet.json");

  function getAddress(string memory key) internal view returns (address _value) {
    return abi.decode(json.parseRaw(key), (address));
  }

  /// Account
  address internal constant deployer = 0x6a5D2BF8ba767f7763cd342Cb62C5076f9924872;
  address internal constant multiSig = 0x6409ba830719cd0fE27ccB3051DF1b399C90df4a;
  address internal constant glpWhale = 0x97bb6679ae5a6c66fFb105bA427B07E2F7fB561e;
  address internal constant liquidityOrderExecutor = 0xF1235511e36f2F4D578555218c41fe1B1B5dcc1E;
  address internal constant positionManager = 0xF1235511e36f2F4D578555218c41fe1B1B5dcc1E;
  address internal constant limitOrderExecutor = 0x7FDD623c90a0097465170EdD352Be27A9f3ad817;

  address public ALICE = makeAddr("Alice");
  address public BOB = makeAddr("Bob");

  /// Proxy
  ProxyAdmin internal proxyAdmin = ProxyAdmin(getAddress(".proxyAdmin"));

  /// Protocol
  /// Oracles
  IEcoPyth internal ecoPyth2 = IEcoPyth(getAddress(".oracles.ecoPyth2"));
  IEcoPythCalldataBuilder internal ecoPythBuilder =
    IEcoPythCalldataBuilder(getAddress(".oracles.unsafeEcoPythCalldataBuilder")); // UnsafeEcoPythCalldataBuilder
  IPythAdapter internal pythAdapter = IPythAdapter(getAddress(".oracles.pythAdapter"));
  IOracleMiddleware internal oracleMiddleware = IOracleMiddleware(getAddress(".oracles.middleware"));
  OnChainPriceLens internal onChainPriceLens = OnChainPriceLens(getAddress(".oracles.onChainPriceLens"));
  /// Handlers
  CrossMarginHandler internal crossMarginHandler = CrossMarginHandler(payable(getAddress(".handlers.crossMargin")));
  LimitTradeHandler internal limitTradeHandler = LimitTradeHandler(payable(getAddress(".handlers.limitTrade")));
  LiquidityHandler internal liquidityHandler = LiquidityHandler(payable(getAddress(".handlers.liquidity")));
  IBotHandler internal botHandler = IBotHandler(getAddress(".handlers.bot"));
  RebalanceHLPHandler internal rebalanceHLPHandler = RebalanceHLPHandler(getAddress(".handlers.rebalanceHLP"));

  // readers
  ILiquidationReader internal liquidationReader = ILiquidationReader(getAddress(".reader.liquidation"));
  IPositionReader internal positionReader = IPositionReader(getAddress(".reader.position"));
  IOrderReader internal orderReader = IOrderReader(getAddress(".reader.order"));
  /// Services
  CrossMarginService internal crossMarginService = CrossMarginService(getAddress(".services.crossMargin"));
  LiquidationService internal liquidationService = LiquidationService(getAddress(".services.liquidation"));
  LiquidityService internal liquidityService = LiquidityService(getAddress(".services.liquidity"));
  TradeService internal tradeService = TradeService(getAddress(".services.trade"));
  RebalanceHLPService internal rebalanceHLPService = RebalanceHLPService(getAddress(".services.rebalanceHLP"));

  /// Storages
  ConfigStorage internal configStorage = ConfigStorage(getAddress(".storages.config"));
  PerpStorage internal perpStorage = PerpStorage(getAddress(".storages.perp"));
  VaultStorage internal vaultStorage = VaultStorage(getAddress(".storages.vault"));

  ICalculator internal calculator = ICalculator(getAddress(".calculator"));

  ITradingStaking internal hlpStaking = ITradingStaking(getAddress(".staking.hlp"));

  /// Vendors
  /// Uniswap
  IUniversalRouter internal uniswapUniversalRouter = IUniversalRouter(getAddress(".vendors.uniswap.universalRouter"));
  IPermit2 internal uniswapPermit2 = IPermit2(getAddress(".vendors.uniswap.permit2"));
  /// GMX
  IGmxGlpManager internal glpManager = IGmxGlpManager(getAddress(".vendors.gmx.glpManager"));
  IGmxRewardRouterV2 internal gmxRewardRouterV2 = IGmxRewardRouterV2(getAddress(".vendors.gmx.rewardRouterV2"));
  IGmxVault internal gmxVault = IGmxVault(getAddress(".vendors.gmx.gmxVault"));
  /// GMX V2
  IGmxV2Reader internal gmxV2Reader = IGmxV2Reader(getAddress(".vendors.gmxV2.reader"));
  address internal gmxV2DataStore = address(getAddress(".vendors.gmxV2.dataStore"));
  /// Curve
  IStableSwap internal curveWstEthPool = IStableSwap(getAddress(".vendors.curve.wstEthEthPool"));

  ITradeHelper internal tradeHelper = ITradeHelper(getAddress(".helpers.trade"));

  /// Tokens
  IERC20 internal usdc_e = IERC20(getAddress(".tokens.usdc"));
  IERC20 internal usdc = IERC20(getAddress(".tokens.usdcCircle"));
  IERC20 internal weth = IERC20(getAddress(".tokens.weth"));
  IERC20 internal wbtc = IERC20(getAddress(".tokens.wbtc"));
  IERC20 internal usdt = IERC20(getAddress(".tokens.usdt"));
  IERC20 internal dai = IERC20(getAddress(".tokens.dai"));
  IERC20 internal constant pendle = IERC20(0x0c880f6761F1af8d9Aa9C466984b80DAb9a8c9e8);
  IERC20 internal arb = IERC20(getAddress(".tokens.arb"));
  IERC20 internal sglp = IERC20(getAddress(".tokens.sglp"));
  IERC20 internal wstEth = IERC20(getAddress(".tokens.wstEth"));
  IERC20 internal hlp = IERC20(getAddress(".tokens.hlp"));
<<<<<<< HEAD

  AdaptiveFeeCalculator adaptiveFeeCalculator;
  OrderbookOracle orderbookOracle;
=======
  IERC20 internal gmBTCUSD = IERC20(getAddress(".tokens.gmBTCUSD"));
  IERC20 internal gmETHUSD = IERC20(getAddress(".tokens.gmETHUSD"));
>>>>>>> 51f12559
}<|MERGE_RESOLUTION|>--- conflicted
+++ resolved
@@ -148,12 +148,6 @@
   IERC20 internal sglp = IERC20(getAddress(".tokens.sglp"));
   IERC20 internal wstEth = IERC20(getAddress(".tokens.wstEth"));
   IERC20 internal hlp = IERC20(getAddress(".tokens.hlp"));
-<<<<<<< HEAD
-
-  AdaptiveFeeCalculator adaptiveFeeCalculator;
-  OrderbookOracle orderbookOracle;
-=======
   IERC20 internal gmBTCUSD = IERC20(getAddress(".tokens.gmBTCUSD"));
   IERC20 internal gmETHUSD = IERC20(getAddress(".tokens.gmETHUSD"));
->>>>>>> 51f12559
 }