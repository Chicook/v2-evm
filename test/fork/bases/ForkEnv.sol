// SPDX-License-Identifier: BUSL-1.1
// This code is made available under the terms and conditions of the Business Source License 1.1 (BUSL-1.1).
// The act of publishing this code is driven by the aim to promote transparency and facilitate its utilization for educational purposes.

pragma solidity 0.8.18;

/// Forge
import { stdJson } from "forge-std/StdJson.sol";
import { Test } from "forge-std/Test.sol";

/// OZ
import { ProxyAdmin } from "@openzeppelin/contracts/proxy/transparent/ProxyAdmin.sol";
import { IERC20 } from "@openzeppelin/contracts/token/ERC20/IERC20.sol";

/// HMX Tests
import { MockEcoPyth } from "@hmx-test/mocks/MockEcoPyth.sol";

/// Oracles
import { IEcoPyth } from "@hmx/oracles/interfaces/IEcoPyth.sol";
import { IPythAdapter } from "@hmx/oracles/interfaces/IPythAdapter.sol";
import { IOracleMiddleware } from "@hmx/oracles/interfaces/IOracleMiddleware.sol";
import { IEcoPythCalldataBuilder } from "@hmx/oracles/interfaces/IEcoPythCalldataBuilder.sol";
import { OnChainPriceLens } from "@hmx/oracles/OnChainPriceLens.sol";

/// Readers
import { IOrderReader } from "@hmx/readers/interfaces/IOrderReader.sol";
import { ILiquidationReader } from "@hmx/readers/interfaces/ILiquidationReader.sol";
import { IPositionReader } from "@hmx/readers/interfaces/IPositionReader.sol";

/// Handlers
import { CrossMarginHandler } from "@hmx/handlers/CrossMarginHandler.sol";
import { LimitTradeHandler } from "@hmx/handlers/LimitTradeHandler.sol";
import { LiquidityHandler } from "@hmx/handlers/LiquidityHandler.sol";
import { IBotHandler } from "@hmx/handlers/interfaces/IBotHandler.sol";
import { RebalanceHLPHandler } from "@hmx/handlers/RebalanceHLPHandler.sol";

/// Services
import { CrossMarginService } from "@hmx/services/CrossMarginService.sol";
import { LiquidationService } from "@hmx/services/LiquidationService.sol";
import { LiquidityService } from "@hmx/services/LiquidityService.sol";
import { TradeService } from "@hmx/services/TradeService.sol";
import { RebalanceHLPService } from "@hmx/services/RebalanceHLPService.sol";

/// Storages
import { ConfigStorage } from "@hmx/storages/ConfigStorage.sol";
import { PerpStorage } from "@hmx/storages/PerpStorage.sol";
import { VaultStorage } from "@hmx/storages/VaultStorage.sol";

/// Helpers
import { ITradeHelper } from "@hmx/helpers/interfaces/ITradeHelper.sol";
import { ICalculator } from "@hmx/contracts/interfaces/ICalculator.sol";

/// Staking
import { IHLPStaking } from "@hmx/staking/interfaces/IHLPStaking.sol";
import { ITradingStaking } from "@hmx/staking/interfaces/ITradingStaking.sol";

/// Dexter
import { UniswapDexter } from "@hmx/extensions/dexters/UniswapDexter.sol";

/// SwitchRouter
import { SwitchCollateralRouter } from "@hmx/extensions/switch-collateral/SwitchCollateralRouter.sol";

/// Vendors
/// Uniswap
import { IPermit2 } from "@hmx/interfaces/uniswap/IPermit2.sol";
import { IUniversalRouter } from "@hmx/interfaces/uniswap/IUniversalRouter.sol";
/// GMX
import { IGmxRewardRouterV2 } from "@hmx/interfaces/gmx/IGmxRewardRouterV2.sol";
import { IGmxGlpManager } from "@hmx/interfaces/gmx/IGmxGlpManager.sol";
import { IGmxVault } from "@hmx/interfaces/gmx/IGmxVault.sol";
/// GMXv2
import { IGmxV2Reader } from "@hmx/interfaces/gmx-v2/IGmxV2Reader.sol";
import { IGmxV2DepositHandler } from "@hmx/interfaces/gmx-v2/IGmxV2DepositHandler.sol";
import { IGmxV2WithdrawalHandler } from "@hmx/interfaces/gmx-v2/IGmxV2WithdrawalHandler.sol";
import { IGmxV2ExchangeRouter } from "@hmx/interfaces/gmx-v2/IGmxV2ExchangeRouter.sol";
import { IGmxV2RoleStore } from "@hmx/interfaces/gmx-v2/IGmxV2RoleStore.sol";
/// Curve
import { IStableSwap } from "@hmx/interfaces/curve/IStableSwap.sol";

<<<<<<< HEAD
=======
import { ITradeHelper } from "@hmx/helpers/interfaces/ITradeHelper.sol";
import { ICalculator } from "@hmx/contracts/interfaces/ICalculator.sol";
import { IGmxV2Reader } from "@hmx/interfaces/gmxV2/IGmxV2Reader.sol";

>>>>>>> a358f4a7
abstract contract ForkEnv is Test {
  using stdJson for string;

  string json = vm.readFile("configs/arbitrum.mainnet.json");

  function getAddress(string memory key) internal view returns (address _value) {
    return abi.decode(json.parseRaw(key), (address));
  }

  /// Account
  address internal constant deployer = 0x6a5D2BF8ba767f7763cd342Cb62C5076f9924872;
  address internal constant multiSig = 0x6409ba830719cd0fE27ccB3051DF1b399C90df4a;
  address internal constant glpWhale = 0x39aB5960c21578b9ced6a6A6Ed6ceb0547df20A7;
  address internal constant liquidityOrderExecutor = 0xF1235511e36f2F4D578555218c41fe1B1B5dcc1E;
  address internal constant crossMarginOrderExecutor = 0xF1235511e36f2F4D578555218c41fe1B1B5dcc1E;
  address internal constant positionManager = 0xF1235511e36f2F4D578555218c41fe1B1B5dcc1E;
  address internal constant limitOrderExecutor = 0x7FDD623c90a0097465170EdD352Be27A9f3ad817;

  address public ALICE = makeAddr("Alice");
  address public BOB = makeAddr("Bob");

  /// Proxy
  ProxyAdmin internal proxyAdmin = ProxyAdmin(getAddress(".proxyAdmin"));

  /// Protocol
  /// Oracles
  IEcoPyth internal ecoPyth2 = IEcoPyth(getAddress(".oracles.ecoPyth2"));
  IEcoPythCalldataBuilder internal ecoPythBuilder =
    IEcoPythCalldataBuilder(getAddress(".oracles.unsafeEcoPythCalldataBuilder")); // UnsafeEcoPythCalldataBuilder
  IPythAdapter internal pythAdapter = IPythAdapter(getAddress(".oracles.pythAdapter"));
  IOracleMiddleware internal oracleMiddleware = IOracleMiddleware(getAddress(".oracles.middleware"));
  OnChainPriceLens internal onChainPriceLens = OnChainPriceLens(getAddress(".oracles.onChainPriceLens"));
  /// Handlers
  CrossMarginHandler internal crossMarginHandler = CrossMarginHandler(payable(getAddress(".handlers.crossMargin")));
  LimitTradeHandler internal limitTradeHandler = LimitTradeHandler(payable(getAddress(".handlers.limitTrade")));
  LiquidityHandler internal liquidityHandler = LiquidityHandler(payable(getAddress(".handlers.liquidity")));
  IBotHandler internal botHandler = IBotHandler(getAddress(".handlers.bot"));
  RebalanceHLPHandler internal rebalanceHLPHandler = RebalanceHLPHandler(getAddress(".handlers.rebalanceHLP"));
  // Readers
  ILiquidationReader internal liquidationReader = ILiquidationReader(getAddress(".reader.liquidation"));
  IPositionReader internal positionReader = IPositionReader(getAddress(".reader.position"));
  IOrderReader internal orderReader = IOrderReader(getAddress(".reader.order"));
  /// Services
  CrossMarginService internal crossMarginService = CrossMarginService(getAddress(".services.crossMargin"));
  LiquidationService internal liquidationService = LiquidationService(getAddress(".services.liquidation"));
  LiquidityService internal liquidityService = LiquidityService(getAddress(".services.liquidity"));
  TradeService internal tradeService = TradeService(getAddress(".services.trade"));
  RebalanceHLPService internal rebalanceHLPService = RebalanceHLPService(getAddress(".services.rebalanceHLP"));
  /// Storages
  ConfigStorage internal configStorage = ConfigStorage(getAddress(".storages.config"));
  PerpStorage internal perpStorage = PerpStorage(getAddress(".storages.perp"));
  VaultStorage internal vaultStorage = VaultStorage(getAddress(".storages.vault"));
  /// Helpers
  ICalculator internal calculator = ICalculator(getAddress(".calculator"));
  /// Staking
  IHLPStaking internal hlpStaking = IHLPStaking(getAddress(".staking.hlp"));
  /// Dexter
  UniswapDexter internal uniswapDexter = UniswapDexter(getAddress(".extension.dexter.uniswapV3"));
  /// SwitchRouter
  SwitchCollateralRouter internal switchCollateralRouter =
    SwitchCollateralRouter(getAddress(".extension.switchCollateralRouter"));

  /// Vendors
  /// Uniswap
  IUniversalRouter internal uniswapUniversalRouter = IUniversalRouter(getAddress(".vendors.uniswap.universalRouter"));
  IPermit2 internal uniswapPermit2 = IPermit2(getAddress(".vendors.uniswap.permit2"));
  /// GMX
  IGmxGlpManager internal glpManager = IGmxGlpManager(getAddress(".vendors.gmx.glpManager"));
  IGmxRewardRouterV2 internal gmxRewardRouterV2 = IGmxRewardRouterV2(getAddress(".vendors.gmx.rewardRouterV2"));
  IGmxVault internal gmxVault = IGmxVault(getAddress(".vendors.gmx.gmxVault"));
<<<<<<< HEAD
  /// GMXv2
  address internal gmxV2Admin = 0xE7BfFf2aB721264887230037940490351700a068;
  address internal gmxV2Timelock = 0x62aB76Ed722C507f297f2B97920dCA04518fe274;
  address internal gmxV2Oracle = address(getAddress(".vendors.gmxV2.oracle"));
  IGmxV2Reader internal gmxV2Reader = IGmxV2Reader(getAddress(".vendors.gmxV2.reader"));
  IGmxV2ExchangeRouter internal gmxV2ExchangeRouter = IGmxV2ExchangeRouter(getAddress(".vendors.gmxV2.exchangeRouter"));
  address internal gmxV2DepositVault = address(getAddress(".vendors.gmxV2.depositVault"));
  address internal gmxV2DepositUtils = address(getAddress(".vendors.gmxV2.depositUtils"));
  address internal gmxV2DepositStoreUtils = address(getAddress(".vendors.gmxV2.depositStoreUtils"));
  address internal gmxV2ExecuteDepositUtils = address(getAddress(".vendors.gmxV2.executeDepositUtils"));
  IGmxV2DepositHandler internal gmxV2DepositHandler = IGmxV2DepositHandler(getAddress(".vendors.gmxV2.depositHandler"));
  address internal gmxV2WithdrawalVault = address(getAddress(".vendors.gmxV2.withdrawalVault"));
  address internal gmxV2WithdrawalUtils = address(getAddress(".vendors.gmxV2.withdrawalUtils"));
  address internal gmxV2WithdrawalStoreUtils = address(getAddress(".vendors.gmxV2.withdrawalStoreUtils"));
  address internal gmxV2ExecuteWithdrawalUtils = address(getAddress(".vendors.gmxV2.executeWithdrawalUtils"));
  IGmxV2WithdrawalHandler internal gmxV2WithdrawalHandler =
    IGmxV2WithdrawalHandler(getAddress(".vendors.gmxV2.withdrawalHandler"));
  address internal gmxV2MarketUtils = address(getAddress(".vendors.gmxV2.marketUtils"));
  address internal gmxV2MarketStoreUtils = address(getAddress(".vendors.gmxV2.marketStoreUtils"));
  address internal gmxV2DataStore = address(getAddress(".vendors.gmxV2.dataStore"));
  IGmxV2RoleStore internal gmxV2RoleStore = IGmxV2RoleStore(getAddress(".vendors.gmxV2.roleStore"));
=======
  /// GMX V2
  IGmxV2Reader internal gmxV2Reader = IGmxV2Reader(getAddress(".vendors.gmxV2.reader"));
  address internal gmxV2DataStore = address(getAddress(".vendors.gmxV2.dataStore"));
>>>>>>> a358f4a7
  /// Curve
  IStableSwap internal curveWstEthPool = IStableSwap(getAddress(".vendors.curve.wstEthEthPool"));

  ITradeHelper internal tradeHelper = ITradeHelper(getAddress(".helpers.trade"));

  /// Tokens
  IERC20 internal usdc_e = IERC20(getAddress(".tokens.usdc"));
<<<<<<< HEAD
  IERC20 internal usdc = IERC20(getAddress(".tokens.usdcCircle"));
=======
  IERC20 internal usdc = IERC20(getAddress(".tokens.usdcNative"));
>>>>>>> a358f4a7
  IERC20 internal weth = IERC20(getAddress(".tokens.weth"));
  IERC20 internal wbtc = IERC20(getAddress(".tokens.wbtc"));
  IERC20 internal usdt = IERC20(getAddress(".tokens.usdt"));
  IERC20 internal dai = IERC20(getAddress(".tokens.dai"));
  IERC20 internal constant pendle = IERC20(0x0c880f6761F1af8d9Aa9C466984b80DAb9a8c9e8);
  IERC20 internal arb = IERC20(getAddress(".tokens.arb"));
  IERC20 internal sglp = IERC20(getAddress(".tokens.sglp"));
  IERC20 internal wstEth = IERC20(getAddress(".tokens.wstEth"));
  IERC20 internal hlp = IERC20(getAddress(".tokens.hlp"));
  IERC20 internal gmBTCUSD = IERC20(getAddress(".tokens.gmBTCUSD"));
  IERC20 internal gmETHUSD = IERC20(getAddress(".tokens.gmETHUSD"));
<<<<<<< HEAD

  constructor() {
    // Labeling known addresses
    // Storages
    vm.label(address(configStorage), "ConfigStorage");
    vm.label(address(perpStorage), "PerpStorage");
    vm.label(address(vaultStorage), "VaultStorage");
    // GMXv2
    vm.label(address(gmxV2ExchangeRouter), "gmxV2ExchangeRouter");
    vm.label(gmxV2DepositVault, "gmxV2DepositVault");
    vm.label(gmxV2DepositUtils, "gmxV2DepositUtils");
    vm.label(address(gmxV2DepositHandler), "gmxV2DepositHandler");
    vm.label(gmxV2ExecuteDepositUtils, "gmxV2ExecuteDepositUtils");
    vm.label(gmxV2DepositStoreUtils, "gmxV2DepositStoreUtils");
    vm.label(gmxV2WithdrawalVault, "gmxV2WithdrawalVault");
    vm.label(gmxV2WithdrawalUtils, "gmxV2WithdrawalUtils");
    vm.label(gmxV2WithdrawalStoreUtils, "gmxV2WithdrawalStoreUtils");
    vm.label(address(gmxV2WithdrawalHandler), "gmxV2WithdrawalHandler");
    vm.label(gmxV2MarketUtils, "gmxV2MarketUtils");
    vm.label(gmxV2MarketStoreUtils, "gmxV2MarketStoreUtils");
    vm.label(gmxV2DataStore, "gmxV2DataStore");
    vm.label(address(gmxV2RoleStore), "gmxV2RoleStore");
    vm.label(gmxV2Oracle, "gmxV2Oracle");
    // Tokens
    vm.label(address(weth), "WETH");
    vm.label(address(wbtc), "WBTC");
    vm.label(address(usdc), "USDC");
    vm.label(address(usdc_e), "USDC.e");
  }
=======
>>>>>>> a358f4a7
}<|MERGE_RESOLUTION|>--- conflicted
+++ resolved
@@ -77,13 +77,6 @@
 /// Curve
 import { IStableSwap } from "@hmx/interfaces/curve/IStableSwap.sol";
 
-<<<<<<< HEAD
-=======
-import { ITradeHelper } from "@hmx/helpers/interfaces/ITradeHelper.sol";
-import { ICalculator } from "@hmx/contracts/interfaces/ICalculator.sol";
-import { IGmxV2Reader } from "@hmx/interfaces/gmxV2/IGmxV2Reader.sol";
-
->>>>>>> a358f4a7
 abstract contract ForkEnv is Test {
   using stdJson for string;
 
@@ -154,7 +147,6 @@
   IGmxGlpManager internal glpManager = IGmxGlpManager(getAddress(".vendors.gmx.glpManager"));
   IGmxRewardRouterV2 internal gmxRewardRouterV2 = IGmxRewardRouterV2(getAddress(".vendors.gmx.rewardRouterV2"));
   IGmxVault internal gmxVault = IGmxVault(getAddress(".vendors.gmx.gmxVault"));
-<<<<<<< HEAD
   /// GMXv2
   address internal gmxV2Admin = 0xE7BfFf2aB721264887230037940490351700a068;
   address internal gmxV2Timelock = 0x62aB76Ed722C507f297f2B97920dCA04518fe274;
@@ -176,11 +168,6 @@
   address internal gmxV2MarketStoreUtils = address(getAddress(".vendors.gmxV2.marketStoreUtils"));
   address internal gmxV2DataStore = address(getAddress(".vendors.gmxV2.dataStore"));
   IGmxV2RoleStore internal gmxV2RoleStore = IGmxV2RoleStore(getAddress(".vendors.gmxV2.roleStore"));
-=======
-  /// GMX V2
-  IGmxV2Reader internal gmxV2Reader = IGmxV2Reader(getAddress(".vendors.gmxV2.reader"));
-  address internal gmxV2DataStore = address(getAddress(".vendors.gmxV2.dataStore"));
->>>>>>> a358f4a7
   /// Curve
   IStableSwap internal curveWstEthPool = IStableSwap(getAddress(".vendors.curve.wstEthEthPool"));
 
@@ -188,11 +175,7 @@
 
   /// Tokens
   IERC20 internal usdc_e = IERC20(getAddress(".tokens.usdc"));
-<<<<<<< HEAD
-  IERC20 internal usdc = IERC20(getAddress(".tokens.usdcCircle"));
-=======
   IERC20 internal usdc = IERC20(getAddress(".tokens.usdcNative"));
->>>>>>> a358f4a7
   IERC20 internal weth = IERC20(getAddress(".tokens.weth"));
   IERC20 internal wbtc = IERC20(getAddress(".tokens.wbtc"));
   IERC20 internal usdt = IERC20(getAddress(".tokens.usdt"));
@@ -204,7 +187,6 @@
   IERC20 internal hlp = IERC20(getAddress(".tokens.hlp"));
   IERC20 internal gmBTCUSD = IERC20(getAddress(".tokens.gmBTCUSD"));
   IERC20 internal gmETHUSD = IERC20(getAddress(".tokens.gmETHUSD"));
-<<<<<<< HEAD
 
   constructor() {
     // Labeling known addresses
@@ -234,6 +216,4 @@
     vm.label(address(usdc), "USDC");
     vm.label(address(usdc_e), "USDC.e");
   }
-=======
->>>>>>> a358f4a7
 }