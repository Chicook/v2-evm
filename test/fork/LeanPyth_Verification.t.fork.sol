// SPDX-License-Identifier: MIT
pragma solidity 0.8.18;
import { TestBase } from "forge-std/Base.sol";
import { StdCheatsSafe } from "forge-std/StdCheats.sol";
import { StdAssertions } from "forge-std/StdAssertions.sol";

import { LeanPyth } from "@hmx/oracles/LeanPyth.sol";
import { IPyth } from "@hmx/oracles/interfaces/IPyth.sol";
import { PythStructs } from "pyth-sdk-solidity/IPyth.sol";

import { console } from "forge-std/console.sol";
import { stdJson } from "forge-std/StdJson.sol";

//Deployer
import { Deployer } from "@hmx-test/libs/Deployer.sol";
import { ProxyAdmin } from "@openzeppelin/contracts/proxy/transparent/ProxyAdmin.sol";

contract LeanPyth_Verification is TestBase, StdAssertions, StdCheatsSafe {
  using stdJson for string;
  LeanPyth leanPyth;
  ProxyAdmin proxyAdmin;

  uint256 arbitrumForkId;

  event PriceFeedUpdate(bytes32 indexed id, uint64 publishTime, int64 price, uint64 conf);

  event PriceFeedUpdate(bytes32 indexed id, uint64 publishTime, int64 price, uint64 conf, bytes encodedVm);

  function setUp() public {
    proxyAdmin = new ProxyAdmin();
    arbitrumForkId = vm.createSelectFork(vm.rpcUrl("arbitrum_fork"));

    // Pyth on Arbitrum
    address _pyth = 0xff1a0f4744e8582DF1aE09D5611b887B6a12925C;

<<<<<<< HEAD
    leanPyth = new LeanPyth(_pyth);
=======
    leanPyth = LeanPyth(address(Deployer.deployLeanPyth(address(proxyAdmin), IPyth(_pyth))));
>>>>>>> b5f4e815
    leanPyth.setUpdater(address(this), true);
  }

  function testCorrectness_FeedSuccess_VerifySuccess_AndCorrectlyGetPrice() external {
    /**
     * Creating data.json
     *
     * 1. Fetch VAA data from following url
     * https://xc-mainnet.pyth.network/api/latest_price_feeds?ids[0]=ff61491a931112ddf1bd8147cd1b641375f79f5825126d665480874634fd0ace&ids[1]=e6ccd3f878cf338e6732bf59f60943e8ca2c28402fc4d9c258503b2edbe74a31&ids[2]=ef2c98c804ba503c6a707e38be4dfbb16683775f195b091252bf24693042fd52&ids[3]=b5d0e0fa58a1f8b81498ae670ce93c872d14434b72c364885d4fa1b257cbb07a&verbose=true&binary=true
     * See data.json.
     * 2. Convert those base64 VAA to hex using this website.
     * https://base64.guru/converter/decode/hex
     * 3. Store the hex in `vaa_hex` in data.json.
     * 4. Convert `price.price`, `price.conf` from string to integer. (remove ")
     *
     * The content in the data.json are the following assets.
     *
     * 0: Crypto.ETH/USD
     * 1: Crypto.LUNA/USD
     * 2: FX.USD/JPY
     * 3: Equity.US.AMZN/USD
     */

    string memory json = vm.readFile("./test/fork/data.json");

    bytes[] memory _vaas = new bytes[](4);
    {
      bytes memory _vaa0 = abi.decode(json.parseRaw("[0].vaa_hex"), (bytes)); // Crypto.ETH/USD
      bytes memory _vaa1 = abi.decode(json.parseRaw("[1].vaa_hex"), (bytes)); // Crypto.LUNA/USD
      bytes memory _vaa2 = abi.decode(json.parseRaw("[2].vaa_hex"), (bytes)); // FX.USD/JPY
      bytes memory _vaa3 = abi.decode(json.parseRaw("[3].vaa_hex"), (bytes)); // Equity.US.AMZN/USD

      _vaas[0] = _vaa0;
      _vaas[1] = _vaa1;
      _vaas[2] = _vaa2;
      _vaas[3] = _vaa3;
    }

    // Asset ids
    bytes32 _ethUsdAssetId = 0xff61491a931112ddf1bd8147cd1b641375f79f5825126d665480874634fd0ace;
    bytes32 _lunaUsdAssetId = 0xe6ccd3f878cf338e6732bf59f60943e8ca2c28402fc4d9c258503b2edbe74a31;
    bytes32 _usdJpyAssetId = 0xef2c98c804ba503c6a707e38be4dfbb16683775f195b091252bf24693042fd52;
    bytes32 _amznUsdAssetId = 0xb5d0e0fa58a1f8b81498ae670ce93c872d14434b72c364885d4fa1b257cbb07a;

    // 1. Try get price. It should revert as we never feed before.
    {
      vm.expectRevert(abi.encodeWithSignature("LeanPyth_PriceFeedNotFound()"));
      leanPyth.getPriceUnsafe(_ethUsdAssetId);
    }

    // 2. Feed price. It should be successful.
    {
      vm.expectEmit(false, false, false, true, address(leanPyth));
      emit PriceFeedUpdate(
        _ethUsdAssetId,
        abi.decode(json.parseRaw("[0].price.publish_time"), (uint64)),
        abi.decode(json.parseRaw("[0].price.price"), (int64)),
        abi.decode(json.parseRaw("[0].price.conf"), (uint64)),
        _vaas[0]
      );

      vm.expectEmit(false, false, false, true, address(leanPyth));
      emit PriceFeedUpdate(
        _lunaUsdAssetId,
        abi.decode(json.parseRaw("[1].price.publish_time"), (uint64)),
        abi.decode(json.parseRaw("[1].price.price"), (int64)),
        abi.decode(json.parseRaw("[1].price.conf"), (uint64)),
        _vaas[1]
      );

      vm.expectEmit(false, false, false, true, address(leanPyth));
      emit PriceFeedUpdate(
        _usdJpyAssetId,
        abi.decode(json.parseRaw("[2].price.publish_time"), (uint64)),
        abi.decode(json.parseRaw("[2].price.price"), (int64)),
        abi.decode(json.parseRaw("[2].price.conf"), (uint64)),
        _vaas[2]
      );

      vm.expectEmit(false, false, false, true, address(leanPyth));
      emit PriceFeedUpdate(
        _amznUsdAssetId,
        abi.decode(json.parseRaw("[3].price.publish_time"), (uint64)),
        abi.decode(json.parseRaw("[3].price.price"), (int64)),
        abi.decode(json.parseRaw("[3].price.conf"), (uint64)),
        _vaas[3]
      );

      leanPyth.updatePriceFeeds{ value: leanPyth.getUpdateFee(_vaas) }(_vaas);
    }

    // 3. Try verify. It should be successful. These VAA are also emitted from `.updatePriceFeeds()`.
    {
      leanPyth.verifyVaa(_vaas[0]);
      leanPyth.verifyVaa(_vaas[1]);
      leanPyth.verifyVaa(_vaas[2]);
      leanPyth.verifyVaa(_vaas[3]);
    }

    // 4. Try get price. It should be successful now. Price value should be as fed.
    {
      PythStructs.Price memory _price = leanPyth.getPriceUnsafe(_ethUsdAssetId);
      assertEq(_price.price, abi.decode(json.parseRaw("[0].price.price"), (int64)), "ETH price");
      assertEq(_price.conf, abi.decode(json.parseRaw("[0].price.conf"), (uint64)), "ETH conf");
      assertEq(_price.expo, abi.decode(json.parseRaw("[0].price.expo"), (int64)), "ETH expo");
      assertEq(_price.publishTime, abi.decode(json.parseRaw("[0].price.publish_time"), (uint64)), "ETH publish time");
    }
    {
      PythStructs.Price memory _price = leanPyth.getPriceUnsafe(_lunaUsdAssetId);
      assertEq(_price.price, abi.decode(json.parseRaw("[1].price.price"), (int64)), "LUNA price");
      assertEq(_price.conf, abi.decode(json.parseRaw("[1].price.conf"), (uint64)), "LUNA conf");
      assertEq(_price.expo, abi.decode(json.parseRaw("[1].price.expo"), (int64)), "LUNA expo");
      assertEq(_price.publishTime, abi.decode(json.parseRaw("[1].price.publish_time"), (uint64)), "LUNA publish time");
    }
    {
      PythStructs.Price memory _price = leanPyth.getPriceUnsafe(_usdJpyAssetId);
      assertEq(_price.price, abi.decode(json.parseRaw("[2].price.price"), (int64)), "JPY price");
      assertEq(_price.conf, abi.decode(json.parseRaw("[2].price.conf"), (uint64)), "JPY conf");
      assertEq(_price.expo, abi.decode(json.parseRaw("[2].price.expo"), (int64)), "JPY expo");
      assertEq(_price.publishTime, abi.decode(json.parseRaw("[2].price.publish_time"), (uint64)), "JPY publish time");
    }
    {
      PythStructs.Price memory _price = leanPyth.getPriceUnsafe(_amznUsdAssetId);
      assertEq(_price.price, abi.decode(json.parseRaw("[3].price.price"), (int64)), "AMZN price");
      assertEq(_price.conf, abi.decode(json.parseRaw("[3].price.conf"), (uint64)), "AMZN conf");
      assertEq(_price.expo, abi.decode(json.parseRaw("[3].price.expo"), (int64)), "AMZN expo");
      assertEq(_price.publishTime, abi.decode(json.parseRaw("[3].price.publish_time"), (uint64)), "AMZN publish time");
    }
  }
}<|MERGE_RESOLUTION|>--- conflicted
+++ resolved
@@ -33,11 +33,7 @@
     // Pyth on Arbitrum
     address _pyth = 0xff1a0f4744e8582DF1aE09D5611b887B6a12925C;
 
-<<<<<<< HEAD
-    leanPyth = new LeanPyth(_pyth);
-=======
     leanPyth = LeanPyth(address(Deployer.deployLeanPyth(address(proxyAdmin), IPyth(_pyth))));
->>>>>>> b5f4e815
     leanPyth.setUpdater(address(this), true);
   }
 
