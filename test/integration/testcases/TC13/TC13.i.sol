--- conflicted
+++ resolved
@@ -1,91 +1,90 @@
-<<<<<<< HEAD
-// // SPDX-License-Identifier: MIT
-// pragma solidity 0.8.18;
-
-// import { ERC20 } from "@openzeppelin/contracts/token/ERC20/ERC20.sol";
-
-// import { BaseIntTest_WithActions } from "@hmx-test/integration/99_BaseIntTest_WithActions.i.sol";
-
-// import { console2 } from "forge-std/console2.sol";
-
-// contract TC13 is BaseIntTest_WithActions {
-//   bytes[] internal updatePriceData;
-
-//   // TC13 - Collateral & Trade management with bad price
-//   function testCorrectness_TC13_CollateralManage_And_TradeWithBadPrice() external {
-//     // ### Scenario: Prepare environment
-
-//     // mint native token
-//     vm.deal(BOB, 1 ether);
-//     vm.deal(ALICE, 1 ether);
-//     vm.deal(FEEVER, 1 ether);
-
-//     // mint BTC
-//     wbtc.mint(ALICE, 100 * 1e8);
-//     wbtc.mint(BOB, 100 * 1e8);
-
-//     // mint USDC
-//     usdc.mint(ALICE, 20_000 * 1e6);
-//     usdc.mint(BOB, 10_000 * 1e6);
-
-//     // warp to block timestamp 1000
-//     vm.warp(1000);
-
-//     address _aliceSubAccount0 = getSubAccount(ALICE, 0);
-//     address _bobSubAccount0 = getSubAccount(BOB, 0);
-
-//     // ### Scenario: Prepare environment
-//     // Given Btc price is 20,000 USD
-//     // And WETH price is 1,500 USD
-//     // And JPY price is 136.123 USDJPY
-//     // And USDC price is 1 USD
-
-//     updatePriceData = new bytes[](4);
-//     updatePriceData[0] = _createPriceFeedUpdateData(wethAssetId, 1500 * 1e8, 0);
-//     updatePriceData[1] = _createPriceFeedUpdateData(wbtcAssetId, 20000 * 1e8, 0);
-//     updatePriceData[2] = _createPriceFeedUpdateData(jpyAssetId, 136.123 * 1e3, 0);
-//     updatePriceData[3] = _createPriceFeedUpdateData(usdcAssetId, 1 * 1e8, 0);
-
-//     // And Bob provide 1 btc as liquidity
-//     addLiquidity(BOB, wbtc, 1 * 1e8, executionOrderFee, updatePriceData, true);
-
-//     assertTokenBalanceOf(BOB, address(wbtc), 99 * 1e8, "Bob's wbtc: ");
-
-//     // ### Scenario: Trader deposit normally
-//     // When Alice deposit collateral 1 btc
-//     depositCollateral(ALICE, 0, wbtc, 1 * 1e8);
-//     // And Alice deposit collateral 10000 usdc
-//     depositCollateral(ALICE, 0, usdc, 10_000 * 1e6);
-//     // And Bob deposit collateral 2000 usdc
-//     depositCollateral(BOB, 0, usdc, 2_000 * 1e6);
-//     {
-//       // Then Alice's balances should be corrected
-//       assertSubAccountTokenBalance(_aliceSubAccount0, address(wbtc), true, 1 * 1e8, "Alice's wbtc: ");
-//       assertSubAccountTokenBalance(_aliceSubAccount0, address(usdc), true, 10_000 * 1e6, "Alice's usdc: ");
-
-//       assertTokenBalanceOf(ALICE, address(wbtc), 99 * 1e8, "Alice's wbtc: ");
-//       assertTokenBalanceOf(ALICE, address(usdc), 10_000 * 1e6, "Alice's usdc: ");
-
-//       // And Bob's balances should be corrected
-//       assertSubAccountTokenBalance(_bobSubAccount0, address(usdc), true, 2_000 * 1e6, "Bob's usdc: ");
-//       assertTokenBalanceOf(BOB, address(usdc), 8_000 * 1e6, "Bob's usdc: ");
-//     }
-
-//     // time passed 15 seconds
-//     skip(15);
-
-//     // ### Scenario: BTC has bad price
-//     // When found bad price in BTC
-//     // note: max confidential to make bad price
-//     updatePriceData[1] = _createPriceFeedUpdateData(wbtcAssetId, 20000 * 1e8, type(uint64).max / 1e6);
-//     updatePriceFeeds(updatePriceData);
-
-//     // When Alice deposit more 0.1 btc
-//     depositCollateral(ALICE, 0, wbtc, 0.1 * 1e8);
-//     {
-//       // Then Alice's balances should be corrected
-//       assertSubAccountTokenBalance(_aliceSubAccount0, address(wbtc), true, 1.1 * 1e8, "Alice's wbtc: ");
-//       assertTokenBalanceOf(ALICE, address(wbtc), 98.9 * 1e8, "Alice's wbtc: ");
+// // // SPDX-License-Identifier: MIT
+// // pragma solidity 0.8.18;
+
+// // import { ERC20 } from "@openzeppelin/contracts/token/ERC20/ERC20.sol";
+
+// // import { BaseIntTest_WithActions } from "@hmx-test/integration/99_BaseIntTest_WithActions.i.sol";
+
+// // import { console2 } from "forge-std/console2.sol";
+
+// // contract TC13 is BaseIntTest_WithActions {
+// //   bytes[] internal updatePriceData;
+
+// //   // TC13 - Collateral & Trade management with bad price
+// //   function testCorrectness_TC13_CollateralManage_And_TradeWithBadPrice() external {
+// //     // ### Scenario: Prepare environment
+
+// //     // mint native token
+// //     vm.deal(BOB, 1 ether);
+// //     vm.deal(ALICE, 1 ether);
+// //     vm.deal(FEEVER, 1 ether);
+
+// //     // mint BTC
+// //     wbtc.mint(ALICE, 100 * 1e8);
+// //     wbtc.mint(BOB, 100 * 1e8);
+
+// //     // mint USDC
+// //     usdc.mint(ALICE, 20_000 * 1e6);
+// //     usdc.mint(BOB, 10_000 * 1e6);
+
+// //     // warp to block timestamp 1000
+// //     vm.warp(1000);
+
+// //     address _aliceSubAccount0 = getSubAccount(ALICE, 0);
+// //     address _bobSubAccount0 = getSubAccount(BOB, 0);
+
+// //     // ### Scenario: Prepare environment
+// //     // Given Btc price is 20,000 USD
+// //     // And WETH price is 1,500 USD
+// //     // And JPY price is 136.123 USDJPY
+// //     // And USDC price is 1 USD
+
+// //     updatePriceData = new bytes[](4);
+// //     updatePriceData[0] = _createPriceFeedUpdateData(wethAssetId, 1500 * 1e8, 0);
+// //     updatePriceData[1] = _createPriceFeedUpdateData(wbtcAssetId, 20000 * 1e8, 0);
+// //     updatePriceData[2] = _createPriceFeedUpdateData(jpyAssetId, 136.123 * 1e3, 0);
+// //     updatePriceData[3] = _createPriceFeedUpdateData(usdcAssetId, 1 * 1e8, 0);
+
+// //     // And Bob provide 1 btc as liquidity
+// //     addLiquidity(BOB, wbtc, 1 * 1e8, executionOrderFee, updatePriceData, true);
+
+// //     assertTokenBalanceOf(BOB, address(wbtc), 99 * 1e8, "Bob's wbtc: ");
+
+// //     // ### Scenario: Trader deposit normally
+// //     // When Alice deposit collateral 1 btc
+// //     depositCollateral(ALICE, 0, wbtc, 1 * 1e8);
+// //     // And Alice deposit collateral 10000 usdc
+// //     depositCollateral(ALICE, 0, usdc, 10_000 * 1e6);
+// //     // And Bob deposit collateral 2000 usdc
+// //     depositCollateral(BOB, 0, usdc, 2_000 * 1e6);
+// //     {
+// //       // Then Alice's balances should be corrected
+// //       assertSubAccountTokenBalance(_aliceSubAccount0, address(wbtc), true, 1 * 1e8, "Alice's wbtc: ");
+// //       assertSubAccountTokenBalance(_aliceSubAccount0, address(usdc), true, 10_000 * 1e6, "Alice's usdc: ");
+
+// //       assertTokenBalanceOf(ALICE, address(wbtc), 99 * 1e8, "Alice's wbtc: ");
+// //       assertTokenBalanceOf(ALICE, address(usdc), 10_000 * 1e6, "Alice's usdc: ");
+
+// //       // And Bob's balances should be corrected
+// //       assertSubAccountTokenBalance(_bobSubAccount0, address(usdc), true, 2_000 * 1e6, "Bob's usdc: ");
+// //       assertTokenBalanceOf(BOB, address(usdc), 8_000 * 1e6, "Bob's usdc: ");
+// //     }
+
+// //     // time passed 15 seconds
+// //     skip(15);
+
+// //     // ### Scenario: BTC has bad price
+// //     // When found bad price in BTC
+// //     // note: max confidential to make bad price
+// //     updatePriceData[1] = _createPriceFeedUpdateData(wbtcAssetId, 20000 * 1e8, type(uint64).max / 1e6);
+// //     updatePriceFeeds(updatePriceData);
+
+// //     // When Alice deposit more 0.1 btc
+// //     depositCollateral(ALICE, 0, wbtc, 0.1 * 1e8);
+// //     {
+// //       // Then Alice's balances should be corrected
+// //       assertSubAccountTokenBalance(_aliceSubAccount0, address(wbtc), true, 1.1 * 1e8, "Alice's wbtc: ");
+// //       assertTokenBalanceOf(ALICE, address(wbtc), 98.9 * 1e8, "Alice's wbtc: ");
 
 //       // usdc balance should not be affected
 //       assertSubAccountTokenBalance(_aliceSubAccount0, address(usdc), true, 10_000 * 1e6, "Alice's usdc: ");
@@ -93,429 +92,168 @@
 //     }
 //     // When Alice withdraw 0.1 btc
 //     // Then Revert PythAdapter_ConfidenceRatioTooHigh
-//     vm.expectRevert(abi.encodeWithSignature("PythAdapter_ConfidenceRatioTooHigh()"));
-//     withdrawCollateral(ALICE, 0, wbtc, 0.1 * 1e8, updatePriceData);
+//     // vm.expectRevert(abi.encodeWithSignature("PythAdapter_ConfidenceRatioTooHigh()"));
+//     withdrawCollateral(ALICE, 0, wbtc, 0.1 * 1e8, updatePriceData, executionOrderFee);
 
 //     // When Alice withdraw 500 USDC
 //     // Then Revert PythAdapter_ConfidenceRatioTooHigh
-//     vm.expectRevert(abi.encodeWithSignature("PythAdapter_ConfidenceRatioTooHigh()"));
-//     withdrawCollateral(ALICE, 0, usdc, 500 * 1e6, updatePriceData);
+//     // vm.expectRevert(abi.encodeWithSignature("PythAdapter_ConfidenceRatioTooHigh()"));
+//     withdrawCollateral(ALICE, 0, usdc, 500 * 1e6, updatePriceData, executionOrderFee);
 
 //     // When BOB withdraw 500 USDC
-//     withdrawCollateral(BOB, 0, usdc, 500 * 1e6, updatePriceData);
+//     withdrawCollateral(BOB, 0, usdc, 500 * 1e6, updatePriceData, executionOrderFee);
 //     {
 //       // Then Bob's balances should be corrected
 //       assertSubAccountTokenBalance(_bobSubAccount0, address(usdc), true, 1_500 * 1e6, "Bob's usdc: ");
 //       assertTokenBalanceOf(BOB, address(usdc), 8_500 * 1e6, "Bob's usdc: ");
 //     }
 
-//     // timepassed 15 seconds
+//     // time passed 15 seconds
 //     skip(15);
 
 //     // ### Scenario: BTC price comeback
 //     // When BTC price is healthy
 //     updatePriceData[1] = _createPriceFeedUpdateData(wbtcAssetId, 20000 * 1e8, 0);
 //     // And Alice withdraw 0.1 btc
-//     withdrawCollateral(ALICE, 0, wbtc, 0.1 * 1e8, updatePriceData);
+//     withdrawCollateral(ALICE, 0, wbtc, 0.1 * 1e8, updatePriceData, executionOrderFee);
 //     {
 //       // Then Alice's balances should be corrected
 //       assertSubAccountTokenBalance(_aliceSubAccount0, address(wbtc), true, 1 * 1e8, "Alice's wbtc: ");
 //       assertTokenBalanceOf(ALICE, address(wbtc), 99 * 1e8, "Alice's wbtc: ");
 //     }
 
-//     // And Bob deposit 0.1 btc
-//     depositCollateral(BOB, 0, wbtc, 0.1 * 1e8);
-//     {
-//       // Then Bob's balances should be corrected
-//       assertSubAccountTokenBalance(_bobSubAccount0, address(wbtc), true, 0.1 * 1e8, "Bob's wbtc: ");
-//       assertTokenBalanceOf(BOB, address(wbtc), 98.9 * 1e8, "Bob's wbtc: ");
-
-//       assertSubAccountTokenBalance(_bobSubAccount0, address(usdc), true, 1_500 * 1e6, "Bob's usdc: ");
-//       assertTokenBalanceOf(BOB, address(usdc), 8_500 * 1e6, "Bob's usdc: ");
-//     }
-
-//     // ### Scenario: Trader do trade normally
-//     // When Alice buy BTC 100 USD
-//     marketBuy(ALICE, 0, wbtcMarketIndex, 100 * 1e30, address(wbtc), updatePriceData);
-//     // And Alice sell at JPY 10000 USD
-//     marketSell(ALICE, 0, jpyMarketIndex, 10_000 * 1e30, address(wbtc), updatePriceData);
-//     {
-//       assertPositionInfoOf({
-//         _subAccount: _aliceSubAccount0,
-//         _marketIndex: wbtcMarketIndex,
-//         _positionSize: int256(100 * 1e30),
-//         _avgPrice: 20000.003333333333333333333333320000 * 1e30,
-//         _reserveValue: 9 * 1e30,
-//         _realizedPnl: 0,
-//         _entryBorrowingRate: 0,
-//         _entryFundingRate: 0,
-//         _str: "Alice's BTC position"
-//       });
-
-//       assertPositionInfoOf({
-//         _subAccount: _aliceSubAccount0,
-//         _marketIndex: jpyMarketIndex,
-//         _positionSize: -int256(10_000 * 1e30),
-//         _avgPrice: 0.007346174660662293171127093387 * 1e30,
-//         _reserveValue: 90 * 1e30,
-//         _realizedPnl: 0,
-//         _entryBorrowingRate: 0,
-//         _entryFundingRate: 0,
-//         _str: "Alice's JPY position"
-//       });
-//     }
-
-//     // ### Scenario: JPY has bad price
-//     // When found bad price in JPY
-//     updatePriceData[2] = _createPriceFeedUpdateData(jpyAssetId, 136.123 * 1e3, type(uint64).max / 1e6);
-//     // And Alice try to close JPY's position
-//     // Then Revert PythAdapter_ConfidenceRatioTooHigh
-//     marketBuy(
-//       ALICE,
-//       0,
-//       jpyMarketIndex,
-//       10_000 * 1e30,
-//       address(wbtc),
-//       updatePriceData,
-//       "PythAdapter_ConfidenceRatioTooHigh()"
-//     );
-//     {
-//       // And Alice's JPY position and balance should not be affected
-//       assertPositionInfoOf({
-//         _subAccount: _aliceSubAccount0,
-//         _marketIndex: jpyMarketIndex,
-//         _positionSize: -int256(10_000 * 1e30),
-//         _avgPrice: 0.007346174660662293171127093387 * 1e30,
-//         _reserveValue: 90 * 1e30,
-//         _realizedPnl: 0,
-//         _entryBorrowingRate: 0,
-//         _entryFundingRate: 0
-//       });
-//     }
-
-//     // And Alice try close BTC's position
-//     // Then Revert PythAdapter_ConfidenceRatioTooHigh because Alice's has JPY's position
-//     marketSell(
-//       ALICE,
-//       0,
-//       wbtcMarketIndex,
-//       20 * 1e30,
-//       address(wbtc),
-//       updatePriceData,
-//       "PythAdapter_ConfidenceRatioTooHigh()"
-//     );
-
-//     // When Bob buy position at JPY 20000 USD
-//     // Then Revert PythAdapter_ConfidenceRatioTooHigh
-//     marketBuy(
-//       BOB,
-//       0,
-//       jpyMarketIndex,
-//       20_000 * 1e30,
-//       address(wbtc),
-//       updatePriceData,
-//       "PythAdapter_ConfidenceRatioTooHigh()"
-//     );
-
-//     // But Bob try buy BTC 300 USD
-//     marketBuy(BOB, 0, wbtcMarketIndex, 300 * 1e30, address(wbtc), updatePriceData);
-//     {
-//       // Then Bob's position should be corrected
-//       assertPositionInfoOf({
-//         _subAccount: _bobSubAccount0,
-//         _marketIndex: wbtcMarketIndex,
-//         _positionSize: int256(300 * 1e30),
-//         _avgPrice: 20000.01666666666666666666666666 * 1e30,
-//         _reserveValue: 27 * 1e30,
-//         _realizedPnl: 0,
-//         _entryBorrowingRate: 0,
-//         _entryFundingRate: 0
-//       });
-//     }
-
-//     // time passed 15 seconds
-//     skip(15);
-
-//     // ### Scenario: JPY price comeback
-//     // When JPY price is healthy
-//     updatePriceData[2] = _createPriceFeedUpdateData(jpyAssetId, 136.123 * 1e3, 0);
-//     updatePriceFeeds(updatePriceData);
-
-//     // And Alice close JPY position
-//     marketBuy(ALICE, 0, jpyMarketIndex, 10_000 * 1e30, address(wbtc), updatePriceData);
-//     {
-//       // Then Alice's positions and balance should be corrected
-//       assertPositionInfoOf({
-//         _subAccount: _aliceSubAccount0,
-//         _marketIndex: jpyMarketIndex,
-//         _positionSize: 0,
-//         _avgPrice: 0,
-//         _reserveValue: 0,
-//         _realizedPnl: 0,
-//         _entryBorrowingRate: 0,
-//         _entryFundingRate: 0
-//       });
-//     }
-//   }
-// }
-=======
-// SPDX-License-Identifier: MIT
-pragma solidity 0.8.18;
-
-import { ERC20 } from "@openzeppelin/contracts/token/ERC20/ERC20.sol";
-
-import { BaseIntTest_WithActions } from "@hmx-test/integration/99_BaseIntTest_WithActions.i.sol";
-
-import { console2 } from "forge-std/console2.sol";
-
-contract TC13 is BaseIntTest_WithActions {
-  bytes[] internal updatePriceData;
-
-  // TC13 - Collateral & Trade management with bad price
-  function testCorrectness_TC13_CollateralManage_And_TradeWithBadPrice() external {
-    // ### Scenario: Prepare environment
-
-    // mint native token
-    vm.deal(BOB, 1 ether);
-    vm.deal(ALICE, 1 ether);
-    vm.deal(FEEVER, 1 ether);
-
-    // mint BTC
-    wbtc.mint(ALICE, 100 * 1e8);
-    wbtc.mint(BOB, 100 * 1e8);
-
-    // mint USDC
-    usdc.mint(ALICE, 20_000 * 1e6);
-    usdc.mint(BOB, 10_000 * 1e6);
-
-    // warp to block timestamp 1000
-    vm.warp(1000);
-
-    address _aliceSubAccount0 = getSubAccount(ALICE, 0);
-    address _bobSubAccount0 = getSubAccount(BOB, 0);
-
-    // ### Scenario: Prepare environment
-    // Given Btc price is 20,000 USD
-    // And WETH price is 1,500 USD
-    // And JPY price is 136.123 USDJPY
-    // And USDC price is 1 USD
-
-    updatePriceData = new bytes[](4);
-    updatePriceData[0] = _createPriceFeedUpdateData(wethAssetId, 1500 * 1e8, 0);
-    updatePriceData[1] = _createPriceFeedUpdateData(wbtcAssetId, 20000 * 1e8, 0);
-    updatePriceData[2] = _createPriceFeedUpdateData(jpyAssetId, 136.123 * 1e3, 0);
-    updatePriceData[3] = _createPriceFeedUpdateData(usdcAssetId, 1 * 1e8, 0);
-
-    // And Bob provide 1 btc as liquidity
-    addLiquidity(BOB, wbtc, 1 * 1e8, executionOrderFee, updatePriceData, true);
-
-    assertTokenBalanceOf(BOB, address(wbtc), 99 * 1e8, "Bob's wbtc: ");
-
-    // ### Scenario: Trader deposit normally
-    // When Alice deposit collateral 1 btc
-    depositCollateral(ALICE, 0, wbtc, 1 * 1e8);
-    // And Alice deposit collateral 10000 usdc
-    depositCollateral(ALICE, 0, usdc, 10_000 * 1e6);
-    // And Bob deposit collateral 2000 usdc
-    depositCollateral(BOB, 0, usdc, 2_000 * 1e6);
-    {
-      // Then Alice's balances should be corrected
-      assertSubAccountTokenBalance(_aliceSubAccount0, address(wbtc), true, 1 * 1e8, "Alice's wbtc: ");
-      assertSubAccountTokenBalance(_aliceSubAccount0, address(usdc), true, 10_000 * 1e6, "Alice's usdc: ");
-
-      assertTokenBalanceOf(ALICE, address(wbtc), 99 * 1e8, "Alice's wbtc: ");
-      assertTokenBalanceOf(ALICE, address(usdc), 10_000 * 1e6, "Alice's usdc: ");
-
-      // And Bob's balances should be corrected
-      assertSubAccountTokenBalance(_bobSubAccount0, address(usdc), true, 2_000 * 1e6, "Bob's usdc: ");
-      assertTokenBalanceOf(BOB, address(usdc), 8_000 * 1e6, "Bob's usdc: ");
-    }
-
-    // time passed 15 seconds
-    skip(15);
-
-    // ### Scenario: BTC has bad price
-    // When found bad price in BTC
-    // note: max confidential to make bad price
-    updatePriceData[1] = _createPriceFeedUpdateData(wbtcAssetId, 20000 * 1e8, type(uint64).max / 1e6);
-    updatePriceFeeds(updatePriceData);
-
-    // When Alice deposit more 0.1 btc
-    depositCollateral(ALICE, 0, wbtc, 0.1 * 1e8);
-    {
-      // Then Alice's balances should be corrected
-      assertSubAccountTokenBalance(_aliceSubAccount0, address(wbtc), true, 1.1 * 1e8, "Alice's wbtc: ");
-      assertTokenBalanceOf(ALICE, address(wbtc), 98.9 * 1e8, "Alice's wbtc: ");
-
-      // usdc balance should not be affected
-      assertSubAccountTokenBalance(_aliceSubAccount0, address(usdc), true, 10_000 * 1e6, "Alice's usdc: ");
-      assertTokenBalanceOf(ALICE, address(usdc), 10_000 * 1e6, "Alice's usdc: ");
-    }
-    // When Alice withdraw 0.1 btc
-    // Then Revert PythAdapter_ConfidenceRatioTooHigh
-    // vm.expectRevert(abi.encodeWithSignature("PythAdapter_ConfidenceRatioTooHigh()"));
-    withdrawCollateral(ALICE, 0, wbtc, 0.1 * 1e8, updatePriceData, executionOrderFee);
-
-    // When Alice withdraw 500 USDC
-    // Then Revert PythAdapter_ConfidenceRatioTooHigh
-    // vm.expectRevert(abi.encodeWithSignature("PythAdapter_ConfidenceRatioTooHigh()"));
-    withdrawCollateral(ALICE, 0, usdc, 500 * 1e6, updatePriceData, executionOrderFee);
-
-    // When BOB withdraw 500 USDC
-    withdrawCollateral(BOB, 0, usdc, 500 * 1e6, updatePriceData, executionOrderFee);
-    {
-      // Then Bob's balances should be corrected
-      assertSubAccountTokenBalance(_bobSubAccount0, address(usdc), true, 1_500 * 1e6, "Bob's usdc: ");
-      assertTokenBalanceOf(BOB, address(usdc), 8_500 * 1e6, "Bob's usdc: ");
-    }
-
-    // time passed 15 seconds
-    skip(15);
-
-    // ### Scenario: BTC price comeback
-    // When BTC price is healthy
-    updatePriceData[1] = _createPriceFeedUpdateData(wbtcAssetId, 20000 * 1e8, 0);
-    // And Alice withdraw 0.1 btc
-    withdrawCollateral(ALICE, 0, wbtc, 0.1 * 1e8, updatePriceData, executionOrderFee);
-    {
-      // Then Alice's balances should be corrected
-      assertSubAccountTokenBalance(_aliceSubAccount0, address(wbtc), true, 1 * 1e8, "Alice's wbtc: ");
-      assertTokenBalanceOf(ALICE, address(wbtc), 99 * 1e8, "Alice's wbtc: ");
-    }
-
-    // And Bob deposit 0.1 btc
-    depositCollateral(BOB, 0, wbtc, 0.1 * 1e8);
-    {
-      // Then Bob's balances should be corrected
-      assertSubAccountTokenBalance(_bobSubAccount0, address(wbtc), true, 0.1 * 1e8, "Bob's wbtc: ");
-      assertTokenBalanceOf(BOB, address(wbtc), 98.9 * 1e8, "Bob's wbtc: ");
-
-      assertSubAccountTokenBalance(_bobSubAccount0, address(usdc), true, 1_500 * 1e6, "Bob's usdc: ");
-      assertTokenBalanceOf(BOB, address(usdc), 8_500 * 1e6, "Bob's usdc: ");
-    }
-
-    // ### Scenario: Trader do trade normally
-    // When Alice buy BTC 100 USD
-    marketBuy(ALICE, 0, wbtcMarketIndex, 100 * 1e30, address(wbtc), updatePriceData);
-    // And Alice sell at JPY 10000 USD
-    marketSell(ALICE, 0, jpyMarketIndex, 10_000 * 1e30, address(wbtc), updatePriceData);
-    {
-      assertPositionInfoOf({
-        _subAccount: _aliceSubAccount0,
-        _marketIndex: wbtcMarketIndex,
-        _positionSize: int256(100 * 1e30),
-        _avgPrice: 20000.003333333333333333333333320000 * 1e30,
-        _reserveValue: 9 * 1e30,
-        _realizedPnl: 0,
-        _entryBorrowingRate: 0,
-        _entryFundingRate: 0,
-        _str: "Alice's BTC position"
-      });
-
-      assertPositionInfoOf({
-        _subAccount: _aliceSubAccount0,
-        _marketIndex: jpyMarketIndex,
-        _positionSize: -int256(10_000 * 1e30),
-        _avgPrice: 0.007346174660662293171127093387 * 1e30,
-        _reserveValue: 90 * 1e30,
-        _realizedPnl: 0,
-        _entryBorrowingRate: 0,
-        _entryFundingRate: 0,
-        _str: "Alice's JPY position"
-      });
-    }
-
-    // ### Scenario: JPY has bad price
-    // When found bad price in JPY
-    updatePriceData[2] = _createPriceFeedUpdateData(jpyAssetId, 136.123 * 1e3, type(uint64).max / 1e6);
-    // And Alice try to close JPY's position
-    // Then Revert PythAdapter_ConfidenceRatioTooHigh
-    marketBuy(
-      ALICE,
-      0,
-      jpyMarketIndex,
-      10_000 * 1e30,
-      address(wbtc),
-      updatePriceData,
-      "PythAdapter_ConfidenceRatioTooHigh()"
-    );
-    {
-      // And Alice's JPY position and balance should not be affected
-      assertPositionInfoOf({
-        _subAccount: _aliceSubAccount0,
-        _marketIndex: jpyMarketIndex,
-        _positionSize: -int256(10_000 * 1e30),
-        _avgPrice: 0.007346174660662293171127093387 * 1e30,
-        _reserveValue: 90 * 1e30,
-        _realizedPnl: 0,
-        _entryBorrowingRate: 0,
-        _entryFundingRate: 0
-      });
-    }
-
-    // And Alice try close BTC's position
-    // Then Revert PythAdapter_ConfidenceRatioTooHigh because Alice's has JPY's position
-    marketSell(
-      ALICE,
-      0,
-      wbtcMarketIndex,
-      20 * 1e30,
-      address(wbtc),
-      updatePriceData,
-      "PythAdapter_ConfidenceRatioTooHigh()"
-    );
-
-    // When Bob buy position at JPY 20000 USD
-    // Then Revert PythAdapter_ConfidenceRatioTooHigh
-    marketBuy(
-      BOB,
-      0,
-      jpyMarketIndex,
-      20_000 * 1e30,
-      address(wbtc),
-      updatePriceData,
-      "PythAdapter_ConfidenceRatioTooHigh()"
-    );
-
-    // But Bob try buy BTC 300 USD
-    marketBuy(BOB, 0, wbtcMarketIndex, 300 * 1e30, address(wbtc), updatePriceData);
-    {
-      // Then Bob's position should be corrected
-      assertPositionInfoOf({
-        _subAccount: _bobSubAccount0,
-        _marketIndex: wbtcMarketIndex,
-        _positionSize: int256(300 * 1e30),
-        _avgPrice: 20000.01666666666666666666666666 * 1e30,
-        _reserveValue: 27 * 1e30,
-        _realizedPnl: 0,
-        _entryBorrowingRate: 0,
-        _entryFundingRate: 0
-      });
-    }
-
-    // time passed 15 seconds
-    skip(15);
-
-    // ### Scenario: JPY price comeback
-    // When JPY price is healthy
-    updatePriceData[2] = _createPriceFeedUpdateData(jpyAssetId, 136.123 * 1e3, 0);
-    updatePriceFeeds(updatePriceData);
-
-    // And Alice close JPY position
-    marketBuy(ALICE, 0, jpyMarketIndex, 10_000 * 1e30, address(wbtc), updatePriceData);
-    {
-      // Then Alice's positions and balance should be corrected
-      assertPositionInfoOf({
-        _subAccount: _aliceSubAccount0,
-        _marketIndex: jpyMarketIndex,
-        _positionSize: 0,
-        _avgPrice: 0,
-        _reserveValue: 0,
-        _realizedPnl: 0,
-        _entryBorrowingRate: 0,
-        _entryFundingRate: 0
-      });
-    }
-  }
-}
->>>>>>> 2d866be7
+// //     // And Bob deposit 0.1 btc
+// //     depositCollateral(BOB, 0, wbtc, 0.1 * 1e8);
+// //     {
+// //       // Then Bob's balances should be corrected
+// //       assertSubAccountTokenBalance(_bobSubAccount0, address(wbtc), true, 0.1 * 1e8, "Bob's wbtc: ");
+// //       assertTokenBalanceOf(BOB, address(wbtc), 98.9 * 1e8, "Bob's wbtc: ");
+
+// //       assertSubAccountTokenBalance(_bobSubAccount0, address(usdc), true, 1_500 * 1e6, "Bob's usdc: ");
+// //       assertTokenBalanceOf(BOB, address(usdc), 8_500 * 1e6, "Bob's usdc: ");
+// //     }
+
+// //     // ### Scenario: Trader do trade normally
+// //     // When Alice buy BTC 100 USD
+// //     marketBuy(ALICE, 0, wbtcMarketIndex, 100 * 1e30, address(wbtc), updatePriceData);
+// //     // And Alice sell at JPY 10000 USD
+// //     marketSell(ALICE, 0, jpyMarketIndex, 10_000 * 1e30, address(wbtc), updatePriceData);
+// //     {
+// //       assertPositionInfoOf({
+// //         _subAccount: _aliceSubAccount0,
+// //         _marketIndex: wbtcMarketIndex,
+// //         _positionSize: int256(100 * 1e30),
+// //         _avgPrice: 20000.003333333333333333333333320000 * 1e30,
+// //         _reserveValue: 9 * 1e30,
+// //         _realizedPnl: 0,
+// //         _entryBorrowingRate: 0,
+// //         _entryFundingRate: 0,
+// //         _str: "Alice's BTC position"
+// //       });
+
+// //       assertPositionInfoOf({
+// //         _subAccount: _aliceSubAccount0,
+// //         _marketIndex: jpyMarketIndex,
+// //         _positionSize: -int256(10_000 * 1e30),
+// //         _avgPrice: 0.007346174660662293171127093387 * 1e30,
+// //         _reserveValue: 90 * 1e30,
+// //         _realizedPnl: 0,
+// //         _entryBorrowingRate: 0,
+// //         _entryFundingRate: 0,
+// //         _str: "Alice's JPY position"
+// //       });
+// //     }
+
+// //     // ### Scenario: JPY has bad price
+// //     // When found bad price in JPY
+// //     updatePriceData[2] = _createPriceFeedUpdateData(jpyAssetId, 136.123 * 1e3, type(uint64).max / 1e6);
+// //     // And Alice try to close JPY's position
+// //     // Then Revert PythAdapter_ConfidenceRatioTooHigh
+// //     marketBuy(
+// //       ALICE,
+// //       0,
+// //       jpyMarketIndex,
+// //       10_000 * 1e30,
+// //       address(wbtc),
+// //       updatePriceData,
+// //       "PythAdapter_ConfidenceRatioTooHigh()"
+// //     );
+// //     {
+// //       // And Alice's JPY position and balance should not be affected
+// //       assertPositionInfoOf({
+// //         _subAccount: _aliceSubAccount0,
+// //         _marketIndex: jpyMarketIndex,
+// //         _positionSize: -int256(10_000 * 1e30),
+// //         _avgPrice: 0.007346174660662293171127093387 * 1e30,
+// //         _reserveValue: 90 * 1e30,
+// //         _realizedPnl: 0,
+// //         _entryBorrowingRate: 0,
+// //         _entryFundingRate: 0
+// //       });
+// //     }
+
+// //     // And Alice try close BTC's position
+// //     // Then Revert PythAdapter_ConfidenceRatioTooHigh because Alice's has JPY's position
+// //     marketSell(
+// //       ALICE,
+// //       0,
+// //       wbtcMarketIndex,
+// //       20 * 1e30,
+// //       address(wbtc),
+// //       updatePriceData,
+// //       "PythAdapter_ConfidenceRatioTooHigh()"
+// //     );
+
+// //     // When Bob buy position at JPY 20000 USD
+// //     // Then Revert PythAdapter_ConfidenceRatioTooHigh
+// //     marketBuy(
+// //       BOB,
+// //       0,
+// //       jpyMarketIndex,
+// //       20_000 * 1e30,
+// //       address(wbtc),
+// //       updatePriceData,
+// //       "PythAdapter_ConfidenceRatioTooHigh()"
+// //     );
+
+// //     // But Bob try buy BTC 300 USD
+// //     marketBuy(BOB, 0, wbtcMarketIndex, 300 * 1e30, address(wbtc), updatePriceData);
+// //     {
+// //       // Then Bob's position should be corrected
+// //       assertPositionInfoOf({
+// //         _subAccount: _bobSubAccount0,
+// //         _marketIndex: wbtcMarketIndex,
+// //         _positionSize: int256(300 * 1e30),
+// //         _avgPrice: 20000.01666666666666666666666666 * 1e30,
+// //         _reserveValue: 27 * 1e30,
+// //         _realizedPnl: 0,
+// //         _entryBorrowingRate: 0,
+// //         _entryFundingRate: 0
+// //       });
+// //     }
+
+// //     // time passed 15 seconds
+// //     skip(15);
+
+// //     // ### Scenario: JPY price comeback
+// //     // When JPY price is healthy
+// //     updatePriceData[2] = _createPriceFeedUpdateData(jpyAssetId, 136.123 * 1e3, 0);
+// //     updatePriceFeeds(updatePriceData);
+
+// //     // And Alice close JPY position
+// //     marketBuy(ALICE, 0, jpyMarketIndex, 10_000 * 1e30, address(wbtc), updatePriceData);
+// //     {
+// //       // Then Alice's positions and balance should be corrected
+// //       assertPositionInfoOf({
+// //         _subAccount: _aliceSubAccount0,
+// //         _marketIndex: jpyMarketIndex,
+// //         _positionSize: 0,
+// //         _avgPrice: 0,
+// //         _reserveValue: 0,
+// //         _realizedPnl: 0,
+// //         _entryBorrowingRate: 0,
+// //         _entryFundingRate: 0
+// //       });
+// //     }
+// //   }
+// // }