--- conflicted
+++ resolved
@@ -1,4 +1,3 @@
-<<<<<<< HEAD
 // SPDX-License-Identifier: MIT
 pragma solidity 0.8.18;
 
@@ -113,255 +112,8 @@
       assertPLPLiquidity(address(wbtc), 10.00383251 * 1e8);
       assertSubAccountTokenBalance(BOT, address(wbtc), true, 0.00025 * 1e8);
       assertNumberOfPosition(ALICE, 0);
-      assertPositionInfoOf(ALICE, jpyMarketIndex, 0, 0, 0, 0, 0, 0, 0);
-      assertMarketLongPosition(jpyMarketIndex, 0, 0, 0);
+      assertPositionInfoOf(ALICE, jpyMarketIndex, 0, 0, 0, 0, 0, 0);
+      assertMarketLongPosition(jpyMarketIndex, 0, 0);
     }
   }
-}
-=======
-// // SPDX-License-Identifier: MIT
-// pragma solidity 0.8.18;
-
-// import { BaseIntTest_WithActions } from "@hmx-test/integration/99_BaseIntTest_WithActions.i.sol";
-
-// import { LiquidityTester } from "@hmx-test/testers/LiquidityTester.sol";
-
-// import { IPerpStorage } from "@hmx/storages/interfaces/IPerpStorage.sol";
-
-// import { PositionTester02 } from "@hmx-test/testers/PositionTester02.sol";
-
-// import { console } from "forge-std/console.sol";
-
-// contract TC05 is BaseIntTest_WithActions {
-//   function testCorrectness_TC05() external {
-//     bytes[] memory priceData = new bytes[](0);
-
-//     // T0: Initialized state
-//     {
-//       //deal with out of gas
-//       vm.deal(ALICE, 10 ether);
-//       vm.deal(BOB, 10 ether);
-//       /*
-//        Alice balance
-//        +-------+---------+
-//        | Token | Balance |
-//        +-------+---------+
-//        | USDT  | 100,000 |
-//        | WBTC  | 0.5     |
-//        +-------+---------+
-//        */
-//       usdt.mint(ALICE, 100_000 * 1e6);
-//       wbtc.mint(ALICE, 0.5 * 1e8);
-
-//       /*
-//        Alice balance
-//        +-------+---------+
-//        | Token | Balance |
-//        +-------+---------+
-//        | WBTC  | 10      |
-//        +-------+---------+
-//        */
-//       wbtc.mint(BOB, 10 * 1e8);
-
-//       assertEq(usdt.balanceOf(ALICE), 100_000 * 1e6, "T0: ALICE USDT Balance Of");
-//       assertEq(wbtc.balanceOf(ALICE), 0.5 * 1e8, "T0: ALICE WBTC Balance Of");
-//       assertEq(wbtc.balanceOf(BOB), 10 * 1e8, "T0: BOB WBTC Balance Of");
-//     }
-
-//     vm.warp(block.timestamp + 1);
-//     {
-//       // BOB add liquidity
-//       addLiquidity(BOB, wbtc, 10 * 1e8, executionOrderFee, priceData, true);
-//     }
-
-//     vm.warp(block.timestamp + 1);
-//     {
-//       // Alice deposits 100,000(USD) of USDT
-//       // depositCollateral(ALICE, 0, usdt, 100_000 * 1e6);
-//       // Alice deposits 10,000(USD) of WBTC
-//       depositCollateral(ALICE, 0, wbtc, 0.05 * 1e8);
-
-//       /*
-//        * +-------+---------+---------+------+---------------+
-//        * | Asset | Balance |  Price  |  CF  |  Equity (USD) |
-//        * +-------+---------+---------+------+---------------+
-//        * | USDT  | 100,000 | 1       | 1    |    100,000.00 |
-//        * | WBTC  | 0.05    | 20,000  | 0.8  |       800.00  |
-//        * +-------+---------+---------+------+---------------+
-//        * Equity: 108,000 USD
-//        */
-//       // assertEq(calculator.getCollateralValue(ALICE, 0, 0), 108_000 * 1e30);
-//       assertEq(calculator.getCollateralValue(ALICE, 0, 0), 800 * 1e30);
-//       // console.log("trader balance", vaultStorage.traderBalances(ALICE, address(wbtc)));
-//     }
-
-//     vm.warp(block.timestamp + 1);
-//     // T1: Alice buy long JPYUSD 100,000 USD at 0.008 USD
-//     {
-//       bytes32[] memory _assetIds = new bytes32[](3);
-//       _assetIds[0] = jpyAssetId;
-//       _assetIds[1] = usdcAssetId;
-//       _assetIds[2] = wbtcAssetId;
-//       int64[] memory _prices = new int64[](3);
-//       _prices[0] = 125 * 1e3;
-//       _prices[1] = 1 * 1e8;
-//       _prices[2] = 20_000 * 1e8;
-//       uint64[] memory _confs = new uint64[](3);
-//       _confs[0] = 0;
-//       _confs[1] = 0;
-//       _confs[2] = 0;
-//       setPrices(_assetIds, _prices, _confs);
-
-//       // buy
-//       // IPerpStorage.GlobalMarket memory jpyMarket = perpStorage.getGlobalMarketByIndex(3);
-
-//       bytes32 _positionId = getPositionId(ALICE, 0, jpyMarketIndex);
-//       // console.log("equity", uint256(calculator.getEquity(ALICE, 0, 0)));
-//       marketBuy(ALICE, 0, jpyMarketIndex, 100_000 * 1e30, address(wbtc), priceData);
-
-//       /*
-//        * Global state
-//        * | LongOI | ShortOI | Price (oracle) |
-//        * |--------|---------|----------------|
-//        * |   0    |    0    |      0.008     |
-//        *
-//        * Size: 100,000
-//        * Entry price: 0.008133333333333333333333333333
-//        * Reserve: 900
-//        * Now: 4
-//        * OI: 100,000 / 0.008 = 12,500,000
-//        */
-
-//       PositionTester02.PositionAssertionData memory _assetData = PositionTester02.PositionAssertionData({
-//         size: 100_000 * 1e30,
-//         avgPrice: 0.008133333333333333333333333333 * 1e30,
-//         reserveValue: 900 * 1e30,
-//         lastIncreaseTimestamp: 5
-//       });
-//       positionTester02.assertPosition(_positionId, _assetData);
-//     }
-
-//     // T2: Alice buy the position for 20 mins, JPYUSD dumped hard to 0.0048 USD. This makes Alice account went below her kill level
-//     vm.warp(block.timestamp + (5 * MINUTES));
-//     {
-//       bytes32[] memory _assetIds = new bytes32[](3);
-//       _assetIds[0] = jpyAssetId;
-//       _assetIds[1] = usdcAssetId;
-//       _assetIds[2] = wbtcAssetId;
-//       int64[] memory _prices = new int64[](3);
-//       _prices[0] = 125.40 * 1e3;
-//       _prices[1] = 1 * 1e8;
-//       _prices[2] = 20_000 * 1e8;
-//       uint64[] memory _confs = new uint64[](3);
-//       _confs[0] = 0;
-//       _confs[1] = 0;
-//       _confs[2] = 0;
-//       setPrices(_assetIds, _prices, _confs);
-//       /*
-//        *
-//        *
-//        */
-//       // IPerpStorage.GlobalMarket memory jpyMarket = perpStorage.getGlobalMarketByIndex(3);
-//       // assertEq(calculator.getEquity(ALICE, 0, 0), 0);
-//       // (bool isProfit, uint256 delta) = calculator.getDelta(
-//       //   100_000 * 1e30,
-//       //   true,
-//       //   6666666666666666666666666667,
-//       //   8133333333333333333333333333,
-//       //   0
-//       // );
-//       // console.log("isProfit", isProfit);
-//       // console.log("delta", delta);
-//       // console.log("========================= Before");
-//       // console.log("collateral", calculator.getCollateralValue(ALICE, 0, 0));
-//       (int256 pnl, int256 fee) = calculator.getUnrealizedPnlAndFee(ALICE, 0, 0);
-//       console.log("pnl", uint256(-pnl));
-//       console.log("fee", uint256(fee));
-//       // console.log("trader balance", vaultStorage.traderBalances(ALICE, address(wbtc)));
-//       // console.log("before equity", uint256(calculator.getEquity(ALICE, 0, 0)));
-//       // console.log("mmr", calculator.getMMR(ALICE));
-//       //
-//       // (int256 _unrealizedPnl, int256 _unrealizedFee) = calculator.getUnrealizedPnlAndFee(ALICE, 0, 0);
-//       // console.log("wbtc", address(wbtc));
-//       // console.log("vaultStorage", address(vaultStorage));
-//       // console.log("trader balance", vaultStorage.traderBalances(ALICE, address(wbtc)));
-//       // liquidate
-//       // console.log("plp wbtc", vaultStorage.plpLiquidity(address(wbtc)));
-//       // console.log("protocol fee", vaultStorage.protocolFees(address(wbtc)));
-//       // console.log("dev fee", vaultStorage.devFees(address(wbtc)));
-//       // console.log("========================= Liquidate");
-//       liquidate(getSubAccount(ALICE, 0), priceData);
-//       /*
-//        * delta:
-//        *
-//        * |       loss        | trading | borrowing | funding | liquidation |
-//        * |-------------------|---------|-----------|---------|-------------|
-//        * | 697.4021646518535 |      30 |         0 |       0 |           5 |
-//        * |         0.0348701 |  0.0015 |         0 |       0 |     0.00025 |
-//        *
-//        * total pay: 697.4021646518535 + 30 + 5 = 732.4021646518535 (0.0366201 BTC)
-//        * trader balance = 0.04850000 - 0.0366201 = 0.0118799
-//        * plp liquidity = 9.97 + 0.0348701 = 10.0048701
-//        * dev fee = 0.0015 * 15% = 0.000225 | 0.000225 + 0.000225 = 0.00045
-//        * protocol fee = 0.0015 * 85% = 0.001275 | 0.000225 + 0.000225 = 0.03255
-//        * liquidation fee = 0.00025
-//        */
-//       assertEq(vaultStorage.traderBalances(ALICE, address(wbtc)), 0.0118799 * 1e8);
-//       assertEq(vaultStorage.plpLiquidity(address(wbtc)), 10.0048701 * 1e8);
-//       assertEq(vaultStorage.devFees(address(wbtc)), 0.00045 * 1e8);
-//       assertEq(vaultStorage.protocolFees(address(wbtc)), 0.032550 * 1e8);
-//       assertEq(vaultStorage.traderBalances(BOT, address(wbtc)), 0.00025 * 1e8);
-//       assertEq(perpStorage.getNumberOfSubAccountPosition(ALICE), 0);
-
-//       // console.log("========================= After");
-//       // console.log("collateral", calculator.getCollateralValue(ALICE, 0, 0));
-//       // (int256 pnl, int256 fee) = calculator.getUnrealizedPnlAndFee(ALICE, 0, 0);
-//       // console.log("pnl", uint256(-pnl));
-//       // console.log("fee", uint256(fee));
-//       // console.log("trader balance", vaultStorage.traderBalances(ALICE, address(wbtc)));
-//       // Alice 0.04850000
-//       // delta 0.8 - 0.8076611290608315842681630887 = 697.4021646518535
-//       // fee 30 + 5 + 0 = 35
-//       // 697.4021646518535 + 35 = 732.4021646518535
-//       // 0.03662010823259267 BTC
-//       // 100000000
-//       // 01187989
-//       // 0.04850000 - 0.03662010823259267 0.01187989
-//       // 0.47
-//       // 697.4021646518535 + 5 =
-//       // 0.047 - 0.03512010 = 0.01187980
-//       // 0.04700000
-//       // 0.03512010
-//       // 0.01187990
-//       // assertEq(vaultStorage.traderBalances(ALICE, address(wbtc)), 0.01187990 * 1e8);
-//       // trading fee: 30
-//       // borrowing fee: 0
-//       // fundind fee: 0
-//       // liquidation fee: 5
-//       // delta: -697.4021646518535
-
-//       // plp:697.4021646518535
-//       //    : 0.03487010
-//       // 9.97+0.03487010 = 10.0048701
-
-//       //    : 0.0015*85% = 0.001275
-//       // assertEq(vaultStorage.plpLiquidity(address(wbtc)), 10.0048701 * 1e8);
-//       // 30*15% = 4.5
-//       // 4.5 / 20000 = 0.000225
-//       // 0.000225 + 0.000225 = 0.00045
-//       // assertEq(vaultStorage.devFees(address(wbtc)), 0.00045 * 1e8);
-//       // 30*85% = 25.5
-//       // 25.5 / 20000 = 0.001275
-//       // 0.03127500 + 0.001275 = 0.032550
-//       // assertEq(vaultStorage.protocolFees(address(wbtc)), 0.032550 * 1e8);
-//       // 30
-//       // 5 / 20000 = 0.00025
-//       // assertEq(vaultStorage.traderBalances(BOT, address(wbtc)), 0.00025 * 1e8);
-//       // assertEq(perpStorage.getNumberOfSubAccountPosition(ALICE), 0);
-//       //
-//       //
-//       // console.log("after equity", uint256(calculator.getEquity(ALICE, 0, 0)));
-//     }
-//   }
-// }
->>>>>>> 642825a0
+}