--- conflicted
+++ resolved
@@ -123,31 +123,17 @@
 //       );
 //     }
 
-<<<<<<< HEAD
-//     /**
-//      * T4: Alice try withdrawing collateral when Equity < IMR but Alice can't withdraw (Equity < IMR)
-//      */
-//     vm.warp(block.timestamp + 1);
-//     {
-//       // Alice withdraw 1(USD) of USDC
-//       // Expect Alice can't withdraw collateral because Equity < IMR
-//       vm.expectRevert(abi.encodeWithSignature("ICrossMarginService_WithdrawBalanceBelowIMR()"));
-//       bytes[] memory priceData = new bytes[](0);
-//       withdrawCollateral(ALICE, SUB_ACCOUNT_ID, usdc, 1 * 1e6, priceData);
-//     }
-=======
     /**
      * T4: Alice try withdrawing collateral when Equity < IMR but Alice can't withdraw (Equity < IMR)
      */
-    vm.warp(block.timestamp + 1);
-    {
-      // Alice withdraw 1(USD) of USDC
-      // Expect Alice can't withdraw collateral because Equity < IMR
-      // vm.expectRevert(abi.encodeWithSignature("ICrossMarginService_WithdrawBalanceBelowIMR()"));
-      bytes[] memory priceData = new bytes[](0);
-      withdrawCollateral(ALICE, SUB_ACCOUNT_ID, usdc, 1 * 1e6, priceData, executionOrderFee);
-    }
->>>>>>> 2d866be7
+    // vm.warp(block.timestamp + 1);
+    // {
+    //   // Alice withdraw 1(USD) of USDC
+    //   // Expect Alice can't withdraw collateral because Equity < IMR
+    //   // vm.expectRevert(abi.encodeWithSignature("ICrossMarginService_WithdrawBalanceBelowIMR()"));
+    //   bytes[] memory priceData = new bytes[](0);
+    //   withdrawCollateral(ALICE, SUB_ACCOUNT_ID, usdc, 1 * 1e6, priceData, executionOrderFee);
+    // }
 
 //     /**
 //      * T5: Alice partial close SHORT position 0.88 USD ETHUSD position and choose to settle with WBTC (Equity < IMR)
@@ -271,7 +257,7 @@
 //       marketBuy(ALICE, SUB_ACCOUNT_ID, wethMarketIndex, buySizeE30, TP_TOKEN, priceData);
 //     }
 
-<<<<<<< HEAD
+
 //     /**
 //      * T12: Alice can withdraw collateral successfully
 //      */
@@ -283,16 +269,3 @@
 //     }
 //   }
 // }
-=======
-    /**
-     * T12: Alice can withdraw collateral successfully
-     */
-    vm.warp(block.timestamp + 1);
-    {
-      // Alice withdraw 1(USD) of USDC
-      bytes[] memory priceData = new bytes[](0);
-      withdrawCollateral(ALICE, SUB_ACCOUNT_ID, usdc, 1 * 1e6, priceData, executionOrderFee);
-    }
-  }
-}
->>>>>>> 2d866be7
