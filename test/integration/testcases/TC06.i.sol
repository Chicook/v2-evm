--- conflicted
+++ resolved
@@ -1,9 +1,7 @@
 // SPDX-License-Identifier: MIT
 pragma solidity 0.8.18;
-import { console2 } from "forge-std/console2.sol";
+
 import { BaseIntTest_WithActions } from "@hmx-test/integration/99_BaseIntTest_WithActions.i.sol";
-
-import { console2 } from "forge-std/console2.sol";
 
 contract TC06 is BaseIntTest_WithActions {
   function testIntegration_WhenTraderInteractWithCrossMargin() external {
@@ -85,14 +83,6 @@
       bytes[] memory priceData = new bytes[](0);
       // ALICE opens SHORT position with WETH Market Price = 1500 USD
       marketSell(ALICE, SUB_ACCOUNT_ID, wethMarketIndex, sellSizeE30, TP_TOKEN, priceData);
-      console2.log("1 =================================");
-      console2.log("free collateral", calculator.getFreeCollateral(SUB_ACCOUNT, 0, 0));
-      console2.log("equity", calculator.getEquity(SUB_ACCOUNT, 0, 0));
-      console2.log(
-        "size",
-        perpStorage.getPositionById(getPositionId(ALICE, SUB_ACCOUNT_ID, wethMarketIndex)).positionSizeE30
-      );
-      console2.log("=================================");
       // Check states After Alice opened SHORT position
       // Alice's Equity must be upper IMR level
       assertTrue(
@@ -153,16 +143,6 @@
       (int256 unrealizedPnlValueBefore, ) = calculator.getUnrealizedPnlAndFee(SUB_ACCOUNT, 0, 0);
       uint256 buySizeE30 = 0.88 * 1e30;
       bytes[] memory priceData = new bytes[](0);
-<<<<<<< HEAD
-      console2.log("2 =================================");
-      console2.log("free collateral", calculator.getFreeCollateral(SUB_ACCOUNT, 0, 0));
-      console2.log("equity", calculator.getEquity(SUB_ACCOUNT, 0, 0));
-      console2.log(
-        "size",
-        perpStorage.getPositionById(getPositionId(ALICE, SUB_ACCOUNT_ID, wethMarketIndex)).positionSizeE30
-      );
-      console2.log("=================================");
-=======
 
       // oracle price 2597000000000000000000000000000000
       // next close price 2595788066228490517342781666668398
@@ -183,17 +163,7 @@
       // (-280000.101234381823000000000000000000 * (2595.788062419557184009448333334199 - 9661.742181991900188620775434249620)) / 9661.742181991900188620775434249620
 
       // 204773.40747979523677312798554944600112909
-
->>>>>>> a48cb27d
       marketBuy(ALICE, SUB_ACCOUNT_ID, wethMarketIndex, buySizeE30, TP_TOKEN, priceData);
-      console2.log("2 =================================");
-      console2.log("free collateral", calculator.getFreeCollateral(SUB_ACCOUNT, 0, 0));
-      console2.log("equity", calculator.getEquity(SUB_ACCOUNT, 0, 0));
-      console2.log(
-        "size",
-        perpStorage.getPositionById(getPositionId(ALICE, SUB_ACCOUNT_ID, wethMarketIndex)).positionSizeE30
-      );
-      console2.log("=================================");
       (int256 unrealizedPnlValueAfter, ) = calculator.getUnrealizedPnlAndFee(SUB_ACCOUNT, 0, 0);
 
       // Expect Unrealized Pnl value will be decreased after ALICE partials close on SHORT position
@@ -218,14 +188,6 @@
       bytes[] memory priceData = new bytes[](0);
       // ALICE opens SHORT position with WETH Market Price = 1500 USD
       // Expect Alice can't increase SHORT position because Equity < IMR
-      console2.log("3 =================================");
-      console2.log("free collateral", calculator.getFreeCollateral(SUB_ACCOUNT, 0, 0));
-      console2.log("equity", calculator.getEquity(SUB_ACCOUNT, 0, 0));
-      console2.log(
-        "size",
-        perpStorage.getPositionById(getPositionId(ALICE, SUB_ACCOUNT_ID, wethMarketIndex)).positionSizeE30
-      );
-      console2.log("=================================");
       marketSell(
         ALICE,
         SUB_ACCOUNT_ID,
@@ -233,17 +195,8 @@
         sellSizeE30,
         TP_TOKEN,
         priceData,
-        // ""
         "ITradeService_InsufficientFreeCollateral()"
       );
-      console2.log("3 =================================");
-      console2.log("free collateral", calculator.getFreeCollateral(SUB_ACCOUNT, 0, 0));
-      console2.log("equity", calculator.getEquity(SUB_ACCOUNT, 0, 0));
-      console2.log(
-        "size",
-        perpStorage.getPositionById(getPositionId(ALICE, SUB_ACCOUNT_ID, wethMarketIndex)).positionSizeE30
-      );
-      console2.log("=================================");
     }
 
     /**
