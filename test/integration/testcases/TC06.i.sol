// SPDX-License-Identifier: MIT
pragma solidity 0.8.18;

import { BaseIntTest_WithActions } from "@hmx-test/integration/99_BaseIntTest_WithActions.i.sol";

contract TC06 is BaseIntTest_WithActions {
  function testIntegration_WhenTraderInteractWithCrossMargin() external {
    vm.deal(ALICE, 1 ether);
    /**
     * T0: Initialized state
     */
    vm.warp(block.timestamp + 1);
    uint8 SUB_ACCOUNT_ID = 1;
    address SUB_ACCOUNT = getSubAccount(ALICE, SUB_ACCOUNT_ID);
    address TP_TOKEN = address(wbtc); // @note settle with WBTC that be treated as GLP token
    // Make LP contains some liquidity
    {
      bytes[] memory priceData = new bytes[](0);
      vm.deal(BOB, 1 ether); //deal with out of gas
      wbtc.mint(BOB, 10 * 1e8);
      addLiquidity(BOB, wbtc, 10 * 1e8, executionOrderFee, tickPrices, publishTimeDiff, block.timestamp, true);
    }
    // Mint tokens to Alice
    {
      // Mint USDT token to ALICE
      usdt.mint(ALICE, 100_000 * 1e6);
      // Mint USDC token to ALICE
      usdc.mint(ALICE, 100_000 * 1e6);
      // Mint WBTC token to ALICE
      wbtc.mint(ALICE, 0.5 * 1e8);
      assertEq(usdt.balanceOf(ALICE), 100_000 * 1e6, "USDT Balance Of");
      assertEq(usdc.balanceOf(ALICE), 100_000 * 1e6, "USDC Balance Of");
      assertEq(wbtc.balanceOf(ALICE), 0.5 * 1e8, "WBTC Balance Of");
    }

    /**
     * T1: Alice deposits 100,000(USD) USDT, 100,000(USD) USDC and 10,000(USD) WBTC as collaterals
     */
    vm.warp(block.timestamp + 1);
    {
      // Before Alice start depositing, VaultStorage must has 0 amount of all collateral tokens
      assertEq(vaultStorage.traderBalances(SUB_ACCOUNT, address(usdt)), 0, "ALICE's USDT Balance");
      assertEq(vaultStorage.traderBalances(SUB_ACCOUNT, address(usdc)), 0, "ALICE's USDC Balance");
      assertEq(vaultStorage.traderBalances(SUB_ACCOUNT, address(wbtc)), 0, "ALICE's WBTC Balance");
      assertEq(usdt.balanceOf(address(vaultStorage)), 0, "Vault's USDT Balance");
      assertEq(usdc.balanceOf(address(vaultStorage)), 0, "Vault's USDC Balance");
      assertEq(wbtc.balanceOf(address(vaultStorage)), 10 * 1e8, "Vault's WBTC Balance");
      // Alice deposits 100,000(USD) of USDT
      depositCollateral(ALICE, SUB_ACCOUNT_ID, usdt, 100_000 * 1e6);
      // Alice deposits 100,000(USD) of USDC
      depositCollateral(ALICE, SUB_ACCOUNT_ID, usdc, 100_000 * 1e6);
      // Alice deposits 10,000(USD) of WBTC
      depositCollateral(ALICE, SUB_ACCOUNT_ID, wbtc, 0.5 * 1e8);
      // After Alice deposited all collaterals, VaultStorage must contain some tokens
      assertEq(vaultStorage.traderBalances(SUB_ACCOUNT, address(usdt)), 100_000 * 1e6, "ALICE's USDT Balance");
      assertEq(vaultStorage.traderBalances(SUB_ACCOUNT, address(usdc)), 100_000 * 1e6, "ALICE's USDC Balance");
      assertEq(vaultStorage.traderBalances(SUB_ACCOUNT, address(wbtc)), 0.5 * 1e8, "ALICE's WBTC Balance");
      assertEq(usdt.balanceOf(address(vaultStorage)), 100_000 * 1e6, "Vault's USDT Balance");
      assertEq(usdc.balanceOf(address(vaultStorage)), 100_000 * 1e6, "Vault's USDC Balance");
      assertEq(wbtc.balanceOf(address(vaultStorage)), (0.5 + 10) * 1e8, "Vault's WBTC Balance");
      // After Alice deposited all collaterals, Alice must have no token left
      assertEq(usdt.balanceOf(ALICE), 0, "USDT Balance Of");
      assertEq(usdc.balanceOf(ALICE), 0, "USDC Balance Of");
      assertEq(wbtc.balanceOf(ALICE), 0, "WBTC Balance Of");
    }

    /**
     * T2: Alice open short ETHUSD at 2000.981234381823 USD, priced at 1500 USD
     */
    vm.warp(block.timestamp + 1);
    {
      // Check states Before Alice opening SHORT position
      // Calculate assert data
      // ALICE's Equity = 100_000 + 100_000 + 8_000 = 208_000 USD
      //   | WETH collateral value = amount * price * collateralFactor = 100_000 * 1 * 1 = 100_000
      //   | USDC collateral value = amount * price * collateralFactor = 100_000 * 1 * 1 = 100_000
      //   | WBTC collateral value = amount * price * collateralFactor = 0.5 * 20_000 * 0.8 = 8_000
      // ALICE's IMR & MMR must be 0
      assertApproxEqRel(calculator.getEquity(SUB_ACCOUNT, 0, 0), 208_000 * 1e30, MAX_DIFF, "ALICE's Equity");
      assertEq(calculator.getIMR(SUB_ACCOUNT), 0, "ALICE's IMR");
      assertEq(calculator.getMMR(SUB_ACCOUNT), 0, "ALICE's MMR");
      uint256 sellSizeE30 = 280_000.981234381823 * 1e30;
      bytes[] memory priceData = new bytes[](0);
      // ALICE opens SHORT position with WETH Market Price = 1500 USD
      marketSell(
        ALICE,
        SUB_ACCOUNT_ID,
        wethMarketIndex,
        sellSizeE30,
        TP_TOKEN,
        tickPrices,
        publishTimeDiff,
        block.timestamp
      );
      // Check states After Alice opened SHORT position
      // Alice's Equity must be upper IMR level
      assertTrue(
        uint256(calculator.getEquity(SUB_ACCOUNT, 0, 0)) > calculator.getIMR(SUB_ACCOUNT),
        "ALICE's Equity > ALICE's IMR?"
      );
    }

    /**
     * T3: ETHUSD priced at 2893 USD and the position has been opened for 6s (Equity < IMR)
     */
    vm.warp(block.timestamp + 6);
    {
<<<<<<< HEAD
      // bytes32[] memory _assetIds = new bytes32[](4);
      // _assetIds[0] = wethAssetId;
      // _assetIds[1] = usdcAssetId;
      // _assetIds[2] = daiAssetId;
      // _assetIds[3] = wbtcAssetId;
      // int64[] memory _prices = new int64[](4);
      // _prices[0] = 2600 * 1e8;
      // _prices[1] = 1 * 1e8;
      // _prices[2] = 1 * 1e8;
      // _prices[3] = 20_000 * 1e8;
      tickPrices[0] = 78636; // ETH tick price $2,600
      tickPrices[2] = 0; // USDC tick price $1
      tickPrices[4] = 0; // DAI tick price $1
      tickPrices[1] = 99039; // WBTC tick price $20,000

      setPrices(tickPrices, publishTimeDiff);
=======
      bytes32[] memory _assetIds = new bytes32[](4);
      _assetIds[0] = wethAssetId;
      _assetIds[1] = usdcAssetId;
      _assetIds[2] = daiAssetId;
      _assetIds[3] = wbtcAssetId;
      int64[] memory _prices = new int64[](4);
      _prices[0] = 2597 * 1e8;
      _prices[1] = 1 * 1e8;
      _prices[2] = 1 * 1e8;
      _prices[3] = 20_000 * 1e8;
      uint64[] memory _confs = new uint64[](4);
      _confs[0] = 1000;
      _confs[1] = 1000;
      _confs[2] = 1000;
      _confs[3] = 1000;
      setPrices(_assetIds, _prices, _confs);
>>>>>>> d2fa7ec3

      // Check states After WETH market price move from 1500 USD to 1550 USD
      // Alice's Equity must be lower IMR level
      // Equity = ~2658.40902, IMR = 2800.0098123438183

      assertTrue(
        uint256(calculator.getEquity(SUB_ACCOUNT, 0, 0)) < calculator.getIMR(SUB_ACCOUNT),
        "ALICE's Equity < ALICE's IMR?"
      );
    }

    /**
     * T4: Alice try withdrawing collateral when Equity < IMR but Alice can't withdraw (Equity < IMR)
     */
    vm.warp(block.timestamp + 1);
    {
      // Alice withdraw 1(USD) of USDC
      // Expect Alice can't withdraw collateral because Equity < IMR
      // vm.expectRevert(abi.encodeWithSignature("ICrossMarginService_WithdrawBalanceBelowIMR()"));
      bytes[] memory priceData = new bytes[](0);
<<<<<<< HEAD
      withdrawCollateral(
        ALICE,
        SUB_ACCOUNT_ID,
        usdc,
        1 * 1e6,
        tickPrices,
        publishTimeDiff,
        block.timestamp,
        executionOrderFee
      );
=======
      withdrawCollateral(ALICE, SUB_ACCOUNT_ID, usdc, 1 * 1e6, priceData, executionOrderFee);
>>>>>>> d2fa7ec3
    }

    /**
     * T5: Alice partial close SHORT position 0.88 USD ETHUSD position and choose to settle with WBTC (Equity < IMR)
     */
    vm.warp(block.timestamp + 1);
    {
      (int256 unrealizedPnlValueBefore, ) = calculator.getUnrealizedPnlAndFee(SUB_ACCOUNT, 0, 0);
      uint256 buySizeE30 = 0.88 * 1e30;
      bytes[] memory priceData = new bytes[](0);

<<<<<<< HEAD
      marketBuy(
        ALICE,
        SUB_ACCOUNT_ID,
        wethMarketIndex,
        buySizeE30,
        TP_TOKEN,
        tickPrices,
        publishTimeDiff,
        block.timestamp
      );
=======
      // oracle price 2597000000000000000000000000000000
      // next close price 2595788066228490517342781666668398
      // close with price 2595788062419557184009448333334199
      // averaage price 1499299997546914045442500000000500

      // 2595.788066228490517342781666668398

      // 9661.742181991900188620775434249620

      // new position size -280000101234381823000000000000000000
      // unrealized pnl     204773.407369411239887333333333333333
      // next close price   2595788066228490517342781666668398
      // new average price -- 9661742181991900188620775434249620

      // 2595788066228490517342781666668398 * -280000101234381823000000000000000000 / -280000101234381823000000000000000000 + 204773407369411239887333333333333333

      // (-280000.101234381823000000000000000000 * (2595.788062419557184009448333334199 - 9661.742181991900188620775434249620)) / 9661.742181991900188620775434249620

      // 204773.40747979523677312798554944600112909
      marketBuy(ALICE, SUB_ACCOUNT_ID, wethMarketIndex, buySizeE30, TP_TOKEN, priceData);
>>>>>>> d2fa7ec3
      (int256 unrealizedPnlValueAfter, ) = calculator.getUnrealizedPnlAndFee(SUB_ACCOUNT, 0, 0);

      // Expect Unrealized Pnl value will be decreased after ALICE partials close on SHORT position
      assertTrue(
        unrealizedPnlValueBefore < unrealizedPnlValueAfter,
        "ALICE unrealizedPnlValueBefore < unrealizedPnlValueAfter"
      );

      // Alice's Equity must still be lower IMR level
      assertTrue(
        uint256(calculator.getEquity(SUB_ACCOUNT, 0, 0)) < calculator.getIMR(SUB_ACCOUNT),
        "ALICE's Equity < ALICE's IMR?"
      );
    }

    /**
     * T6: Alice sell short ETHUSD 1000 USD and increase leverage
     */
    vm.warp(block.timestamp + 1);
    {
      uint256 sellSizeE30 = 1_000 * 1e30;
      bytes[] memory priceData = new bytes[](0);
      // ALICE opens SHORT position with WETH Market Price = 1500 USD
      // Expect Alice can't increase SHORT position because Equity < IMR
      marketSell(
        ALICE,
        SUB_ACCOUNT_ID,
        wethMarketIndex,
        sellSizeE30,
        TP_TOKEN,
        tickPrices,
        publishTimeDiff,
        block.timestamp,
        "ITradeService_InsufficientFreeCollateral()"
      );
    }

    /**
     * T8: Alice deposit collateral then IMR back to healthy
     */
    {
      // Mint USDC token to ALICE
      usdc.mint(ALICE, 100_000 * 1e6);
      // Alice deposits 100,000(USD) of USDC
      depositCollateral(ALICE, SUB_ACCOUNT_ID, usdc, 100_000 * 1e6);
      // Alice's Equity must be upper IMR level
      // Equity = 102545.80392652086, IMR = 2800.0098123438183
      assertTrue(
        uint256(calculator.getEquity(SUB_ACCOUNT, 0, 0)) > calculator.getIMR(SUB_ACCOUNT),
        "ALICE's Equity > ALICE's IMR?"
      );
    }

    /**
     * T9: Alice buy ETHUSD 20 USD position limit order at ETH price is 1535.4451231231 USD and decrease leverage
     */
    {
      vm.deal(ALICE, 1 ether); //deal with out of gas
      vm.prank(ALICE);
      // Create Buy Order
      limitTradeHandler.createOrder{ value: 0.1 ether }({
        _subAccountId: SUB_ACCOUNT_ID,
        _marketIndex: 0,
        _sizeDelta: 20 * 1e30,
        _triggerPrice: 1535.4451231231 * 1e30,
        _acceptablePrice: 1535.4451231231 * 1e30,
        _triggerAboveThreshold: false,
        _executionFee: 0.1 ether,
        _reduceOnly: false,
        _tpToken: TP_TOKEN
      });
    }

    /**
     * T10: Dump ETH priced to 1500 USD (Equity < IMR)
     */
    vm.warp(block.timestamp + 10);
    {
      //  Set Price for ETHUSD to 1,550 USD
      // bytes32[] memory _assetIds = new bytes32[](4);
      // _assetIds[0] = wethAssetId;
      // _assetIds[1] = usdcAssetId;
      // _assetIds[2] = daiAssetId;
      // _assetIds[3] = wbtcAssetId;
      // int64[] memory _prices = new int64[](4);
      // _prices[0] = 1_500 * 1e8;
      // _prices[1] = 1 * 1e8;
      // _prices[2] = 1 * 1e8;
      // _prices[3] = 20_000 * 1e8;
      tickPrices[0] = 73135; // ETH tick price $1,500
      tickPrices[2] = 0; // USDC tick price $1
      tickPrices[4] = 0; // DAI tick price $1
      tickPrices[1] = 99039; // WBTC tick price $20,000
      setPrices(tickPrices, publishTimeDiff);

      // Alice's Equity must be upper IMR level
      // Equity = 307487, IMR = 2800.0098123438183
      assertTrue(
        uint256(calculator.getEquity(SUB_ACCOUNT, 0, 0)) > calculator.getIMR(SUB_ACCOUNT),
        "ALICE's Equity > ALICE's IMR?"
      );
    }

    /**
     * T11: Alice fully close SHORT ETHUSD position (Equity > IMR)
     */
    vm.warp(block.timestamp + 1);
    {
      uint256 buySizeE30 = 280_000.9812343818 * 1e30;
      bytes[] memory priceData = new bytes[](0);
      marketBuy(
        ALICE,
        SUB_ACCOUNT_ID,
        wethMarketIndex,
        buySizeE30,
        TP_TOKEN,
        tickPrices,
        publishTimeDiff,
        block.timestamp
      );
    }

    /**
     * T12: Alice can withdraw collateral successfully
     */
    vm.warp(block.timestamp + 1);
    {
      // Alice withdraw 1(USD) of USDC
      bytes[] memory priceData = new bytes[](0);
<<<<<<< HEAD
      withdrawCollateral(
        ALICE,
        SUB_ACCOUNT_ID,
        usdc,
        1 * 1e6,
        tickPrices,
        publishTimeDiff,
        block.timestamp,
        executionOrderFee
      );
=======
      withdrawCollateral(ALICE, SUB_ACCOUNT_ID, usdc, 1 * 1e6, priceData, executionOrderFee);
>>>>>>> d2fa7ec3
    }
  }
}<|MERGE_RESOLUTION|>--- conflicted
+++ resolved
@@ -105,41 +105,22 @@
      */
     vm.warp(block.timestamp + 6);
     {
-<<<<<<< HEAD
       // bytes32[] memory _assetIds = new bytes32[](4);
       // _assetIds[0] = wethAssetId;
       // _assetIds[1] = usdcAssetId;
       // _assetIds[2] = daiAssetId;
       // _assetIds[3] = wbtcAssetId;
       // int64[] memory _prices = new int64[](4);
-      // _prices[0] = 2600 * 1e8;
+      // _prices[0] = 2597 * 1e8;
       // _prices[1] = 1 * 1e8;
       // _prices[2] = 1 * 1e8;
       // _prices[3] = 20_000 * 1e8;
-      tickPrices[0] = 78636; // ETH tick price $2,600
+      tickPrices[0] = 78625; // ETH tick price $2,597
       tickPrices[2] = 0; // USDC tick price $1
       tickPrices[4] = 0; // DAI tick price $1
       tickPrices[1] = 99039; // WBTC tick price $20,000
 
       setPrices(tickPrices, publishTimeDiff);
-=======
-      bytes32[] memory _assetIds = new bytes32[](4);
-      _assetIds[0] = wethAssetId;
-      _assetIds[1] = usdcAssetId;
-      _assetIds[2] = daiAssetId;
-      _assetIds[3] = wbtcAssetId;
-      int64[] memory _prices = new int64[](4);
-      _prices[0] = 2597 * 1e8;
-      _prices[1] = 1 * 1e8;
-      _prices[2] = 1 * 1e8;
-      _prices[3] = 20_000 * 1e8;
-      uint64[] memory _confs = new uint64[](4);
-      _confs[0] = 1000;
-      _confs[1] = 1000;
-      _confs[2] = 1000;
-      _confs[3] = 1000;
-      setPrices(_assetIds, _prices, _confs);
->>>>>>> d2fa7ec3
 
       // Check states After WETH market price move from 1500 USD to 1550 USD
       // Alice's Equity must be lower IMR level
@@ -160,7 +141,6 @@
       // Expect Alice can't withdraw collateral because Equity < IMR
       // vm.expectRevert(abi.encodeWithSignature("ICrossMarginService_WithdrawBalanceBelowIMR()"));
       bytes[] memory priceData = new bytes[](0);
-<<<<<<< HEAD
       withdrawCollateral(
         ALICE,
         SUB_ACCOUNT_ID,
@@ -171,9 +151,6 @@
         block.timestamp,
         executionOrderFee
       );
-=======
-      withdrawCollateral(ALICE, SUB_ACCOUNT_ID, usdc, 1 * 1e6, priceData, executionOrderFee);
->>>>>>> d2fa7ec3
     }
 
     /**
@@ -185,18 +162,6 @@
       uint256 buySizeE30 = 0.88 * 1e30;
       bytes[] memory priceData = new bytes[](0);
 
-<<<<<<< HEAD
-      marketBuy(
-        ALICE,
-        SUB_ACCOUNT_ID,
-        wethMarketIndex,
-        buySizeE30,
-        TP_TOKEN,
-        tickPrices,
-        publishTimeDiff,
-        block.timestamp
-      );
-=======
       // oracle price 2597000000000000000000000000000000
       // next close price 2595788066228490517342781666668398
       // close with price 2595788062419557184009448333334199
@@ -216,8 +181,16 @@
       // (-280000.101234381823000000000000000000 * (2595.788062419557184009448333334199 - 9661.742181991900188620775434249620)) / 9661.742181991900188620775434249620
 
       // 204773.40747979523677312798554944600112909
-      marketBuy(ALICE, SUB_ACCOUNT_ID, wethMarketIndex, buySizeE30, TP_TOKEN, priceData);
->>>>>>> d2fa7ec3
+      marketBuy(
+        ALICE,
+        SUB_ACCOUNT_ID,
+        wethMarketIndex,
+        buySizeE30,
+        TP_TOKEN,
+        tickPrices,
+        publishTimeDiff,
+        block.timestamp
+      );
       (int256 unrealizedPnlValueAfter, ) = calculator.getUnrealizedPnlAndFee(SUB_ACCOUNT, 0, 0);
 
       // Expect Unrealized Pnl value will be decreased after ALICE partials close on SHORT position
@@ -347,7 +320,6 @@
     {
       // Alice withdraw 1(USD) of USDC
       bytes[] memory priceData = new bytes[](0);
-<<<<<<< HEAD
       withdrawCollateral(
         ALICE,
         SUB_ACCOUNT_ID,
@@ -358,9 +330,6 @@
         block.timestamp,
         executionOrderFee
       );
-=======
-      withdrawCollateral(ALICE, SUB_ACCOUNT_ID, usdc, 1 * 1e6, priceData, executionOrderFee);
->>>>>>> d2fa7ec3
     }
   }
 }