--- conflicted
+++ resolved
@@ -15,19 +15,12 @@
     address TP_TOKEN = address(wbtc); // @note settle with WBTC that be treated as GLP token
 
     // Make LP contains some liquidity
-<<<<<<< HEAD
-    bytes[] memory priceDataT0 = new bytes[](0);
-    vm.deal(BOB, 1 ether); //deal with out of gas
-    wbtc.mint(BOB, 10 * 1e8);
-    addLiquidity(BOB, wbtc, 10 * 1e8, executionOrderFee, priceDataT0);
-=======
     {
       bytes[] memory priceData = new bytes[](0);
       vm.deal(BOB, 1 ether); //deal with out of gas
       wbtc.mint(BOB, 10 * 1e8);
       addLiquidity(BOB, wbtc, 10 * 1e8, executionOrderFee, priceData, 0);
     }
->>>>>>> 1e68f870
 
     // Mint tokens to Alice
     {
