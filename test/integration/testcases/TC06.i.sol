// SPDX-License-Identifier: MIT
pragma solidity 0.8.18;

import { BaseIntTest_WithActions } from "@hmx-test/integration/99_BaseIntTest_WithActions.i.sol";

import { console2 } from "forge-std/console2.sol";
import { console } from "forge-std/console.sol";

contract TC06 is BaseIntTest_WithActions {
  // T6: Alice selll short ETHUSD 1000 USD and increase leverage
  // T7: Alice try to sell limit order ETHUSD 20 USD, but transaction is reversed
  // T8: Alice deposit collateral then IMR back to healthy
  // T9: Alice buy ETHUSD 20 USD position limit order at ETH price is 1535.4451231231 USD and decrease leverage
  // T10: Dump ETH priced to 1500 USD (Equity < IMR)
  // T11: Alice fully close SHORT ETHUSD position (Equity > IMR)
  // T12: Alice can withdraw collateral

  function testIntegration_WhenTraderInteractWithCrossMargin() external {
    /**
     * T0: Initialized state
     */
    vm.warp(block.timestamp + 1);
    uint8 SUB_ACCOUNT_ID = 1;
    address SUB_ACCOUNT = getSubAccount(ALICE, SUB_ACCOUNT_ID);

    // Make LP contains some liquidity
    bytes[] memory priceDataT0 = new bytes[](0);
    vm.deal(BOB, 1 ether); //deal with out of gas
<<<<<<< HEAD
    usdc.mint(BOB, 1_000_000 * 1e6);
    addLiquidity(BOB, usdc, 1_000_000 * 1e6, 0.0001 ether, priceDataT0, 0);
=======
    wbtc.mint(BOB, 1_000_000 * 1e6);
    addLiquidity(BOB, wbtc, 1_000_000 * 1e6, executionOrderFee, priceDataT0, 0);
>>>>>>> 95c75214

    // Mint tokens to Alice
    {
      // Mint USDC token to ALICE
      usdc.mint(ALICE, 100_000 * 1e6);
      // Mint DAI token to ALICE
      dai.mint(ALICE, 100_000 * 1e18);
      // Mint WBTC token to ALICE
      wbtc.mint(ALICE, 0.5 * 1e8);

      assertEq(usdc.balanceOf(ALICE), 100_000 * 1e6, "USDC Balance Of");
      assertEq(dai.balanceOf(ALICE), 100_000 * 1e18, "DAI Balance Of");
      assertEq(wbtc.balanceOf(ALICE), 0.5 * 1e8, "WBTC Balance Of");
    }

    /**
     * T1: Alice deposits 100,000(USD) DAI, 100,000(USD) USDC and 10,000(USD) WBTC as collaterals
     */
    console2.log("====================================================== T1");
    vm.warp(block.timestamp + 1);
    {
      // Before Alice start depositing, VaultStorage must has 0 amount of all collateral tokens
      assertEq(vaultStorage.traderBalances(SUB_ACCOUNT, address(usdc)), 0, "ALICE's USDC Balance");
      assertEq(vaultStorage.traderBalances(SUB_ACCOUNT, address(dai)), 0, "ALICE's DAI Balance");
      assertEq(vaultStorage.traderBalances(SUB_ACCOUNT, address(wbtc)), 0, "ALICE's WBTC Balance");
      assertEq(usdc.balanceOf(address(vaultStorage)), 1_000_000 * 1e6, "Vault's USDC Balance");
      assertEq(dai.balanceOf(address(vaultStorage)), 0, "Vault's DAI Balance");
      assertEq(wbtc.balanceOf(address(vaultStorage)), 0, "Vault's WBTC Balance");

      // Alice deposits 100,000(USD) of USDC
      depositCollateral(ALICE, SUB_ACCOUNT_ID, usdc, 100_000 * 1e6);

      // Alice deposits 100,000(USD) of DAI
      depositCollateral(ALICE, SUB_ACCOUNT_ID, dai, 100_000 * 1e18);

      // Alice deposits 10,000(USD) of WBTC
      depositCollateral(ALICE, SUB_ACCOUNT_ID, wbtc, 0.5 * 1e8);

      // After Alice deposited all collaterals, VaultStorage must contain tokens
      assertEq(vaultStorage.traderBalances(SUB_ACCOUNT, address(usdc)), 100_000 * 1e6, "ALICE's USDC Balance");
      assertEq(vaultStorage.traderBalances(SUB_ACCOUNT, address(dai)), 100_000 * 1e18, "ALICE's DAI Balance");
      assertEq(vaultStorage.traderBalances(SUB_ACCOUNT, address(wbtc)), 0.5 * 1e8, "ALICE's WBTC Balance");
      assertEq(usdc.balanceOf(address(vaultStorage)), (1_000_000 + 100_000) * 1e6, "Vault's USDC Balance");
      assertEq(dai.balanceOf(address(vaultStorage)), 100_000 * 1e18, "Vault's USDC Balance");
      assertEq(wbtc.balanceOf(address(vaultStorage)), 0.5 * 1e8, "Vault's USDC Balance");
      // After Alice deposited all collaterals, Alice must have no token left
      assertEq(usdc.balanceOf(ALICE), 0, "USDC Balance Of");
      assertEq(dai.balanceOf(ALICE), 0, "DAI Balance Of");
      assertEq(wbtc.balanceOf(ALICE), 0, "WBTC Balance Of");
      console2.log("ALICE FREE COL", calculator.getEquity(SUB_ACCOUNT, 0, 0));
      console2.log("ALICE FREE COL", calculator.getFreeCollateral(SUB_ACCOUNT, 0, 0));
    }

    /**
     * T2: Alice open short ETHUSD at 2000.981234381823 USD, priced at 1500 USD
     */
    console2.log("====================================================== T2");
    vm.warp(block.timestamp + 1);
    {
      // Check states Before Alice opening SHORT position

      // Calculate assert data
      // ALICE's Equity = 80_000 + 80_000 + 8_000 = 168_000
      //   | USDC collateral value = amount * price * collateralFactor = 100_000 * 1 * 0.8 = 80_000
      //   | DAI collateral value = amount * price * collateralFactor = 100_000 * 1 * 0.8 = 80_000
      //   | WBTC collateral value = amount * price * collateralFactor = 0.5 * 20_000 * 0.8 = 8_000
      // ALICE's IMR must be 0
      assertEq(calculator.getEquity(SUB_ACCOUNT, 0, 0), 168_000 * 1e30, "ALICE's Equity");
      assertEq(calculator.getIMR(SUB_ACCOUNT), 0, "ALICE's IMR");

      uint256 sellSizeE30 = 810_000.981234381823 * 1e30;
      address tpToken = address(usdc);
      bytes[] memory priceDataT2 = new bytes[](0);

      // ALICE opens SHORT position with WETH Market Price = 1500 USD
      marketSell(ALICE, SUB_ACCOUNT_ID, wethMarketIndex, sellSizeE30, tpToken, priceDataT2);

      // Check states After Alice opened SHORT position
      // Alice's Equity must be upper IMR level
      assertTrue(
        uint256(calculator.getEquity(SUB_ACCOUNT, 0, 0)) > calculator.getIMR(SUB_ACCOUNT),
        "ALICE's Equity > ALICE's IMR?"
      );
      console2.log("EQUITY", calculator.getEquity(SUB_ACCOUNT, 0, 0));
      console2.log("ALICE FREE COL", calculator.getFreeCollateral(SUB_ACCOUNT, 0, 0));
    }

    console2.log("====================================================== T3");
    /**
     * T3: ETHUSD priced at 1,550 USD and the position has been opened for 6 intervals (Equity < IMR)
     */
    vm.warp(block.timestamp + 6);
    {
      //  Set Price for ETHUSD to 1,550 USD
      bytes32[] memory _assetIds = new bytes32[](4);
      _assetIds[0] = wethAssetId;
      _assetIds[1] = usdcAssetId;
      _assetIds[2] = daiAssetId;
      _assetIds[3] = wbtcAssetId;
      int64[] memory _prices = new int64[](4);
      _prices[0] = 1_550;
      _prices[1] = 1;
      _prices[2] = 1;
      _prices[3] = 20_000;

      setPrices(_assetIds, _prices);
      console2.log("EQUITY", calculator.getEquity(SUB_ACCOUNT, 0, 0));
      console2.log("IMR", calculator.getIMR(SUB_ACCOUNT));
      console2.log("FREE COL", calculator.getFreeCollateral(SUB_ACCOUNT, 0, 0));

      // Check states After WETH market price move from 1500 USD to 1550 USD
      // Alice's Equity must be lower IMR level
      assertTrue(
        uint256(calculator.getEquity(SUB_ACCOUNT, 0, 0)) < calculator.getIMR(SUB_ACCOUNT),
        "ALICE's Equity < ALICE's IMR?"
      );
    }

    /**
     * T4: Alice try withdrawing collateral but Alice can't withdraw
     */
    vm.warp(block.timestamp + 1);
    {
      // Alice withdraw 1(USD) of USDC
      // Expect Alice can't withdraw collateral because Equity < IMR
      vm.expectRevert(abi.encodeWithSignature("ICrossMarginService_WithdrawBalanceBelowIMR()"));
      bytes[] memory priceDataT4 = new bytes[](0);
      withdrawCollateral(ALICE, SUB_ACCOUNT_ID, usdc, 1 * 1e6, priceDataT4);
    }

    /**
     * T5: Alice partial close SHORT position 100 USD ETHUSD position and choose to settle with ETH  (Equity < IMR)
     */
    console2.log("====================================================== T5");
    {
      // ALICE partial close SHORT position with WETH Market Price = 1550 USD
      uint256 buySizeE30 = 100_000 * 1e30;
      address tpToken = address(usdc);
      bytes[] memory priceDataT5 = new bytes[](0);
      marketBuy(ALICE, SUB_ACCOUNT_ID, wethMarketIndex, buySizeE30, tpToken, priceDataT5);
    }
  }
}<|MERGE_RESOLUTION|>--- conflicted
+++ resolved
@@ -26,13 +26,8 @@
     // Make LP contains some liquidity
     bytes[] memory priceDataT0 = new bytes[](0);
     vm.deal(BOB, 1 ether); //deal with out of gas
-<<<<<<< HEAD
-    usdc.mint(BOB, 1_000_000 * 1e6);
-    addLiquidity(BOB, usdc, 1_000_000 * 1e6, 0.0001 ether, priceDataT0, 0);
-=======
-    wbtc.mint(BOB, 1_000_000 * 1e6);
-    addLiquidity(BOB, wbtc, 1_000_000 * 1e6, executionOrderFee, priceDataT0, 0);
->>>>>>> 95c75214
+    wbtc.mint(BOB, 10 * 1e8);
+    addLiquidity(BOB, wbtc, 10 * 1e8, executionOrderFee, priceDataT0, 0);
 
     // Mint tokens to Alice
     {
@@ -58,9 +53,9 @@
       assertEq(vaultStorage.traderBalances(SUB_ACCOUNT, address(usdc)), 0, "ALICE's USDC Balance");
       assertEq(vaultStorage.traderBalances(SUB_ACCOUNT, address(dai)), 0, "ALICE's DAI Balance");
       assertEq(vaultStorage.traderBalances(SUB_ACCOUNT, address(wbtc)), 0, "ALICE's WBTC Balance");
-      assertEq(usdc.balanceOf(address(vaultStorage)), 1_000_000 * 1e6, "Vault's USDC Balance");
+      assertEq(usdc.balanceOf(address(vaultStorage)), 0, "Vault's USDC Balance");
       assertEq(dai.balanceOf(address(vaultStorage)), 0, "Vault's DAI Balance");
-      assertEq(wbtc.balanceOf(address(vaultStorage)), 0, "Vault's WBTC Balance");
+      assertEq(wbtc.balanceOf(address(vaultStorage)), 10 * 1e8, "Vault's WBTC Balance");
 
       // Alice deposits 100,000(USD) of USDC
       depositCollateral(ALICE, SUB_ACCOUNT_ID, usdc, 100_000 * 1e6);
@@ -75,9 +70,9 @@
       assertEq(vaultStorage.traderBalances(SUB_ACCOUNT, address(usdc)), 100_000 * 1e6, "ALICE's USDC Balance");
       assertEq(vaultStorage.traderBalances(SUB_ACCOUNT, address(dai)), 100_000 * 1e18, "ALICE's DAI Balance");
       assertEq(vaultStorage.traderBalances(SUB_ACCOUNT, address(wbtc)), 0.5 * 1e8, "ALICE's WBTC Balance");
-      assertEq(usdc.balanceOf(address(vaultStorage)), (1_000_000 + 100_000) * 1e6, "Vault's USDC Balance");
-      assertEq(dai.balanceOf(address(vaultStorage)), 100_000 * 1e18, "Vault's USDC Balance");
-      assertEq(wbtc.balanceOf(address(vaultStorage)), 0.5 * 1e8, "Vault's USDC Balance");
+      assertEq(usdc.balanceOf(address(vaultStorage)), 100_000 * 1e6, "Vault's USDC Balance");
+      assertEq(dai.balanceOf(address(vaultStorage)), 100_000 * 1e18, "Vault's DAI Balance");
+      assertEq(wbtc.balanceOf(address(vaultStorage)), (0.5 + 10) * 1e8, "Vault's WBTC Balance");
       // After Alice deposited all collaterals, Alice must have no token left
       assertEq(usdc.balanceOf(ALICE), 0, "USDC Balance Of");
       assertEq(dai.balanceOf(ALICE), 0, "DAI Balance Of");
@@ -95,15 +90,15 @@
       // Check states Before Alice opening SHORT position
 
       // Calculate assert data
-      // ALICE's Equity = 80_000 + 80_000 + 8_000 = 168_000
-      //   | USDC collateral value = amount * price * collateralFactor = 100_000 * 1 * 0.8 = 80_000
-      //   | DAI collateral value = amount * price * collateralFactor = 100_000 * 1 * 0.8 = 80_000
+      // ALICE's Equity = 100_000 + 100_000 + 8_000 = 208_000
+      //   | USDC collateral value = amount * price * collateralFactor = 100_000 * 1 * 1 = 100_000
+      //   | DAI collateral value = amount * price * collateralFactor = 100_000 * 1 * 1 = 100_000
       //   | WBTC collateral value = amount * price * collateralFactor = 0.5 * 20_000 * 0.8 = 8_000
       // ALICE's IMR must be 0
-      assertEq(calculator.getEquity(SUB_ACCOUNT, 0, 0), 168_000 * 1e30, "ALICE's Equity");
+      assertEq(calculator.getEquity(SUB_ACCOUNT, 0, 0), 208_000 * 1e30, "ALICE's Equity");
       assertEq(calculator.getIMR(SUB_ACCOUNT), 0, "ALICE's IMR");
 
-      uint256 sellSizeE30 = 810_000.981234381823 * 1e30;
+      uint256 sellSizeE30 = 910_000.981234381823 * 1e30;
       address tpToken = address(usdc);
       bytes[] memory priceDataT2 = new bytes[](0);
 
@@ -167,12 +162,12 @@
      * T5: Alice partial close SHORT position 100 USD ETHUSD position and choose to settle with ETH  (Equity < IMR)
      */
     console2.log("====================================================== T5");
-    {
-      // ALICE partial close SHORT position with WETH Market Price = 1550 USD
-      uint256 buySizeE30 = 100_000 * 1e30;
-      address tpToken = address(usdc);
-      bytes[] memory priceDataT5 = new bytes[](0);
-      marketBuy(ALICE, SUB_ACCOUNT_ID, wethMarketIndex, buySizeE30, tpToken, priceDataT5);
-    }
+    // {
+    //   // ALICE partial close SHORT position with WETH Market Price = 1550 USD
+    //   uint256 buySizeE30 = 100_000 * 1e30;
+    //   address tpToken = address(usdc);
+    //   bytes[] memory priceDataT5 = new bytes[](0);
+    //   marketBuy(ALICE, SUB_ACCOUNT_ID, wethMarketIndex, buySizeE30, tpToken, priceDataT5);
+    // }
   }
 }