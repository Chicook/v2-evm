--- conflicted
+++ resolved
@@ -127,12 +127,8 @@
     //     Then Alice should has Long Position in WETH market
     // initialPriceFeedDatas is from
     marketBuy(ALICE, 0, wethMarketIndex, 300 * 1e30, address(0), tickPrices, publishTimeDiff, block.timestamp);
-<<<<<<< HEAD
-    assertEq(perpStorage.getEpochOI(true, wethMarketIndex), 300 * 1e30);
-=======
     assertEq(perpStorage.getEpochVolume(true, wethMarketIndex), 300 * 1e30);
     assertEq(perpStorage.getEpochVolume(false, wethMarketIndex), 0);
->>>>>>> 88eef342
     {
       // When Alice Buy WETH Market
       // And Alice has no position
@@ -261,12 +257,8 @@
     // updatePriceData[0] = _createPriceFeedUpdateData(wethAssetId, 1_575 * 1e8, 0);
     tickPrices[0] = 73623;
     marketSell(ALICE, 0, wethMarketIndex, 150 * 1e30, address(wbtc), tickPrices, publishTimeDiff, block.timestamp);
-<<<<<<< HEAD
-    assertEq(perpStorage.getEpochOI(true, wethMarketIndex), 150 * 1e30);
-=======
     assertEq(perpStorage.getEpochVolume(true, wethMarketIndex), 300 * 1e30);
     assertEq(perpStorage.getEpochVolume(false, wethMarketIndex), 150 * 1e30);
->>>>>>> 88eef342
     {
       // When Alice Sell WETH Market
       // And Alice has Long position
@@ -477,12 +469,8 @@
 
     // T7: Alice Sell JPY Market for 6000 USD with same Sub-account
     marketSell(ALICE, 0, jpyMarketIndex, 6_000 * 1e30, address(wbtc), tickPrices, publishTimeDiff, block.timestamp);
-<<<<<<< HEAD
-    assertEq(perpStorage.getEpochOI(false, jpyMarketIndex), 6_000 * 1e30);
-=======
     assertEq(perpStorage.getEpochVolume(true, jpyMarketIndex), 0);
     assertEq(perpStorage.getEpochVolume(false, jpyMarketIndex), 6_000 * 1e30);
->>>>>>> 88eef342
     {
       // When Alice Sell JPY Market
       // And Alice has no position
@@ -609,12 +597,8 @@
     tickPrices[1] = 99039;
     tickPrices[6] = 86999;
     marketBuy(ALICE, 0, jpyMarketIndex, 6_000 * 1e30, address(wbtc), tickPrices, publishTimeDiff, block.timestamp);
-<<<<<<< HEAD
-    assertEq(perpStorage.getEpochOI(false, jpyMarketIndex), 0 * 1e30);
-=======
     assertEq(perpStorage.getEpochVolume(true, jpyMarketIndex), 6_000 * 1e30);
     assertEq(perpStorage.getEpochVolume(false, jpyMarketIndex), 6_000 * 1e30);
->>>>>>> 88eef342
     {
       // When Alice Buy JPY Market
       // And Alice has Short position
@@ -845,12 +829,8 @@
       _publishTimeDiffs: publishTimeDiff,
       _minPublishTime: block.timestamp
     });
-<<<<<<< HEAD
-    assertEq(perpStorage.getEpochOI(true, wbtcMarketIndex), 0);
-=======
     assertEq(perpStorage.getEpochVolume(true, wbtcMarketIndex), 0);
     assertEq(perpStorage.getEpochVolume(false, wbtcMarketIndex), 0);
->>>>>>> 88eef342
 
     // T12: Btc Price has changed to 17,500 USD
     //      Execute Bob order index 0
@@ -1085,12 +1065,8 @@
       _publishTimeDiffs: publishTimeDiff,
       _minPublishTime: block.timestamp
     });
-<<<<<<< HEAD
-    assertEq(perpStorage.getEpochOI(true, wbtcMarketIndex), 0);
-=======
     assertEq(perpStorage.getEpochVolume(true, wbtcMarketIndex), 3000 * 1e30);
     assertEq(perpStorage.getEpochVolume(false, wbtcMarketIndex), 3000 * 1e30);
->>>>>>> 88eef342
     {
       // When Limit order index 1 has executed
       // Then Bob Btc Long position would decreased by 3000 USD at price 18,900 USD
@@ -1308,12 +1284,8 @@
       _publishTimeDiffs: publishTimeDiff,
       _minPublishTime: block.timestamp
     });
-<<<<<<< HEAD
-    assertEq(perpStorage.getEpochOI(false, wbtcMarketIndex), 3000 * 1e30);
-=======
     assertEq(perpStorage.getEpochVolume(true, wbtcMarketIndex), 3000 * 1e30);
     assertEq(perpStorage.getEpochVolume(false, wbtcMarketIndex), 6000 * 1e30);
->>>>>>> 88eef342
     {
       // When Limit order index 2 has executed
       // Then Bob would has Btc Short position size 3000 USD at price 21,000 USD
@@ -1534,12 +1506,8 @@
       _publishTimeDiffs: publishTimeDiff,
       _minPublishTime: block.timestamp
     });
-<<<<<<< HEAD
-    assertEq(perpStorage.getEpochOI(false, wbtcMarketIndex), 0);
-=======
     assertEq(perpStorage.getEpochVolume(true, wbtcMarketIndex), 6000 * 1e30);
     assertEq(perpStorage.getEpochVolume(false, wbtcMarketIndex), 6000 * 1e30);
->>>>>>> 88eef342
 
     skip(60);
     {
@@ -1717,17 +1685,6 @@
     skip(30 minutes);
 
     marketBuy(ALICE, 0, wethMarketIndex, 300 * 1e30, address(0), tickPrices, publishTimeDiff, block.timestamp);
-<<<<<<< HEAD
-    assertEq(perpStorage.getEpochOI(true, wethMarketIndex), 300 * 1e30);
-    assertEq(perpStorage.getEpochOI(false, wethMarketIndex), 0);
-
-    perpStorage.setEpochLengthForOI(1 minutes);
-
-    skip(2 minutes);
-
-    assertEq(perpStorage.getEpochOI(true, wethMarketIndex), 0);
-    assertEq(perpStorage.getEpochOI(false, wethMarketIndex), 0);
-=======
     assertEq(perpStorage.getEpochVolume(true, wethMarketIndex), 300 * 1e30);
     assertEq(perpStorage.getEpochVolume(false, wethMarketIndex), 0);
 
@@ -1737,6 +1694,5 @@
 
     assertEq(perpStorage.getEpochVolume(true, wethMarketIndex), 300 * 1e30);
     assertEq(perpStorage.getEpochVolume(false, wethMarketIndex), 0);
->>>>>>> 88eef342
   }
 }