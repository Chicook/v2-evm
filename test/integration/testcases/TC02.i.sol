// SPDX-License-Identifier: MIT
pragma solidity 0.8.18;

import { ERC20 } from "@openzeppelin/contracts/token/ERC20/ERC20.sol";

import { BaseIntTest_WithActions } from "@hmx-test/integration/99_BaseIntTest_WithActions.i.sol";

contract TC02 is BaseIntTest_WithActions {
  bytes[] internal updatePriceData;

  // TC02 - trader could take profit both long and short position
  function testCorrectness_TC02_TradeWithTakeProfitScenario() external {
    // prepare token for wallet

    // mint native token
    vm.deal(BOB, 1 ether);
    vm.deal(ALICE, 1 ether);
    vm.deal(FEEVER, 1 ether);

    // mint BTC
    wbtc.mint(ALICE, 100 * 1e8);
    wbtc.mint(BOB, 100 * 1e8);

    // warp to block timestamp 1000
    vm.warp(1000);

    // T1: BOB provide liquidity as WBTC 1 token
    // note: price has no changed0
    addLiquidity(BOB, wbtc, 1 * 1e8, executionOrderFee, new bytes[](0), true);
    {
      // When Bob provide 1 BTC as liquidity
      assertTokenBalanceOf(BOB, address(wbtc), 99 * 1e8, "T1: ");

      // Then Bob should pay fee for 0.3% = 0.003 BTC

      // Assert PLP Liquidity
      //    BTC = 0.997 (amount - fee)
      assertPLPLiquidity(address(wbtc), 0.997 * 1e8, "T1: ");

      // When PLP Token price is 1$
      // Then PLP Token should Mint = 0.997 btc * 20,000 USD = 19,940 USD
      //                            = 19940 / 1 = 19940 Tokens
      assertPLPTotalSupply(19_940 * 1e18, "T1: ");

      // Assert Fee distribution
      // According from T0
      // Vault's fees has nothing

      // Then after Bob provide liquidity, then Bob pay fees
      //    Add Liquidity fee
      //      BTC - 0.003 btc
      //          - distribute all  protocol fee

      // In Summarize Vault's fees
      //    BTC - protocol fee  = 0 + 0.003 = 0.00309563 btc

      assertVaultsFees({ _token: address(wbtc), _fee: 0.003 * 1e8, _devFee: 0, _fundingFeeReserve: 0, _str: "T1: " });

      // Finally after Bob add liquidity Vault balance should be correct
      // note: token balance is including all liquidity, dev fee and protocal fee
      //    BTC - 1
      assertVaultTokenBalance(address(wbtc), 1 * 1e8, "T1: ");
    }

    // time passed for 60 seconds
    skip(60);

    // T2: alice deposit BTC 200 USD at price 20,000
    // 200 / 20000 = 0.01 BTC
    address _aliceSubAccount0 = getSubAccount(ALICE, 0);
    depositCollateral(ALICE, 0, wbtc, 0.01 * 1e8);
    {
      // When Alice deposit Collateral for 0.01 btc
      assertTokenBalanceOf(ALICE, address(wbtc), 99.99 * 1e8, "T2: ");

      // Then Vault btc's balance should be increased by 0.01
      assertVaultTokenBalance(address(wbtc), 1.01 * 1e8, "T2: ");

      // And Alice's sub-account balances should be correct
      //    BTC - 0.01
      assertSubAccountTokenBalance(_aliceSubAccount0, address(wbtc), true, 0.01 * 1e8, "T2: ");

      // And PLP total supply and Liquidity must not be changed
      // note: data from T1
      assertPLPTotalSupply(19_940 * 1e18, "T2: ");
      assertPLPLiquidity(address(wbtc), 0.997 * 1e8, "T2: ");

      // And Alice should not pay any fee
      // note: vault's fees should be same with T1
      assertVaultsFees({ _token: address(wbtc), _fee: 0.003 * 1e8, _devFee: 0, _fundingFeeReserve: 0, _str: "T2: " });
    }

    // time passed for 60 seconds
    skip(60);

    // T3: ALICE market buy weth with 200,000 USD (1000x) at price 20,000 USD
    // should revert InsufficientFreeCollateral
    // note: price has no changed
    vm.expectRevert(abi.encodeWithSignature("ITradeService_InsufficientFreeCollateral()"));
    marketBuy(ALICE, 0, wethMarketIndex, 200_000 * 1e30, address(0), new bytes[](0));

    // T4: ALICE market buy weth with 300 USD at price 20,000 USD
    //     Then Alice should has Long Position in WETH market
    // initialPriceFeedDatas is from
    marketBuy(ALICE, 0, wethMarketIndex, 300 * 1e30, address(0), new bytes[](0));
    {
      // When Alice Buy WETH Market
      // And Alice has no position
      // Then it means Alice open new Long position
      // Given increase size = 300 USD
      // WETH Price = 1500 USD

      // Then Check position Info
      // Max scale skew       = 300,000,000 USD
      // Market skew          = 0
      // new Market skew      = 0 + 300
      // Premium before       = 0 / 300000000 = 0
      // Premium after        = 300 / 300000000 = 0.000001
      // Premium median       = (0 + 0.000001) / 2 = 0.0000005
      // Adaptive price       = 1500 * (1 + 0.0000005)
      //                      = 1500.00075

      // WETH market IMF      = 0.1%
      // WETH market MMF      = 0.05%
      // Inc / Dec Fee        = 0.1%
      // Position size        = 300 USD
      // Avg price            = 1500.00075 USD
      // IMR                  = 300 * IMF = 3 USD
      // MMR                  = 300 * MMF = 1.5 USD
      // Reserve              = IMR * Max profit
      //                      = 3 * 900%
      //                      = 27
      // Trading fee          = 300 * 0.1% = 0.3 USD

      assertPositionInfoOf({
        _subAccount: _aliceSubAccount0,
        _marketIndex: wethMarketIndex,
        _positionSize: int256(300 * 1e30),
        _avgPrice: 1_500.00075 * 1e30, // 1,500.00075
        _reserveValue: 27 * 1e30,
        _realizedPnl: 0,
        _entryBorrowingRate: 0,
        _entryFundingRate: 0,
        _str: "T4: "
      });

      // Sub-account's state
      // According from T2
      //    IMR           = 0 USD
      //    MMR           = 0 USD
      // In Summarize
      //    IMR = 0 + 3   =   3 USD
      //    MMR = 0 + 1.5 = 1.5 USD

      assertSubAccountStatus({ _subAccount: _aliceSubAccount0, _imr: 3 * 1e30, _mmr: 1.5 * 1e30, _str: "T4: " });

      // Assert Alice Sub-account's Collateral
      // According to T2, Alice's collateral balances
      //    BTC - 0.01
      // When Alice buy WETH with 300 USD
      // Then Alice has fees to pay below
      //    Trading fee - 0.3 USD

      // Then Alice pay fee by Collateral
      //    BTC, (price: 20,000 USD)
      //      Trading fee = 0.3 / 20000 = 0.000015 btc
      // In Summarize, Alice's collateral balances
      //    BTC - 0.01 - 0.000015 = 0.009985

      assertSubAccountTokenBalance(_aliceSubAccount0, address(wbtc), true, 0.009985 * 1e8, "T4: ");

      // Assert Fee distribution
      // According from T2
      // Vault's fees
      //    BTC - protocol fee  = 0.003 btc
      //        - dev fee       = 0 btc
      // and PLP's liquidity
      //    BTC - 0.997 btc

      // Alice paid fees list
      //    BTC
      //      Trading fee - 0.000015 btc
      //                  - pay for protocol (85%)  = 0.00001275 btc
      //                  - pay for dev (15%)       = 0.00000225 btc
      //    Borrowing fee = 0 USD
      //    Funding fee   = 0 USD

      // In Summarize Vault's fees
      //    BTC - protocol fee  = 0.003 + 0.00001275 = 0.00301275 btc
      //        - dev fee       = 0 + 0.00000225     = 0.00000225 btc
      // and PLP's liquidity still be
      //    BTC - 0.997 btc
      assertVaultsFees({
        _token: address(wbtc),
        _fee: 0.00301275 * 1e8,
        _devFee: 0.00000225 * 1e8,
        _fundingFeeReserve: 0,
        _str: "T4: "
      });

      assertPLPLiquidity(address(wbtc), 0.997 * 1e8, "T4: ");

      // Assert Market
<<<<<<< HEAD
      assertMarketLongPosition(wethMarketIndex, 300 * 1e30, 1_500.00075 * 1e30, 0.2 * 1e8, "T4: ");
      assertMarketShortPosition(wethMarketIndex, 0, 0, 0, "T4: ");
      assertMarketFundingRate(wethMarketIndex, 0, 1120, 0, 0, "T4: ");
=======
      assertMarketLongPosition(wethMarketIndex, 300 * 1e30, 1_500.00075 * 1e30, "T4: ");
      assertMarketShortPosition(wethMarketIndex, 0, 0, "T4: ");
      assertMarketFundingRate(wethMarketIndex, 0, 1120, "T4: ");
>>>>>>> a292c1c4

      // Assert Asset class
      // Crypto's reserve should be increased by = 27 USD
      assertAssetClassReserve(0, 27 * 1e30, "T4: ");
      // borrowing rate still not calculated
      assertAssetClassSumBorrowingRate(0, 0, 1120, "T4: ");

      // Invariant testing
      assertAssetClassReserve(1, 0, "T4: ");
      assertAssetClassSumBorrowingRate(1, 0, 0, "T4: ");
      assertAssetClassReserve(2, 0, "T4: ");
      assertAssetClassSumBorrowingRate(2, 0, 0, "T4: ");
    }

    // Time passed for 60 seconds
    skip(60);

    // T5: Alice withdraw BTC 200 USD (200 / 20000 = 0.01 BTC)
    // should revert ICrossMarginService_InsufficientBalance
    vm.expectRevert(abi.encodeWithSignature("ICrossMarginService_InsufficientBalance()"));
    withdrawCollateral(ALICE, 0, wbtc, 0.1 * 1e8, new bytes[](0));

    // T6: Alice partial close Long position at WETH market for 150 USD
    //     WETH price 1,575 USD, then Alice should take profit ~5%
    updatePriceData = new bytes[](1);
    updatePriceData[0] = _createPriceFeedUpdateData(wethAssetId, 1_575 * 1e8, 0);
    marketSell(ALICE, 0, wethMarketIndex, 150 * 1e30, address(wbtc), updatePriceData);
    {
      // When Alice Sell WETH Market
      // And Alice has Long position
      // Then it means Alice decrease Long position
      // Given decrease size = 150 USD
      // WETH Price = 1575 USD

      // Then Check position Info

      // Time passed          = 60 seconds (60 intevals)
      // TVL                  = 19,940 USD

      // Max Funding rate     = 0.04%
      // Max scale skew       = 300,000,000 USD
      // Market skew          = 300
      // new Market skew      = 300 + -(150) = 150
      // Premium before       = 300 / 300000000 = 0.000001
      // Premium after        = 150 / 300000000 = 0.0000005
      // Premium median       = (0.000001 + 0.0000005) / 2 = 0.00000075
      // Adaptive price       = 1575 * (1 + 0.00000075)
      //                      = 1575.00118125

      // Market's Funding rate
      // Funding rate         = -(Intervals * (Skew ratio * Max funding rate))
      //                      = -(60 * 300 / 300000000 * 0.0004)
      //                      = -0.000000024
      assertMarketFundingRate(wethMarketIndex, -0.000000024 * 1e18, 1180, 0, 0, "T6: ");

      // Crypto Borrowing rate
      //    = reserve * interval * base rate / tvl
      //    = 27 * 60 * 0.01% / 19940
      //    = 0.000008124373119358
      assertAssetClassSumBorrowingRate(0, 0.000008124373119358 * 1e18, 1180, "T6: ");

      // WETH market IMF      = 0.1%
      // WETH market MMF      = 0.05%
      // Inc / Dec Fee        = 0.1%
      // Borrowing base Rate  = 0.01%

      // Before:
      //    Position size     = 300
      //    Reserve           = 27 USD
      //    Borrowing rate    = 0
      //    Finding rate      = 0

      // After:
      //    Position size     = 300 - 150 = 150
      //    Avg price         = 1500.00075 USD (not change for decrease)
      //    IMR               = 150 * IMF = 1.5 USD
      //    MMR               = 150 * MMF = 0.75 USD
      //    Reserve           = IMR * Max profit
      //                      = 1.5 * 900%
      //                      = 13.5
      //    Trading fee       = 150 * 0.1% = 0.15 USD
      //    Borrowing rate    = 0.000008124373119358
      //    Funding rate      = -0.000000024

      //    Borrowing fee     = (0.000008124373119358 - 0) * 13.5 (reserve)
      //                      = 0.000219358074222666
      //    Funding fee       = (-0.000000024 - 0) * 150 (position size)
      //                      = -0.0000036 USD

      // Profit and Loss
      // note: long position: size delta * (adaptive price - avg price) / avg price
      //       short position: size delta * (avg price - adaptive price) / avg price
      // unrealized PnL = 150 * (1575.00118125 - 1500.00075) / 1500.00075 = 7.500039374980312509843745078127

      assertPositionInfoOf({
        _subAccount: _aliceSubAccount0,
        _marketIndex: wethMarketIndex,
        _positionSize: int256(150 * 1e30),
        _avgPrice: 1500.00075 * 1e30,
        _reserveValue: 13.5 * 1e30,
        _realizedPnl: 7.500039374980312509843745078127 * 1e30,
        _entryBorrowingRate: 0.000008124373119358 * 1e18,
        _entryFundingRate: -0.000000024 * 1e18,
        _str: "T6: "
      });

      // Sub-account's state
      // According from T4
      //    IMR           =   3 USD
      //    MMR           = 1.5 USD
      // In Summarize
      //    IMR = 3 - 1.5     =  1.5 USD
      //    MMR = 1.5 + 0.75  = 0.75 USD

      assertSubAccountStatus({ _subAccount: _aliceSubAccount0, _imr: 1.5 * 1e30, _mmr: 0.75 * 1e30, _str: "T6: " });

      // Assert Alice Sub-account's Collateral
      // According to T4, Alice's collateral balances
      //    BTC - 0.009985
      // When Alice sell WETH with 150 USD (decrease Long position)
      // And Funding rate is nagative so Short pay Long
      // Then Alice should receive funding fee

      // Then Alice has to pay
      //    Trading fee   - 0.15 USD
      //    Borrowing fee - 0.000219358074222666 USD

      // And Alice has to received
      //    Funding fee   - 0.0000036 USD
      //    Profit        - 7.500039374980312509843745078127 USD

      // Then Alice pay fee by Collateral
      //    BTC, (price: 20,000 USD)
      //      Trading fee     = 0.15 / 20000                  = 0.0000075 btc
      //      Borrowing fee   = 0.000219358074222666 / 20000  = 0.00000001 btc

      // And Alice receive funding fee from PLP
      // When PLP pay Alice by Liquidity
      //    BTC, (price: 20,000 USD)
      //      Funding fee     = 0.0000036 / 20000             = 0.00000000 (018) btc !too small
      //      Trader's profit = 7.500039374980312509843745078127 / 20000
      //                      = 0.000375 btc

      // In Summarize, Alice's collateral balances
      //    BTC - 0.009985 - 0.0000075 - 0.00000001 + 0.00000000 + 0.000375 = 0.01035249

      assertSubAccountTokenBalance(_aliceSubAccount0, address(wbtc), true, 0.01035249 * 1e8, "T6: ");

      // Assert Fee distribution
      // According from T4
      // Vault's fees
      //    BTC - protocol fee  = 0.00301275 btc
      //        - dev fee       = 0.00000225 btc
      // and PLP's liquidity
      //    BTC - 0.997 btc

      // Alice paid list
      //    BTC
      //      Trading fee - 0.0000075 btc
      //        - pay for dev (15%)       = 0.00000112 btc
      //        - pay for protocol (85%)  = 0.00000112 - 0.0000075
      //                                  = 0.00000638 btc
      //      Borrowing fee - 0.00000001 btc
      //        - pay for dev (15%)       = 0.00000000 (15) btc !too small
      //        - pay for PLP (85%)       = 0.00000001 - 0
      //                                  = 0.00000001 btc

      // PLP paid list
      //    BTC
      //      Funding fee   - 0.00000000 (018) btc !too small
      //      Trader profit - 0.000375 btc

      // In Summarize Vault's fees
      //    BTC - protocol fee  = 0.00301275 + 0.00000638     = 0.00301913 btc
      //        - dev fee       = 0.00000225 + 0 + 0.00000112 = 0.00000337 btc
      // and PLP's liquidity
      //    BTC - 0.997 + 0.00000001 - 0.000375 = 0.99662501 btc

      // Assert Vault
      assertVaultsFees({
        _token: address(wbtc),
        _fee: 0.00301913 * 1e8,
        _devFee: 0.00000337 * 1e8,
        _fundingFeeReserve: 0,
        _str: "T6: "
      });

      assertPLPLiquidity(address(wbtc), 0.99662501 * 1e8, "T6: ");

      // Assert Market

      // Average Price Calculation
      //  Long:
      //    Market's Avg price = 1500.00075, Current price = 1575.00118125
      //    Market's PnL  = (300 * (1575.00118125 - 1500.00075)) / 1500.00075
      //                  = 15.000078749960625019687490156254
      //    Actual PnL    = Market's PnL - Realized PnL = 15.000078749960625019687490156254 - 7.500039374980312509843745078127
      //                  = 7.500039374980312509843745078127
      //    Avg Price     = Current Price * New Position size / New Position size + Actual PnL
      //                  = (1575.00118125 * 150) / (150 + 7.500039374980312509843745078127)
      //                  = 1500.000750000000000000000000000004

      assertMarketLongPosition(wethMarketIndex, 150 * 1e30, 1500.000750000000000000000000000004 * 1e30, "T6: ");
      assertMarketShortPosition(wethMarketIndex, 0, 0, "T6: ");

      // Assert Asset class
      // According T4
      // Crypto's reserve is 27
      // When alice decreased position reserve should be reduced by = 13.5 USD
      // Then 27 - 13.5 = 13.5 USD
      // note: sum of borrowing rate is calculated on position info
      assertAssetClassReserve(0, 13.5 * 1e30, "T6: ");

      // Invariant testing
      assertAssetClassReserve(1, 0, "T6: ");
      assertAssetClassReserve(2, 0, "T6: ");
    }

    // Time passed for 60 seconds
    skip(60);

    // T7: Alice Sell JPY Market for 6000 USD with same Sub-account
    marketSell(ALICE, 0, jpyMarketIndex, 6_000 * 1e30, address(wbtc), updatePriceData);
    {
      // When Alice Sell JPY Market
      // And Alice has no position
      // Then it means Alice open new Long position
      // Given increase size = 6000 USD
      // JPY Price = 136.123 USDJPY (pyth price)
      //           = 0.007346297098947275625720855402 USD

      // Adaptive price
      //    Market skew       = 0
      //    new Market skew   = 0 + -6000 (short position)
      //    Premium before    = 0 / 300000000 = 0
      //    Premium after     = -6000 / 300000000 = -0.00002
      //    Premium median    = (0 + -0.00002) / 2 = -0.00001
      //    Adaptive price    = 0.007346297098947275625720855402 * (1 + -0.00001)
      //                      = 0.007346223635976286152964598193

      // JPY market IMF       = 0.01%
      // JPY market MMF       = 0.005%
      // Inc / Dec Fee        = 0.03%
      // Position size        = 6000 USD
      // Avg price            = Adaptive price
      //                      = 0.007346223635976286152964598193
      // IMR                  = 6000 * IMF = 6 USD
      // MMR                  = 6000 * MMF = 3 USD
      // Reserve              = IMR * Max profit
      //                      = 6 * 900%
      //                      = 54
      // Trading fee          = 6000 * 0.03% = 1.8 USD

      assertPositionInfoOf({
        _subAccount: _aliceSubAccount0,
        _marketIndex: jpyMarketIndex,
        _positionSize: int256(-6_000 * 1e30),
        _avgPrice: 0.007346223635976286152964598193 * 1e30,
        _reserveValue: 54 * 1e30,
        _realizedPnl: 0,
        _entryBorrowingRate: 0,
        _entryFundingRate: 0,
        _str: "T7: "
      });

      // Assert Alice Sub-account's Collateral
      // According to T6, Alice's collateral balances
      //    BTC - 0.01035249
      // When Alice sell JPY with 6000 USD
      // Then Alice has to pay
      //    Trading fee - 1.8 USD

      // And Alice pay fee by collateral
      //    BTC, (price: 20,000 USD)
      //      Trading fee = 1.8 / 20000 = 0.00009 btc

      // In Summarize, Alice's collateral balances
      //    BTC - 0.01035249 - 0.00009 = 0.01026249

      assertSubAccountTokenBalance(_aliceSubAccount0, address(wbtc), true, 0.01026249 * 1e8, "T7: ");

      // Sub-account's state
      // According from T6
      //    IMR             =  1.5 USD
      //    MMR             = 0.75 USD
      // In Summarize
      //    IMR = 1.5 + 6   =  7.5 USD
      //    MMR = 0.75 + 3  = 3.75 USD

      assertSubAccountStatus({ _subAccount: _aliceSubAccount0, _imr: 7.5 * 1e30, _mmr: 3.75 * 1e30, _str: "T7: " });

      // Assert Fee distribution
      // According from T6
      // Vault's fees
      //    BTC - protocol fee  = 0.00301913 btc
      //        - dev fee       = 0.00000337 btc
      // and PLP's liquidity
      //    BTC - 0.99662501 btc

      // Alice paid fees list
      //    Trading fee
      //      BTC - 0.00009 btc
      //          - pay for dev (15%)       = 0.0000135 btc
      //          - pay for protocol (85%)  = 0.00009 - 0.0000135
      //                                    = 0.0000765 btc
      //    Borrowing fee = 0 USD
      //    Funding fee   = 0 USD

      // In Summarize Vault's fees
      //    BTC - protocol fee  = 0.00301913 + 0.0000765 = 0.00309563 btc
      //        - dev fee       = 0.00000337 + 0.0000135 = 0.00001687 btc
      // and PLP's liquidity
      //    BTC - 0.99662501 btc
      assertVaultsFees({
        _token: address(wbtc),
        _fee: 0.00309563 * 1e8,
        _devFee: 0.00001687 * 1e8,
        _fundingFeeReserve: 0,
        _str: "T7: "
      });

      assertPLPLiquidity(address(wbtc), 0.99662501 * 1e8, "T7: ");

      // Assert Market
<<<<<<< HEAD
      assertMarketLongPosition(jpyMarketIndex, 0, 0, 0, "T7: ");
      assertMarketShortPosition(
        jpyMarketIndex,
        6_000 * 1e30,
        0.007346223635976286152964598193 * 1e30,
        816738 * 1e3,
        "T7: "
      );
      assertMarketFundingRate(jpyMarketIndex, 0, 1240, 0, 0, "T7: ");
=======
      assertMarketLongPosition(jpyMarketIndex, 0, 0, "T7: ");
      assertMarketShortPosition(jpyMarketIndex, 6_000 * 1e30, 0.007346223635976286152964598193 * 1e30, "T7: ");
      assertMarketFundingRate(jpyMarketIndex, 0, 1240, "T7: ");
>>>>>>> a292c1c4

      // Assert Asset class
      // Forex's reserve should be increased by = 54 USD
      assertAssetClassReserve(2, 54 * 1e30, "T7: ");
      assertAssetClassSumBorrowingRate(2, 0, 1240, "T7: ");

      // Invariant testing
      assertAssetClassReserve(0, 13.5 * 1e30, "T7: ");
      assertAssetClassSumBorrowingRate(0, 0.000008124373119358 * 1e18, 1180, "T7: ");

      assertAssetClassReserve(1, 0, "T7: ");
    }

    // Time passed for 60 seconds
    skip(60);

    // T8: Alice fully close JPY Short Position
    updatePriceData = new bytes[](1);
    updatePriceData[0] = _createPriceFeedUpdateData(jpyAssetId, 136.533 * 1e3, 0);
    marketBuy(ALICE, 0, jpyMarketIndex, 6_000 * 1e30, address(wbtc), updatePriceData);
    {
      // When Alice Buy JPY Market
      // And Alice has Short position
      // Then it means Alice decrease Short position
      // Given decrease size = 6000 USD (fully close)
      // And Price pump from T7 ~0.03%
      // JPY Price = 136.533 USDJPY (pyth price)
      //           = 0.007324236631437088469454271128 USD

      // Then Check position Info

      // Time passed          = 60 seconds (60 intevals)
      // TVL                  = 0.99662501 * 20000 = 19932.5002

      // Max Funding rate     = 0.04%
      // Max scale skew       = 300,000,000 USD
      // Market skew          = -6000
      // new Market skew      = -6000 + 6000 (short position)
      // Premium before       = -6000 / 300000000 = -0.00002
      // Premium after        = 0 / 300000000 = 0
      // Premium median       = (-0.00002 + 0) / 2 = -0.00001
      // Adaptive price       = 0.007324236631437088469454271128 * (1 + -0.00001)
      //                      = 0.007324163389070774098569576585

      // Market's Funding rate
      // Funding rate         = -(Intervals * (Skew ratio * Max funding rate))
      //                      = -(60 * -6000 / 300000000 * 0.0004)
      //                      = 0.00000048
      assertMarketFundingRate(jpyMarketIndex, 0.00000048 * 1e18, 1300, 0, 0, "T8: ");

      // Forex Borrowing rate
      //    = reserve * interval * base rate / tvl
      //    = 54 * 60 * 0.03% / 19932.5002
      //    = 0.000048764579969752
      assertAssetClassSumBorrowingRate(2, 0.000048764579969752 * 1e18, 1300, "T8: ");

      // JPY market IMF       = 0.01%
      // JPY market MMF       = 0.005%
      // Inc / Dec Fee        = 0.03%

      // Before:
      //    Position size     = -6000
      //    Avg Price         = 0.007346223635976286152964598193 USD
      //    Reserve           = 54 USD
      //    Borrowing rate    = 0
      //    Finding rate      = 0

      // After:
      //    Position size     = -6000 + 6000      = 0
      //    Avg price         = 0 USD (fully close)
      //    IMR               = 0
      //    MMR               = 0
      //    Reserve           = 0
      //    Borrowing rate    = 0
      //    Funding rate      = 0

      //    Trading fee       = 6000 * 0.03% = 1.8 USD

      //    Borrowing fee     = (0.000048764579969752 - 0) * 54 (reserve delta)
      //                      = 0.002633287318366608
      //    Funding fee       = (0.00000048 - 0) * 6000 (position size)
      //                      = 0.00288 USD

      // Profit and Loss
      // note: long position: size delta * (adaptive price - avg price) / avg price
      //       short position: size delta * (avg price - adaptive price) / avg price
      // unrealized PnL = 6000 * (0.007346223635976286152964598193 - 0.007324163389070774098569576585) / 0.007346223635976286152964598193
      //                = 18.01762211333523763485750665291 USD

      assertPositionInfoOf({
        _subAccount: _aliceSubAccount0,
        _marketIndex: jpyMarketIndex,
        _positionSize: 0,
        _avgPrice: 0,
        _reserveValue: 0,
        _realizedPnl: 0,
        _entryBorrowingRate: 0,
        _entryFundingRate: 0,
        _str: "T8: "
      });

      // Sub-account's state
      // According from T7
      //    IMR             =  7.5 USD
      //    MMR             = 3.75 USD
      // In Summarize
      //    IMR = 7.5 - 6   =  1.5 USD
      //    MMR = 3.75 - 3  = 0.75 USD

      assertSubAccountStatus({ _subAccount: _aliceSubAccount0, _imr: 1.5 * 1e30, _mmr: 0.75 * 1e30, _str: "T8: " });

      // Assert Alice Sub-account's Collateral
      // According to T7, Alice's collateral balances
      //    BTC - 0.01026249
      // When Alice Buy JPY with 6000 USD (close Short position)
      // And Funding rate is position so Short pay Long
      // Then Alice should pay funding fee

      // Then Alice has to pay
      //    Trading fee   - 1.8 USD
      //    Borrowing fee - 0.002633287318366608 USD
      //    Funding fee   - 0.00288 USD

      // And Alice has to received
      //    Profit        - 18.01762211333523763485750665291 USD

      // Then Alice pay fee by Collateral
      //    BTC, (price: 20,000 USD)
      //      Trading fee     = 1.8 / 20000                   = 0.00009 btc
      //      Borrowing fee   = 0.002633287318366608 / 20000  = 0.00000013 btc
      //      Funding fee     = 0.00288 / 20000               = 0.00000014 btc

      // And Alice receive funding fee from PLP
      // When PLP pay Alice by Liquidity
      //    BTC, (price: 20,000 USD)
      //      Trader's profit = 18.01762211333523763485750665291 / 20000
      //                      = 0.00090088 btc

      // In Summarize, Alice's collateral balances
      //    BTC - 0.01026249 - 0.00009 - 0.00000013 - 0.00000014 + 0.00090088
      //        = 0.0110731

      assertSubAccountTokenBalance(_aliceSubAccount0, address(wbtc), true, 0.0110731 * 1e8, "T8: ");

      // Assert Fee distribution
      // According from T7
      // Vault's fees
      //    BTC - protocol fee  = 0.00309563 btc
      //        - dev fee       = 0.00001687 btc
      // and PLP's liquidity
      //    BTC - 0.99662501 btc

      // Alice paid fees list
      //    Trading fee
      //      BTC - 0.00009 btc
      //          - pay for dev (15%)       = 0.0000135 btc
      //          - pay for protocol (85%)  = 0.00009 - 0.0000135
      //                                    = 0.0000765 btc
      //    Borrowing fee
      //      BTC - 0.00000013 btc
      //          - pay for dev (15%)       = 0.00000001 btc
      //          - pay for PLP (85%)       = 0.00000013 - 0.00000001
      //                                    = 0.00000012
      //    Funding fee
      //      BTC - 0.00000014 btc
      //          - pay for funding fee (100%) = 0.00000014 btc
      //

      // PLP paid list
      //    BTC
      //      Trader profit - 0.00090088 btc

      // In Summarize Vault's fees
      //    BTC - protocol fee  0.00309563 + 0.0000765              = 0.00317213 btc
      //        - dev fee       0.00001687 + 0.0000135 + 0.00000001 = 0.00003038 btc
      //        - funding fee   0.00000014 btc
      // and PLP's liquidity
      //    BTC - 0.99662501 + 0.00000012 - 0.00090088 = 0.99572425 btc

      assertVaultsFees({
        _token: address(wbtc),
        _fee: 0.00317213 * 1e8,
        _devFee: 0.00003038 * 1e8,
        _fundingFeeReserve: 0.00000014 * 1e8,
        _str: "T8: "
      });

      assertPLPLiquidity(address(wbtc), 0.99572425 * 1e8, "T8: ");

      // Assert Market
      assertMarketLongPosition(jpyMarketIndex, 0, 0, "T8: ");
      assertMarketShortPosition(jpyMarketIndex, 0, 0, "T8: ");

      // Assert Asset class
      // Forex's reserve should be increased by = 54 USD
      assertAssetClassReserve(2, 0, "T8: ");

      // Invariant testing
      assertAssetClassReserve(0, 13.5 * 1e30, "T8: ");
      assertAssetClassSumBorrowingRate(0, 0.000008124373119358 * 1e18, 1180, "T8: ");

      assertAssetClassReserve(1, 0, "T8: ");
    }

    // Time passed for 60 seconds
    skip(60);

    // T9: Bob deposit BTC 100 USD at price 20,000
    // 100 / 20000 = 0.005 BTC
    address _bobSubAccount0 = getSubAccount(BOB, 0);
    depositCollateral(BOB, 0, wbtc, 0.01 * 1e8);

    assertSubAccountTokenBalance(_bobSubAccount0, address(wbtc), true, 0.01 * 1e8, "T9: ");

    // And BOB create limit order to open long position for 3000 USD at Btc price 18,000 USD
    // Order Index: 0
    createLimitTradeOrder({
      _account: BOB,
      _subAccountId: 0,
      _marketIndex: wbtcMarketIndex,
      _sizeDelta: 3000 * 1e30,
      _triggerPrice: 18_000 * 1e30,
      _triggerAboveThreshold: false,
      _executionFee: executionOrderFee,
      _reduceOnly: true,
      _tpToken: address(wbtc)
    });

    // Time passed for 60 seconds
    skip(60);

    // T11: Btc Price has changed to 18,500 USD
    //      Should revert ILimitTradeHandler_InvalidPriceForExecution
    updatePriceData = new bytes[](1);
    updatePriceData[0] = _createPriceFeedUpdateData(wbtcAssetId, 18_500 * 1e8, 0);
    vm.expectRevert(abi.encodeWithSignature("ILimitTradeHandler_InvalidPriceForExecution()"));
    executeLimitTradeOrder({
      _account: BOB,
      _subAccountId: 0,
      _orderIndex: 0,
      _feeReceiver: payable(FEEVER),
      _priceData: updatePriceData
    });

    // T12: Btc Price has changed to 17,500 USD
    //      Execute Bob order index 0
    updatePriceData = new bytes[](1);
    updatePriceData[0] = _createPriceFeedUpdateData(wbtcAssetId, 17_500 * 1e8, 0);
    executeLimitTradeOrder({
      _account: BOB,
      _subAccountId: 0,
      _orderIndex: 0,
      _feeReceiver: payable(FEEVER),
      _priceData: updatePriceData
    });
    {
      // When Limit order index 0 has executed
      // Then Bob should has Long position
      // And Position size should be 3000 USD at Price 18000 USD

      // Given Oracle price   = 17500 USD
      // And TVL
      //  - BTC               = 0.99572425 * 17500 = 17425.174375
      //  - Total             = 17425.174375 USD

      // Max Funding rate     = 0.04%
      // Max scale skew       = 300,000,000 USD
      // Market skew          = 0
      // new Market skew      = 0 + 3000 (long position)
      // Premium before       = 0 / 300000000 = 0
      // Premium after        = 3000 / 300000000 = 0.00001
      // Premium median       = (0 + 0.00001) / 2 = 0.000005
      // Adaptive price       = 17500 * (1 + 0.000005) = 17500.0875
      //                      = 17500.0875

      // Market's Funding rate calculation
      // When Market skew is 0
      // Then Funding rate is 0
      assertMarketFundingRate(wbtcMarketIndex, 0, 1420, "T12: ");

      // Crypto Borrowing rate calulation
      // Given Latest info
      //    Reserve                 = 13.5 USD
      //    Sum borrowing rate      = 0.000008124373119358
      //    Latest borrowing time   = 1180
      // And Time passed            = 1420 - 1180 = 240 seconds (240 intervals)
      // Then
      //    Pending borrowing rate  = 13.5 * 240 * 0.01% / 17425.174375
      //                            = 0.000018593788103770
      // And Sum borrowing rate     = 0.000008124373119358 + 0.000018593788103770
      //                            = 0.000026718161223128
      assertAssetClassSumBorrowingRate(0, 0.000026718161223128 * 1e18, 1420, "T12: ");

      // BTC market IMF       = 1%
      // BTC market MMF       = 0.5%
      // Inc / Dec Fee        = 0.1%

      // Before:
      //    Position size     = 0
      //    Avg Price         = 0
      //    Reserve           = 0
      //    Borrowing rate    = 0
      //    Finding rate      = 0

      //    Borrowing fee     = 0
      //    Funding fee       = 0

      // After:
      //    Position size     = 3000
      //    Avg price         = 17500.0875 USD
      //    IMR               = 3000 * 1%   =  30 USD
      //    MMR               = 3000 * 0.5% =  15 USD
      //    Reserve           = 30 * 900%   = 270 USD
      //    Trading fee       = 3000 * 0.1% =   3 USD
      //    Borrowing rate    = 0.000026718161223128
      //    Funding rate      = 0

      // Profit and Loss
      // note: long position: size delta * (adaptive price - avg price) / avg price
      //       short position: size delta * (avg price - adaptive price) / avg price
      // unrealized PnL = 0

      assertPositionInfoOf({
        _subAccount: _bobSubAccount0,
        _marketIndex: wbtcMarketIndex,
        _positionSize: 3_000 * 1e30,
        _avgPrice: 18000 * 1e30,
        _reserveValue: 270 * 1e30,
        _realizedPnl: 0,
        _entryBorrowingRate: 0.000026718161223128 * 1e18,
        _entryFundingRate: 0,
        _str: "T12: "
      });

      // BOB Sub-account's state
      //    IMR             = 0 USD
      //    MMR             = 0 USD
      // In Summarize
      //    IMR = 0 + 30    = 30 USD
      //    MMR = 0 + 15    = 15 USD

      assertSubAccountStatus({ _subAccount: _bobSubAccount0, _imr: 30 * 1e30, _mmr: 15 * 1e30, _str: "T12: " });

      // Invariant Testing
      assertSubAccountStatus({ _subAccount: _aliceSubAccount0, _imr: 1.5 * 1e30, _mmr: 0.75 * 1e30, _str: "T12: " });

      // Assert Trader's balances, Vault's fees and PLP's Liquidity

      // Bob's collateral before settle payment
      //    BTC - 0.01 btc

      // Vault's fees before settle payment
      //    BTC - protocol fee  = 0.00317213 btc
      //        - dev fee       = 0.00003038 btc

      // PLP's liquidity before settle payment
      //    BTC - 0.99572425 btc

      // Settlement detail
      // Bob has to pay
      //    Trading fee   - 3 USD
      //      BTC - 3 / 17500               = 0.00017142 btc
      //          - pay for dev (15%)       = 0.00002571 btc
      //          - pay for protocol (85%)  = 0.00017142 - 0.00002571
      //                                    = 0.00014571 btc

      // And PLP has to pay
      //     nothing

      // Bob's collateral after settle payment
      //    BTC - 0.01 - 0.00017142 = 0.00982858 btc

      assertSubAccountTokenBalance(_bobSubAccount0, address(wbtc), true, 0.00982858 * 1e8, "T12: ");

      // Vault's fees after settle payment
      //    BTC - protocol fee  = 0.00317213 + 0.00014571 = 0.00331784 btc
      //        - dev fee       = 0.00003038 + 0.00002571 = 0.00005609 btc

      assertVaultsFees({
        _token: address(wbtc),
        _fee: 0.00331784 * 1e8,
        _devFee: 0.00005609 * 1e8,
        _fundingFee: 0.00000014 * 1e8,
        _str: "T12: "
      });

      // PLP's liquidity after settle payment
      //    nothing changed
      assertPLPLiquidity(address(wbtc), 0.99572425 * 1e8, "T12: ");

      // Asset Market's state, Asset class's state

      assertMarketLongPosition({
        _marketIndex: wbtcMarketIndex,
        _positionSize: 3000 * 1e30,
        _avgPrice: 18_000 * 1e30,
        _str: "T12: "
      });
      // And Short side should invariant
      assertMarketShortPosition({ _marketIndex: wbtcMarketIndex, _positionSize: 0, _avgPrice: 0, _str: "T12: " });

      // Assert Asset class
      // Given Crypto's reserve is 13.5
      // When Bob increase Btc position for 3000 USD
      // And reserve is 270 USD
      // Then Crypto's reserve should increased by 270 = 283.5 USD
      assertAssetClassReserve(0, 283.5 * 1e30, "T12: ");

      // Invariant testing
      assertAssetClassReserve(2, 0, "T12: ");
      assertAssetClassReserve(1, 0, "T12: ");
    }

    // T13: Bob create limit order to close position
    // Order Index: 1
    createLimitTradeOrder({
      _account: BOB,
      _subAccountId: 0,
      _marketIndex: wbtcMarketIndex,
      _sizeDelta: -3000 * 1e30,
      _triggerPrice: 18_900 * 1e30,
      _triggerAboveThreshold: true,
      _executionFee: executionOrderFee,
      _reduceOnly: true,
      _tpToken: address(wbtc)
    });

    // Time passed for 60 seconds
    skip(60);

    // T14: Btc Price has changed to 18,500 USD
    //      Execute Bob order index 1, but price is not trigger
    //      Should revert ILimitTradeHandler_InvalidPriceForExecution
    updatePriceData = new bytes[](1);
    updatePriceData[0] = _createPriceFeedUpdateData(wbtcAssetId, 18_500 * 1e8, 0);
    vm.expectRevert(abi.encodeWithSignature("ILimitTradeHandler_InvalidPriceForExecution()"));
    executeLimitTradeOrder({
      _account: BOB,
      _subAccountId: 0,
      _orderIndex: 1,
      _feeReceiver: payable(FEEVER),
      _priceData: updatePriceData
    });

    // T15: Btc Price has changed to 18,900.01 USD
    //      Execute Bob order index 1
    updatePriceData = new bytes[](1);
    updatePriceData[0] = _createPriceFeedUpdateData(wbtcAssetId, 18_900.01 * 1e8, 0);
    executeLimitTradeOrder({
      _account: BOB,
      _subAccountId: 0,
      _orderIndex: 1,
      _feeReceiver: payable(FEEVER),
      _priceData: updatePriceData
    });
    {
      // When Limit order index 1 has executed
      // Then Bob Btc Long position would decreased by 3000 USD at price 18,900 USD
      // And Bob's position has been closed

      // Given Oracle price   = 18,900.01 USD
      // And TVL
      //  - BTC               = 0.99572425 * 18900.01 = 18819.1982822425
      //  - Total             = 18819.1982822425 USD

      // Max Funding rate     = 0.04%
      // Max scale skew       = 300,000,000 USD
      // Market skew          = 3000
      // new Market skew      = 3000 - 0
      // Premium before       = 3000 / 300000000 = 0.00001
      // Premium after        = 0 / 300000000 = 0
      // Premium median       = (0.00001 + 0) / 2 = 0.000005
      // Adaptive price       = 18900.01 * (1 + 0.000005)
      //                      = 18900.10450005

      // Market's Funding rate calculation
      // When Market skew is 3000
      // And Funding rate fomula = -(Intervals * (Skew ratio * Max funding rate))
      // And Time passed         = 1480 - 1420 = 60 seconds (60 intervals)
      // Then Funding rate       = -(60 * (3000 / 300000000) * 0.04%)
      //                         = -0.00000024
      assertMarketFundingRate(wbtcMarketIndex, -0.00000024 * 1e18, 1480, "T15: ");

      // Crypto Borrowing rate calulation
      // Given Latest info
      //    Reserve                 = 283.5 USD
      //    Sum borrowing rate      = 0.000026718163837437
      //    Latest borrowing time   = 1420
      // And Time passed            = 1480 - 1420 = 60 seconds (60 intervals)
      // Then
      //    Pending borrowing rate  = 283.5 * 60 * 0.01% / 18819.1982822425
      //                            = 0.000090386422125380
      // And Sum borrowing rate     = 0.000026718161223128 + 0.000090386422125380
      //                            = 0.000117104583348508
      assertAssetClassSumBorrowingRate(0, 0.000117104583348508 * 1e18, 1480, "T15: ");

      // BTC market IMF       = 1%
      // BTC market MMF       = 0.5%
      // Inc / Dec Fee        = 0.1%

      // Before:
      //    Position size     = 3000
      //    Avg Price         = 18000 USD
      //    Reserve           = 270 USD
      //    Borrowing rate    = 0.000026718163837437
      //    Finding rate      = -0.00000024

      // After: (close position)
      //    Position size     = 0
      //    Avg price         = 0
      //    IMR               = 0
      //    MMR               = 0
      //    Reserve           = 0
      //    Borrowing rate    = 0
      //    Funding rate      = 0

      //    Trading fee       = 3000 * 0.1% = 3 USD

      //    Borrowing fee     = 270 * (0.000117104583348508 - 0.000026718163837437)
      //                      = 0.02440433326798917 USD
      //    Funding fee       = (-0.00000024 - 0) * 3000
      //                      = -0.00072 USD

      // Profit and Loss
      // note: long position: size delta * (adaptive price - avg price) / avg price
      //       short position: size delta * (avg price - adaptive price) / avg price
      // unrealized PnL = 3000 * (18900 - 18000) / 18000
      //                = 150 USD

      assertPositionInfoOf({
        _subAccount: _bobSubAccount0,
        _marketIndex: wbtcMarketIndex,
        _positionSize: 0,
        _avgPrice: 0,
        _reserveValue: 0,
        _realizedPnl: 0,
        _entryBorrowingRate: 0,
        _entryFundingRate: 0,
        _str: "T15: "
      });

      // BOB Sub-account's state
      //    IMR             = 30 USD
      //    MMR             = 15 USD
      // In Summarize, after close position
      //    IMR = 30 - 30   = 0 USD
      //    MMR = 15 - 15   = 0 USD

      assertSubAccountStatus({ _subAccount: _bobSubAccount0, _imr: 0, _mmr: 0, _str: "T15: " });

      // Invariant Testing
      assertSubAccountStatus({ _subAccount: _aliceSubAccount0, _imr: 1.5 * 1e30, _mmr: 0.75 * 1e30, _str: "T15: " });

      // Assert Trader's balances, Vault's fees and PLP's Liquidity

      // Bob's collateral before settle payment
      //    BTC - 0.00982858 btc

      // Vault's fees before settle payment
      //    BTC - protocol fee  = 0.00331784 btc
      //        - dev fee       = 0.00005609 btc

      // PLP's liquidity before settle payment
      //    BTC - 0.99572425 btc

      // Settlement detail
      // Bob has to pay
      //    Trading fee - 3 USD
      //      BTC - 3 / 18900.01                    = 0.00015873 btc
      //          - pay for dev (15%)               = 0.00002380 btc
      //          - pay for protocol (85%)          = 0.00015873 - 0.00002380
      //                                            = 0.00013493 btc
      //    Borrowing fee - 0.02440433326798917 USD
      //      BTC - 0.02440433326798917 / 18900.01  = 0.00000129 btc
      //          - pay for dev (15%)               = 0.00000019 btc
      //          - pay for PLP (85%)               = 0.00000129 - 0.00000019
      //                                            = 0.0000011
      //    Funding fee - 0.00072 USD
      //      BTC - 0.00072 / 18900.01              = 0.00000003 btc
      //          - pay for funding fee (100%)      = 0.00000003 btc
      //

      // And PLP has to pay
      //    Trader profit - 150 USD
      //      BTC - 150 / 18900.01                  = 0.00793650 btc

      // Bob's collateral after settle payment
      //    BTC = 0.00982858 - 0.00015873 - 0.00000129 - 0.00000003 + 0.00793650
      //        = 0.01760503 btc

      assertSubAccountTokenBalance(_bobSubAccount0, address(wbtc), true, 0.01760503 * 1e8, "T15: ");

      // Vault's fees after settle payment
      //    BTC - protocol fee  = 0.00331784 + 0.00013493              = 0.00345277 btc
      //        - dev fee       = 0.00005609 + 0.00002380 + 0.00000019 = 0.00008008 btc
      //        - funding fee   = 0.00000014 + 0.00000003              = 0.00000017 btc

      assertVaultsFees({
        _token: address(wbtc),
        _fee: 0.00345277 * 1e8,
        _devFee: 0.00008008 * 1e8,
        _fundingFee: 0.00000017 * 1e8,
        _str: "T15: "
      });

      // PLP's liquidity after settle payment
      //    BTC - 0.99572425 + 0.0000011 - 0.00793650 = 0.98778885
      assertPLPLiquidity(address(wbtc), 0.98778885 * 1e8, "T15: ");

      // Asset Market's state, Asset class's state

      assertMarketLongPosition({ _marketIndex: wbtcMarketIndex, _positionSize: 0, _avgPrice: 0, _str: "T15: " });
      // And Short side should invariant
      assertMarketShortPosition({ _marketIndex: wbtcMarketIndex, _positionSize: 0, _avgPrice: 0, _str: "T15: " });

      // Assert Asset class
      // Given Crypto's reserve is 283.5
      // When Bob decrease Btc long position for 3000 USD
      // And dereased reserve is 270 USD
      // Then Crypto's reserve should decresed by 270 = 13.5 USD
      assertAssetClassReserve(0, 13.5 * 1e30, "T15: ");

      // Invariant testing
      assertAssetClassReserve(2, 0, "T15: ");
      assertAssetClassReserve(1, 0, "T15: ");
    }

    // T16: Bob create limit order sell Btc for 3000 USD at price 21,000 USD
    // Order Index: 2
    createLimitTradeOrder({
      _account: BOB,
      _subAccountId: 0,
      _marketIndex: wbtcMarketIndex,
      _sizeDelta: -3000 * 1e30,
      _triggerPrice: 21_000 * 1e30,
      _triggerAboveThreshold: true,
      _executionFee: executionOrderFee,
      _reduceOnly: true,
      _tpToken: address(wbtc)
    });

    // Time passed for 60 seconds
    skip(60);

    // T17: Btc Price has changed to 21,500 USD
    //      Execute Bob order index 2
    updatePriceData = new bytes[](1);
    updatePriceData[0] = _createPriceFeedUpdateData(wbtcAssetId, 21_500 * 1e8, 0);
    executeLimitTradeOrder({
      _account: BOB,
      _subAccountId: 0,
      _orderIndex: 2,
      _feeReceiver: payable(FEEVER),
      _priceData: updatePriceData
    });
    {
      // When Limit order index 2 has executed
      // Then Bob would has Btc Short position size 3000 USD at price 21,000 USD

      // Given Oracle price   = 21,500 USD
      // And TVL
      //  - BTC               = 0.98778885 * 21500 = 21237.460275
      //  - Total             = 21237.460275 USD

      // Max Funding rate     = 0.04%
      // Max scale skew       = 300,000,000 USD
      // Market skew          = 0
      // new Market skew      = 0 - 3000
      // Premium before       = 0 / 300000000 = 0
      // Premium after        = -3000 / 300000000 = -0.00001
      // Premium median       = (0 + -0.00001) / 2 = -0.000005
      // Adaptive price       = 21500 * (1 - 0.000005)
      //                      = 21499.8925 USD

      // Market's Funding rate calculation
      // When Market skew is 0
      // And Funding rate fomula        = -(Intervals * (Skew ratio * Max funding rate))
      // And Time passed                = 1540 - 1480 = 60 seconds (60 intervals)
      // Then Pending Funding rate      = -(60 * (0 / 300000000) * 0.04%)
      //                                = 0
      // And Market's sum Funding rate  = -0.00000024 + 0
      assertMarketFundingRate(wbtcMarketIndex, -0.00000024 * 1e18, 1540, "T17: ");

      // Crypto Borrowing rate calulation
      // Given Latest info
      //    Reserve                 = 13.5 USD
      //    Sum borrowing rate      = 0.000117104583348508
      //    Latest borrowing time   = 1480
      // And Time passed            = 1540 - 1480 = 60 seconds (60 intervals)
      // Then
      //    Pending borrowing rate  = 13.5 * 60 * 0.01% / 21237.460275
      //                            = 0.000003814015374303
      // And Sum borrowing rate     = 0.000117104583348508 + 0.000003814015374303
      //                            = 0.000120918598722811
      assertAssetClassSumBorrowingRate(0, 0.000120918598722811 * 1e18, 1540, "T17: ");

      // BTC market IMF       = 1%
      // BTC market MMF       = 0.5%
      // Inc / Dec Fee        = 0.1%

      // Before:
      //    Position size     = 0
      //    Avg Price         = 0
      //    Reserve           = 0
      //    Borrowing rate    = 0
      //    Finding rate      = 0

      // After: (new position)
      //    Position size     = -3000 USD
      //    Avg price         = 21,000 USD
      //    IMR               = 30
      //    MMR               = 15
      //    Reserve           = 270
      //    Borrowing rate    = 0.000120918598722811
      //    Funding rate      = -0.00000024

      //    Trading fee       = 3000 * 0.1% = 3 USD

      //    Borrowing fee     = 0
      //    Funding fee       = 0

      // Profit and Loss
      // note: long position: size delta * (adaptive price - avg price) / avg price
      //       short position: size delta * (avg price - adaptive price) / avg price
      // unrealized PnL = 0 (new position)

      assertPositionInfoOf({
        _subAccount: _bobSubAccount0,
        _marketIndex: wbtcMarketIndex,
        _positionSize: -3_000 * 1e30,
        _avgPrice: 21_000 * 1e30,
        _reserveValue: 270 * 1e30,
        _realizedPnl: 0,
        _entryBorrowingRate: 0.000120918598722811 * 1e18,
        _entryFundingRate: -0.00000024 * 1e18,
        _str: "T17: "
      });

      // BOB Sub-account's state
      //    IMR             = 0 USD
      //    MMR             = 0 USD
      // In Summarize, after close position
      //    IMR = 0 + 30   = 30 USD
      //    MMR = 0 + 15   = 15 USD

      assertSubAccountStatus({ _subAccount: _bobSubAccount0, _imr: 30 * 1e30, _mmr: 15 * 1e30, _str: "T17: " });

      // Invariant Testing
      assertSubAccountStatus({ _subAccount: _aliceSubAccount0, _imr: 1.5 * 1e30, _mmr: 0.75 * 1e30, _str: "T17: " });

      // Assert Trader's balances, Vault's fees and PLP's Liquidity

      // Bob's collateral before settle payment
      //    BTC - 0.01760503 btc

      // Vault's fees before settle payment
      //    BTC - protocol fee  = 0.00345277 btc
      //        - dev fee       = 0.00008008 btc
      //        - funding fee   = 0.00000017 btc

      // PLP's liquidity before settle payment
      //    BTC - 0.98778896 btc

      // Settlement detail
      // Bob has to pay
      //    Trading fee - 3 USD
      //      BTC - 3 / 21500                    = 0.00013953 btc
      //          - pay for dev (15%)            = 0.00002092 btc
      //          - pay for protocol (85%)       = 0.00013953 - 0.00002092
      //                                         = 0.00011861 btc

      // And PLP has to pay
      //    nothing

      // Bob's collateral after settle payment
      //    BTC = 0.01760503 - 0.00013953
      //        = 0.01746550 btc

      assertSubAccountTokenBalance(_bobSubAccount0, address(wbtc), true, 0.01746550 * 1e8, "T17: ");

      // Vault's fees after settle payment
      //    BTC - protocol fee  = 0.00345277 + 0.00011861 = 0.00357138 btc
      //        - dev fee       = 0.00008008 + 0.00002092 = 0.00010100 btc
      //        - funding fee   = 0.00000017              = 0.00000017 btc

      assertVaultsFees({
        _token: address(wbtc),
        _fee: 0.00357138 * 1e8,
        _devFee: 0.00010100 * 1e8,
        _fundingFee: 0.00000017 * 1e8,
        _str: "T17: "
      });

      // PLP's liquidity after settle payment
      //    BTC - 0.98778885
      assertPLPLiquidity(address(wbtc), 0.98778885 * 1e8, "T17: ");

      // Asset Market's state, Asset class's state

      assertMarketLongPosition({ _marketIndex: wbtcMarketIndex, _positionSize: 0, _avgPrice: 0, _str: "T17: " });
      // And Short side should invariant
      assertMarketShortPosition({
        _marketIndex: wbtcMarketIndex,
        _positionSize: 3000 * 1e30,
        _avgPrice: 21_000 * 1e30,
        _str: "T17: "
      });

      // Assert Asset class
      // Given Crypto's reserve is 283.5
      // When Bob open Btc short position for 3000 USD
      // And increase reserve as 270 USD
      // Then Crypto's reserve should increased by 270 = 283.5 USD
      assertAssetClassReserve(0, 283.5 * 1e30, "T17: ");

      // Invariant testing
      assertAssetClassReserve(2, 0, "T17: ");
      assertAssetClassReserve(1, 0, "T17: ");
    }

    // T18: Bob create limit order close short position 3000 USD at price 18,900 USD
    // Order Index: 3
    createLimitTradeOrder({
      _account: BOB,
      _subAccountId: 0,
      _marketIndex: wbtcMarketIndex,
      _sizeDelta: 3000 * 1e30,
      _triggerPrice: 18_900 * 1e30,
      _triggerAboveThreshold: false,
      _executionFee: executionOrderFee,
      _reduceOnly: true,
      _tpToken: address(wbtc)
    });

    // Time passed for 60 seconds
    skip(60);

    // T19: Btc Price has changed to 17,500.00 USD
    //      Execute Bob order index 2
    updatePriceData = new bytes[](1);
    updatePriceData[0] = _createPriceFeedUpdateData(wbtcAssetId, 17_500 * 1e8, 0);
    executeLimitTradeOrder({
      _account: BOB,
      _subAccountId: 0,
      _orderIndex: 3,
      _feeReceiver: payable(FEEVER),
      _priceData: updatePriceData
    });
    {
      // When Limit order index 2 has executed
      // Then Bob fully close Btc short position at price 18,900 USD

      // Given Oracle price   = 17,500 USD
      // And TVL
      //  - BTC               = 0.98778885 * 17500 = 17286.304875 USD
      //  - Total             = 17286.304875 USD

      // Max Funding rate     = 0.04%
      // Max scale skew       = 300,000,000 USD
      // Market skew          = -3000
      // new Market skew      = -3000 + 3000
      // Premium before       = -3000 / 300000000 = -0.00001
      // Premium after        = 0 / 300000000 = 0
      // Premium median       = (-0.00001 + 0) / 2 = -0.000005
      // Adaptive price       = 17500 * (1 + -0.000005)
      //                      = 17499.9125

      // Market's Funding rate calculation
      // When Market skew is -3000
      // And Funding rate fomula = -(Intervals * (Skew ratio * Max funding rate))
      // And Time passed         = 1600 - 1549 = 60 seconds (60 intervals)
      // Then Funding rate       = -(60 * (-3000 / 300000000) * 0.04%)
      //                         = 0.00000024
      // And Market's sum Funding rate  = -0.00000024 + 0.00000024
      assertMarketFundingRate(wbtcMarketIndex, 0, 1600, "T19: ");

      // Crypto Borrowing rate calulation
      // Given Latest info
      //    Reserve                 = 283.5 USD
      //    Sum borrowing rate      = 0.000026718163837437
      //    Latest borrowing time   = 1420
      // And Time passed            = 1480 - 1420 = 60 seconds (60 intervals)
      // Then
      //    Pending borrowing rate  = 283.5 * 60 * 0.01% / 17286.304875
      //                            = 0.000098401596657018
      // And Sum borrowing rate     = 0.000120918598722811 + 0.000098401596657018
      //                            = 0.000219320195379829
      assertAssetClassSumBorrowingRate(0, 0.000219320195379829 * 1e18, 1600, "T19: ");

      // BTC market IMF       = 1%
      // BTC market MMF       = 0.5%
      // Inc / Dec Fee        = 0.1%

      // Before:
      //    Position size     = -3000
      //    Avg Price         = 21000 USD
      //    Reserve           = 270 USD
      //    Borrowing rate    = 0.000120918598722811
      //    Finding rate      = -0.00000024

      // After: (close short position)
      //    Position size     = 0
      //    Avg price         = 0
      //    IMR               = 0
      //    MMR               = 0
      //    Reserve           = 0
      //    Borrowing rate    = 0
      //    Funding rate      = 0

      //    Trading fee       = 3000 * 0.1% = 3 USD

      //    Borrowing fee     = 270 * (0.000219320195379829 - 0.000120918598722811)
      //                      = 0.02656843109739486 USD
      //    Funding fee       = (0 - -(0.00000024)) * 3000
      //                      = 0.00072 USD

      // Profit and Loss
      // note: long position: size delta * (adaptive price - avg price) / avg price
      //       short position: size delta * (avg price - adaptive price) / avg price
      // unrealized PnL = 3000 * (21000 - 18900) / 21000
      //                = 300 USD
      // !note: but mamx profit is 270 then Bob will realized profit just 270 USD

      assertPositionInfoOf({
        _subAccount: _bobSubAccount0,
        _marketIndex: wbtcMarketIndex,
        _positionSize: 0,
        _avgPrice: 0,
        _reserveValue: 0,
        _realizedPnl: 0,
        _entryBorrowingRate: 0,
        _entryFundingRate: 0,
        _str: "T19: "
      });

      // BOB Sub-account's state
      //    IMR             = 30 USD
      //    MMR             = 15 USD
      // In Summarize, after close position
      //    IMR = 30 - 30   = 0 USD
      //    MMR = 15 - 15   = 0 USD

      assertSubAccountStatus({ _subAccount: _bobSubAccount0, _imr: 0, _mmr: 0, _str: "T19: " });

      // Invariant Testing
      assertSubAccountStatus({ _subAccount: _aliceSubAccount0, _imr: 1.5 * 1e30, _mmr: 0.75 * 1e30, _str: "T19: " });

      // Assert Trader's balances, Vault's fees and PLP's Liquidity

      // Bob's collateral before settle payment
      //    BTC - 0.01746550 btc

      // Vault's fees before settle payment
      //    BTC - protocol fee  = 0.00331784 btc
      //        - dev fee       = 0.00005609 btc

      // PLP's liquidity before settle payment
      //    BTC - 0.98778885 btc

      // Settlement detail
      // Bob has to pay
      //    Trading fee - 3 USD
      //      BTC - 3 / 17500                       = 0.00017142 btc
      //          - pay for dev (15%)               = 0.00002571 btc
      //          - pay for protocol (85%)          = 0.00017142 - 0.00002571
      //                                            = 0.00014571 btc
      //    Borrowing fee - 0.02656843109739486 USD
      //      BTC - 0.02656843109739486 / 17500     = 0.00000151 btc
      //          - pay for dev (15%)               = 0.00000022 btc
      //          - pay for PLP (85%)               = 0.00000151 - 0.00000022
      //                                            = 0.00000129 btc
      //    Funding fee - 0.00072 USD
      //      BTC - 0.00072 / 17500                 = 0.00000004 btc
      //          - pay for fundind fee (100%)      = 0.00000004 btc

      // And PLP has to pay
      //    Trader profit - 270 USD
      //      BTC - 270 / 17500                     = 0.01542857 btc

      // Bob's collateral after settle payment
      //    BTC = 0.01746550 - 0.00017142 - 0.00000151 - 0.00000004 + 0.01542857
      //        = 0.03272110 btc

      assertSubAccountTokenBalance(_bobSubAccount0, address(wbtc), true, 0.03272110 * 1e8, "T19: ");

      // Vault's fees after settle payment
      //    BTC - protocol fee  = 0.00357138 + 0.00014571              = 0.00371709 btc
      //        - dev fee       = 0.00010100 + 0.00002571 + 0.00000022 = 0.00012693 btc
      //        - funding fee   = 0.00000017 + 0.00000004              = 0.00000021 btc

      assertVaultsFees({
        _token: address(wbtc),
        _fee: 0.00371709 * 1e8,
        _devFee: 0.00012693 * 1e8,
        _fundingFee: 0.00000021 * 1e8,
        _str: "T19: "
      });

      // PLP's liquidity after settle payment
      //    BTC = 0.98778885 + 0.00000129 - 0.01542857
      //        = 0.97236157
      assertPLPLiquidity(address(wbtc), 0.97236157 * 1e8, "T19: ");

      // Asset Market's state, Asset class's state

      assertMarketLongPosition({ _marketIndex: wbtcMarketIndex, _positionSize: 0, _avgPrice: 0, _str: "T19: " });
      // And Short side should invariant
      assertMarketShortPosition({ _marketIndex: wbtcMarketIndex, _positionSize: 0, _avgPrice: 0, _str: "T19: " });

      // Assert Asset class
      // Given Crypto's reserve is 283.5
      // When Bob decrease Btc short position for 3000 USD
      // And dereased reserve is 270 USD
      // Then Crypto's reserve should decresed by 270 = 13.5 USD
      assertAssetClassReserve(0, 13.5 * 1e30, "T19: ");

      // Invariant testing
      assertAssetClassReserve(2, 0, "T19: ");
      assertAssetClassReserve(1, 0, "T19: ");
    }
  }
}<|MERGE_RESOLUTION|>--- conflicted
+++ resolved
@@ -201,15 +201,9 @@
       assertPLPLiquidity(address(wbtc), 0.997 * 1e8, "T4: ");
 
       // Assert Market
-<<<<<<< HEAD
-      assertMarketLongPosition(wethMarketIndex, 300 * 1e30, 1_500.00075 * 1e30, 0.2 * 1e8, "T4: ");
-      assertMarketShortPosition(wethMarketIndex, 0, 0, 0, "T4: ");
-      assertMarketFundingRate(wethMarketIndex, 0, 1120, 0, 0, "T4: ");
-=======
       assertMarketLongPosition(wethMarketIndex, 300 * 1e30, 1_500.00075 * 1e30, "T4: ");
       assertMarketShortPosition(wethMarketIndex, 0, 0, "T4: ");
-      assertMarketFundingRate(wethMarketIndex, 0, 1120, "T4: ");
->>>>>>> a292c1c4
+      assertMarketFundingRate(wethMarketIndex, 0, 1120, 0, 0, "T4: ");
 
       // Assert Asset class
       // Crypto's reserve should be increased by = 27 USD
@@ -534,21 +528,9 @@
       assertPLPLiquidity(address(wbtc), 0.99662501 * 1e8, "T7: ");
 
       // Assert Market
-<<<<<<< HEAD
-      assertMarketLongPosition(jpyMarketIndex, 0, 0, 0, "T7: ");
-      assertMarketShortPosition(
-        jpyMarketIndex,
-        6_000 * 1e30,
-        0.007346223635976286152964598193 * 1e30,
-        816738 * 1e3,
-        "T7: "
-      );
-      assertMarketFundingRate(jpyMarketIndex, 0, 1240, 0, 0, "T7: ");
-=======
       assertMarketLongPosition(jpyMarketIndex, 0, 0, "T7: ");
       assertMarketShortPosition(jpyMarketIndex, 6_000 * 1e30, 0.007346223635976286152964598193 * 1e30, "T7: ");
-      assertMarketFundingRate(jpyMarketIndex, 0, 1240, "T7: ");
->>>>>>> a292c1c4
+      assertMarketFundingRate(jpyMarketIndex, 0, 1240, 0, 0, "T7: ");
 
       // Assert Asset class
       // Forex's reserve should be increased by = 54 USD
@@ -827,9 +809,9 @@
       // Market's Funding rate calculation
       // When Market skew is 0
       // Then Funding rate is 0
-      assertMarketFundingRate(wbtcMarketIndex, 0, 1420, "T12: ");
-
-      // Crypto Borrowing rate calulation
+      assertMarketFundingRate(wbtcMarketIndex, 0, 1420, 0, 0, "T12: ");
+
+      // Crypto Borrowing rate calculation
       // Given Latest info
       //    Reserve                 = 13.5 USD
       //    Sum borrowing rate      = 0.000008124373119358
@@ -931,7 +913,7 @@
         _token: address(wbtc),
         _fee: 0.00331784 * 1e8,
         _devFee: 0.00005609 * 1e8,
-        _fundingFee: 0.00000014 * 1e8,
+        _fundingFeeReserve: 0.00000014 * 1e8,
         _str: "T12: "
       });
 
@@ -1026,13 +1008,13 @@
 
       // Market's Funding rate calculation
       // When Market skew is 3000
-      // And Funding rate fomula = -(Intervals * (Skew ratio * Max funding rate))
+      // And Funding rate formula = -(Intervals * (Skew ratio * Max funding rate))
       // And Time passed         = 1480 - 1420 = 60 seconds (60 intervals)
       // Then Funding rate       = -(60 * (3000 / 300000000) * 0.04%)
       //                         = -0.00000024
-      assertMarketFundingRate(wbtcMarketIndex, -0.00000024 * 1e18, 1480, "T15: ");
-
-      // Crypto Borrowing rate calulation
+      assertMarketFundingRate(wbtcMarketIndex, -0.00000024 * 1e18, 1480, 0, 0, "T15: ");
+
+      // Crypto Borrowing rate calculation
       // Given Latest info
       //    Reserve                 = 283.5 USD
       //    Sum borrowing rate      = 0.000026718163837437
@@ -1150,7 +1132,7 @@
         _token: address(wbtc),
         _fee: 0.00345277 * 1e8,
         _devFee: 0.00008008 * 1e8,
-        _fundingFee: 0.00000017 * 1e8,
+        _fundingFeeReserve: 0.00000017 * 1e8,
         _str: "T15: "
       });
 
@@ -1230,7 +1212,7 @@
       // Then Pending Funding rate      = -(60 * (0 / 300000000) * 0.04%)
       //                                = 0
       // And Market's sum Funding rate  = -0.00000024 + 0
-      assertMarketFundingRate(wbtcMarketIndex, -0.00000024 * 1e18, 1540, "T17: ");
+      assertMarketFundingRate(wbtcMarketIndex, -0.00000024 * 1e18, 1540, 0, 0, "T17: ");
 
       // Crypto Borrowing rate calulation
       // Given Latest info
@@ -1338,7 +1320,7 @@
         _token: address(wbtc),
         _fee: 0.00357138 * 1e8,
         _devFee: 0.00010100 * 1e8,
-        _fundingFee: 0.00000017 * 1e8,
+        _fundingFeeReserve: 0.00000017 * 1e8,
         _str: "T17: "
       });
 
@@ -1423,7 +1405,7 @@
       // Then Funding rate       = -(60 * (-3000 / 300000000) * 0.04%)
       //                         = 0.00000024
       // And Market's sum Funding rate  = -0.00000024 + 0.00000024
-      assertMarketFundingRate(wbtcMarketIndex, 0, 1600, "T19: ");
+      assertMarketFundingRate(wbtcMarketIndex, 0, 1600, 0, 0, "T19: ");
 
       // Crypto Borrowing rate calulation
       // Given Latest info
@@ -1543,7 +1525,7 @@
         _token: address(wbtc),
         _fee: 0.00371709 * 1e8,
         _devFee: 0.00012693 * 1e8,
-        _fundingFee: 0.00000021 * 1e8,
+        _fundingFeeReserve: 0.00000021 * 1e8,
         _str: "T19: "
       });
 
