--- conflicted
+++ resolved
@@ -57,31 +57,18 @@
       getPositionId(ALICE, 0, jpyMarketIndex);
       marketBuy(ALICE, 0, jpyMarketIndex, 100_000 * 1e30, address(usdt), tickPrices, publishTimeDiff, block.timestamp);
 
-<<<<<<< HEAD
-      assertEq(perpStorage.getEpochOI(true, jpyMarketIndex), 100_000 * 1e30);
-
-      marketSell(ALICE, 0, wbtcMarketIndex, 50_000 * 1e30, address(usdt), tickPrices, publishTimeDiff, block.timestamp);
-
-      assertEq(perpStorage.getEpochOI(false, wbtcMarketIndex), 50_000 * 1e30);
-=======
       assertEq(perpStorage.getEpochVolume(true, jpyMarketIndex), 100_000 * 1e30);
 
       marketSell(ALICE, 0, wbtcMarketIndex, 50_000 * 1e30, address(usdt), tickPrices, publishTimeDiff, block.timestamp);
 
       assertEq(perpStorage.getEpochVolume(false, wbtcMarketIndex), 50_000 * 1e30);
->>>>>>> 88eef342
     }
 
     // T3: Alice opened the position for 3 hours, BTC pumped hard to 23,100 USD. This makes Alice account went below her kill level
     vm.warp(block.timestamp + (3 * HOURS));
 
-<<<<<<< HEAD
-    assertEq(perpStorage.getEpochOI(true, jpyMarketIndex), 0);
-    assertEq(perpStorage.getEpochOI(false, wbtcMarketIndex), 0);
-=======
     assertEq(perpStorage.getEpochVolume(true, jpyMarketIndex), 0);
     assertEq(perpStorage.getEpochVolume(false, wbtcMarketIndex), 0);
->>>>>>> 88eef342
 
     {
       updatePriceData = new bytes[](3);
