--- conflicted
+++ resolved
@@ -1,319 +1,158 @@
-<<<<<<< HEAD
-// // SPDX-License-Identifier: MIT
-// pragma solidity 0.8.18;
+// // // SPDX-License-Identifier: MIT
+// // pragma solidity 0.8.18;
 
-// import { BaseIntTest_WithActions } from "@hmx-test/integration/99_BaseIntTest_WithActions.i.sol";
+// // import { BaseIntTest_WithActions } from "@hmx-test/integration/99_BaseIntTest_WithActions.i.sol";
 
-// import { LiquidityTester } from "@hmx-test/testers/LiquidityTester.sol";
+// // import { LiquidityTester } from "@hmx-test/testers/LiquidityTester.sol";
 
-// import { IPerpStorage } from "@hmx/storages/interfaces/IPerpStorage.sol";
+// // import { IPerpStorage } from "@hmx/storages/interfaces/IPerpStorage.sol";
 
-// import { PositionTester02 } from "@hmx-test/testers/PositionTester02.sol";
+// // import { PositionTester02 } from "@hmx-test/testers/PositionTester02.sol";
 
-// contract TC08 is BaseIntTest_WithActions {
-//   bytes[] internal updatePriceData;
+// // contract TC08 is BaseIntTest_WithActions {
+// //   bytes[] internal updatePriceData;
 
-//   function testCorrectness_TC08() external {
-//     bytes[] memory priceData = new bytes[](0);
-//     // T0: Initialized state
-//     {
-//       //deal with out of gas
-//       vm.deal(ALICE, 10 ether);
-//       vm.deal(BOB, 10 ether);
-//       vm.deal(BOT, 10 ether);
+// //   function testCorrectness_TC08() external {
+// //     bytes[] memory priceData = new bytes[](0);
+// //     // T0: Initialized state
+// //     {
+// //       //deal with out of gas
+// //       vm.deal(ALICE, 10 ether);
+// //       vm.deal(BOB, 10 ether);
+// //       vm.deal(BOT, 10 ether);
 
-//       usdt.mint(ALICE, 100_000 * 1e6);
-//       wbtc.mint(ALICE, 0.5 * 1e8);
+// //       usdt.mint(ALICE, 100_000 * 1e6);
+// //       wbtc.mint(ALICE, 0.5 * 1e8);
 
-//       wbtc.mint(BOB, 10 * 1e8);
-//     }
+// //       wbtc.mint(BOB, 10 * 1e8);
+// //     }
 
-//     vm.warp(block.timestamp + 1);
-//     {
-//       // BOB add liquidity
-//       addLiquidity(BOB, wbtc, 10 * 1e8, executionOrderFee, priceData, true);
-//     }
+// //     vm.warp(block.timestamp + 1);
+// //     {
+// //       // BOB add liquidity
+// //       addLiquidity(BOB, wbtc, 10 * 1e8, executionOrderFee, priceData, true);
+// //     }
 
-//     vm.warp(block.timestamp + 1);
-//     // T1: Alice deposits 10,000(USD) BTC as a collateral
-//     {
-//       depositCollateral(ALICE, 0, wbtc, 0.05 * 1e8);
-//     }
+// //     vm.warp(block.timestamp + 1);
+// //     // T1: Alice deposits 10,000(USD) BTC as a collateral
+// //     {
+// //       depositCollateral(ALICE, 0, wbtc, 0.05 * 1e8);
+// //     }
 
-//     vm.warp(block.timestamp + 1);
-//     // T2: Alice buy long JPYUSD 100,000 USD at 0.008 USD, sell short BTCUSD 1000 USD at priced 23,000
-//     {
-//       updatePriceData = new bytes[](3);
-//       updatePriceData[0] = _createPriceFeedUpdateData(jpyAssetId, 125 * 1e3, 0);
-//       updatePriceData[1] = _createPriceFeedUpdateData(usdcAssetId, 1 * 1e8, 0);
-//       updatePriceData[2] = _createPriceFeedUpdateData(wbtcAssetId, 23_000 * 1e8, 0);
+// //     vm.warp(block.timestamp + 1);
+// //     // T2: Alice buy long JPYUSD 100,000 USD at 0.008 USD, sell short BTCUSD 1000 USD at priced 23,000
+// //     {
+// //       updatePriceData = new bytes[](3);
+// //       updatePriceData[0] = _createPriceFeedUpdateData(jpyAssetId, 125 * 1e3, 0);
+// //       updatePriceData[1] = _createPriceFeedUpdateData(usdcAssetId, 1 * 1e8, 0);
+// //       updatePriceData[2] = _createPriceFeedUpdateData(wbtcAssetId, 23_000 * 1e8, 0);
 
-//       // buy
-//       bytes32 _positionId = getPositionId(ALICE, 0, jpyMarketIndex);
-//       marketBuy(ALICE, 0, jpyMarketIndex, 100_000 * 1e30, address(usdt), updatePriceData);
-//       marketSell(ALICE, 0, wbtcMarketIndex, 50_000 * 1e30, address(usdt), updatePriceData);
-//     }
+// //       // buy
+// //       bytes32 _positionId = getPositionId(ALICE, 0, jpyMarketIndex);
+// //       marketBuy(ALICE, 0, jpyMarketIndex, 100_000 * 1e30, address(usdt), updatePriceData);
+// //       marketSell(ALICE, 0, wbtcMarketIndex, 50_000 * 1e30, address(usdt), updatePriceData);
+// //     }
 
-//     // T3: Alice opened the position for 3 hours, BTC pumped hard to 23,100 USD. This makes Alice account went below her kill level
-//     vm.warp(block.timestamp + (3 * HOURS));
-//     {
-//       updatePriceData = new bytes[](3);
-//       updatePriceData[0] = _createPriceFeedUpdateData(jpyAssetId, 125 * 1e3, 0);
-//       updatePriceData[1] = _createPriceFeedUpdateData(usdcAssetId, 1 * 1e8, 0);
-//       updatePriceData[2] = _createPriceFeedUpdateData(wbtcAssetId, 23_100 * 1e8, 0);
-//     }
+// //     // T3: Alice opened the position for 3 hours, BTC pumped hard to 23,100 USD. This makes Alice account went below her kill level
+// //     vm.warp(block.timestamp + (3 * HOURS));
+// //     {
+// //       updatePriceData = new bytes[](3);
+// //       updatePriceData[0] = _createPriceFeedUpdateData(jpyAssetId, 125 * 1e3, 0);
+// //       updatePriceData[1] = _createPriceFeedUpdateData(usdcAssetId, 1 * 1e8, 0);
+// //       updatePriceData[2] = _createPriceFeedUpdateData(wbtcAssetId, 23_100 * 1e8, 0);
+// //     }
 
 //     // T4: Alice cannot withdraw
 //     vm.warp(block.timestamp + (1 * SECONDS));
 //     {
-//       vm.expectRevert(abi.encodeWithSignature("ICrossMarginService_WithdrawBalanceBelowIMR()"));
-//       withdrawCollateral(ALICE, 0, wbtc, 0.01 * 1e8, updatePriceData);
+//       // vm.expectRevert(abi.encodeWithSignature("ICrossMarginService_WithdrawBalanceBelowIMR()"));
+//       withdrawCollateral(ALICE, 0, wbtc, 0.01 * 1e8, updatePriceData, executionOrderFee);
 //     }
 
-//     // T4: Alice cannot close position
-//     vm.warp(block.timestamp + (1 * SECONDS));
+// //     // T4: Alice cannot close position
+// //     vm.warp(block.timestamp + (1 * SECONDS));
+// //     {
+// //       marketBuy(
+// //         ALICE,
+// //         0,
+// //         wbtcMarketIndex,
+// //         50_000 * 1e30,
+// //         address(usdt),
+// //         updatePriceData,
+// //         "ITradeService_SubAccountEquityIsUnderMMR()"
+// //       );
+// //     }
+
+// //     // T5: Alice deposit collateral 100 USD (MMR < Equity < IMR) will not Lq
+// //     vm.warp(block.timestamp + (1 * SECONDS));
+// //     {
+// //       depositCollateral(ALICE, 0, wbtc, 0.005 * 1e8);
+// //     }
+
 //     {
-//       marketBuy(
-//         ALICE,
-//         0,
-//         wbtcMarketIndex,
-//         50_000 * 1e30,
-//         address(usdt),
-//         updatePriceData,
-//         "ITradeService_SubAccountEquityIsUnderMMR()"
-//       );
+//       // vm.expectRevert(abi.encodeWithSignature("ICrossMarginService_WithdrawBalanceBelowIMR()"));
+//       withdrawCollateral(ALICE, 0, wbtc, 0.01 * 1e8, updatePriceData, executionOrderFee);
 //     }
 
-//     // T5: Alice deposit collateral 100 USD (MMR < Equity < IMR) will not Lq
-//     vm.warp(block.timestamp + (1 * SECONDS));
-//     {
-//       depositCollateral(ALICE, 0, wbtc, 0.005 * 1e8);
-//     }
+// //     {
+// //       vm.expectRevert(abi.encodeWithSignature("ILiquidationService_AccountHealthy()"));
+// //       liquidate(getSubAccount(ALICE, 0), updatePriceData);
+// //     }
 
-//     {
-//       vm.expectRevert(abi.encodeWithSignature("ICrossMarginService_WithdrawBalanceBelowIMR()"));
-//       withdrawCollateral(ALICE, 0, wbtc, 0.01 * 1e8, updatePriceData);
-//     }
+// //     // T6: Alice deposit collateral 10000 USD (Equity > IMR) will not Lq
+// //     vm.warp(block.timestamp + (1 * SECONDS));
+// //     {
+// //       depositCollateral(ALICE, 0, wbtc, 0.05 * 1e8);
+// //     }
 
-//     {
-//       vm.expectRevert(abi.encodeWithSignature("ILiquidationService_AccountHealthy()"));
-//       liquidate(getSubAccount(ALICE, 0), updatePriceData);
-//     }
+// //     {
+// //       vm.expectRevert(abi.encodeWithSignature("ILiquidationService_AccountHealthy()"));
+// //       liquidate(getSubAccount(ALICE, 0), updatePriceData);
+// //     }
 
-//     // T6: Alice deposit collateral 10000 USD (Equity > IMR) will not Lq
-//     vm.warp(block.timestamp + (1 * SECONDS));
-//     {
-//       depositCollateral(ALICE, 0, wbtc, 0.05 * 1e8);
-//     }
+// //     // T7: JPYUSD dumped priced to 0.007905138339920948 (Equity < IMR))
+// //     vm.warp(block.timestamp + (1 * HOURS));
+// //     {
+// //       updatePriceData = new bytes[](3);
+// //       updatePriceData[0] = _createPriceFeedUpdateData(jpyAssetId, 126.5 * 1e3, 0);
+// //       updatePriceData[1] = _createPriceFeedUpdateData(usdcAssetId, 1 * 1e8, 0);
+// //       updatePriceData[2] = _createPriceFeedUpdateData(wbtcAssetId, 23_100 * 1e8, 0);
 
-//     {
-//       vm.expectRevert(abi.encodeWithSignature("ILiquidationService_AccountHealthy()"));
-//       liquidate(getSubAccount(ALICE, 0), updatePriceData);
-//     }
-
-//     // T7: JPYUSD dumped priced to 0.007905138339920948 (Equity < IMR))
-//     vm.warp(block.timestamp + (1 * HOURS));
-//     {
-//       updatePriceData = new bytes[](3);
-//       updatePriceData[0] = _createPriceFeedUpdateData(jpyAssetId, 126.5 * 1e3, 0);
-//       updatePriceData[1] = _createPriceFeedUpdateData(usdcAssetId, 1 * 1e8, 0);
-//       updatePriceData[2] = _createPriceFeedUpdateData(wbtcAssetId, 23_100 * 1e8, 0);
-
-//       liquidate(getSubAccount(ALICE, 0), updatePriceData);
-//       /*
-//        * |        |                 loss                 |   trading   |        borrowing     |       funding     | liquidation |     Total   | unit |
-//        * |--------|--------------------------------------|-------------|----------------------|-------------------|-------------|-------------|------|
-//        * |     P1 | -1185.770750988142292490118592783943 |          30 |  15.1978533001602201 | 192.0533333328532 |           5 |             |  USD |
-//        * |--------|--------------------------------------|-------------|----------------------|-------------------|-------------|-------------|------|
-//        * |     P2 |  -217.391304347826086956521739130434 |          50 | 126.6487775013351735 |  48.0133333328532 |             |             |  USD |
-//        * |--------|--------------------------------------|-------------|----------------------|-------------------|-------------|-------------|------|
-//        * |  Total | -1403.162055335968379446640331914377 |          80 | 141.8466308014953936 | 240.0666666657062 |           5 |             |  USD |
-//        * |--------|--------------------------------------|-------------|----------------------|-------------------|-------------|-------------|------|
-//        * |  Total |                           0.06074294 |  0.00346320 |           0.00614054 |        0.01039249 |  0.00021645 |  0.08095562 |  BTC |
-//        * |--------|--------------------------------------|-------------|----------------------|-------------------|-------------|-------------|------|
-//        * |    Dev |                                      |  0.00051948 |           0.00092108 |                   |             |  0.00144056 |  BTC |
-//        * |--------|--------------------------------------|-------------|----------------------|-------------------|-------------|-------------|------|
-//        * |    PLP |                           0.06074294 |             |           0.00521946 |                   |             |   0.0659624 |  BTC |
-//        * |--------|--------------------------------------|-------------|----------------------|-------------------|-------------|-------------|------|
-//        * |  P-fee |                                      |  0.00294372 |                      |                   |             |  0.00294372 |  BTC |
-//        * |--------|--------------------------------------|-------------|----------------------|-------------------|-------------|-------------|------|
-//        * |    liq |                                      |             |                      |                   |  0.00021645 |  0.00021645 |  BTC |
-//        *
-//        * trader balance = 0.10152175 - 0.08095562 = 0.02056613
-//        * dev fee = 0.00052173 + 0.00144056 = 0.00196229
-//        * plp liquidity = 9.97000000 + 0.0659624 = 10.0359624
-//        * protocol fee = 0.03295652 + 0.00294372 = 0.03590024
-//        * liquidation fee = 0.00021645
-//        */
-//       assertSubAccountTokenBalance(ALICE, address(wbtc), true, 0.02056613 * 1e8);
-//       assertVaultsFees(address(wbtc), 0.03590024 * 1e8, 0.00196229 * 1e8, 0.01039249 * 1e8);
-//       assertPLPLiquidity(address(wbtc), 10.0359624 * 1e8);
-//       assertSubAccountTokenBalance(BOT, address(wbtc), true, 0.00021645 * 1e8);
-//       assertNumberOfPosition(ALICE, 0);
-//       assertPositionInfoOf(ALICE, jpyMarketIndex, 0, 0, 0, 0, 0, 0);
-//       assertMarketLongPosition(jpyMarketIndex, 0, 0);
-//       assertPositionInfoOf(ALICE, wbtcMarketIndex, 0, 0, 0, 0, 0, 0);
-//       assertMarketLongPosition(wbtcMarketIndex, 0, 0);
-//     }
-//   }
-// }
-=======
-// SPDX-License-Identifier: MIT
-pragma solidity 0.8.18;
-
-import { BaseIntTest_WithActions } from "@hmx-test/integration/99_BaseIntTest_WithActions.i.sol";
-
-import { LiquidityTester } from "@hmx-test/testers/LiquidityTester.sol";
-
-import { IPerpStorage } from "@hmx/storages/interfaces/IPerpStorage.sol";
-
-import { PositionTester02 } from "@hmx-test/testers/PositionTester02.sol";
-
-contract TC08 is BaseIntTest_WithActions {
-  bytes[] internal updatePriceData;
-
-  function testCorrectness_TC08() external {
-    bytes[] memory priceData = new bytes[](0);
-    // T0: Initialized state
-    {
-      //deal with out of gas
-      vm.deal(ALICE, 10 ether);
-      vm.deal(BOB, 10 ether);
-      vm.deal(BOT, 10 ether);
-
-      usdt.mint(ALICE, 100_000 * 1e6);
-      wbtc.mint(ALICE, 0.5 * 1e8);
-
-      wbtc.mint(BOB, 10 * 1e8);
-    }
-
-    vm.warp(block.timestamp + 1);
-    {
-      // BOB add liquidity
-      addLiquidity(BOB, wbtc, 10 * 1e8, executionOrderFee, priceData, true);
-    }
-
-    vm.warp(block.timestamp + 1);
-    // T1: Alice deposits 10,000(USD) BTC as a collateral
-    {
-      depositCollateral(ALICE, 0, wbtc, 0.05 * 1e8);
-    }
-
-    vm.warp(block.timestamp + 1);
-    // T2: Alice buy long JPYUSD 100,000 USD at 0.008 USD, sell short BTCUSD 1000 USD at priced 23,000
-    {
-      updatePriceData = new bytes[](3);
-      updatePriceData[0] = _createPriceFeedUpdateData(jpyAssetId, 125 * 1e3, 0);
-      updatePriceData[1] = _createPriceFeedUpdateData(usdcAssetId, 1 * 1e8, 0);
-      updatePriceData[2] = _createPriceFeedUpdateData(wbtcAssetId, 23_000 * 1e8, 0);
-
-      // buy
-      bytes32 _positionId = getPositionId(ALICE, 0, jpyMarketIndex);
-      marketBuy(ALICE, 0, jpyMarketIndex, 100_000 * 1e30, address(usdt), updatePriceData);
-      marketSell(ALICE, 0, wbtcMarketIndex, 50_000 * 1e30, address(usdt), updatePriceData);
-    }
-
-    // T3: Alice opened the position for 3 hours, BTC pumped hard to 23,100 USD. This makes Alice account went below her kill level
-    vm.warp(block.timestamp + (3 * HOURS));
-    {
-      updatePriceData = new bytes[](3);
-      updatePriceData[0] = _createPriceFeedUpdateData(jpyAssetId, 125 * 1e3, 0);
-      updatePriceData[1] = _createPriceFeedUpdateData(usdcAssetId, 1 * 1e8, 0);
-      updatePriceData[2] = _createPriceFeedUpdateData(wbtcAssetId, 23_100 * 1e8, 0);
-    }
-
-    // T4: Alice cannot withdraw
-    vm.warp(block.timestamp + (1 * SECONDS));
-    {
-      // vm.expectRevert(abi.encodeWithSignature("ICrossMarginService_WithdrawBalanceBelowIMR()"));
-      withdrawCollateral(ALICE, 0, wbtc, 0.01 * 1e8, updatePriceData, executionOrderFee);
-    }
-
-    // T4: Alice cannot close position
-    vm.warp(block.timestamp + (1 * SECONDS));
-    {
-      marketBuy(
-        ALICE,
-        0,
-        wbtcMarketIndex,
-        50_000 * 1e30,
-        address(usdt),
-        updatePriceData,
-        "ITradeService_SubAccountEquityIsUnderMMR()"
-      );
-    }
-
-    // T5: Alice deposit collateral 100 USD (MMR < Equity < IMR) will not Lq
-    vm.warp(block.timestamp + (1 * SECONDS));
-    {
-      depositCollateral(ALICE, 0, wbtc, 0.005 * 1e8);
-    }
-
-    {
-      // vm.expectRevert(abi.encodeWithSignature("ICrossMarginService_WithdrawBalanceBelowIMR()"));
-      withdrawCollateral(ALICE, 0, wbtc, 0.01 * 1e8, updatePriceData, executionOrderFee);
-    }
-
-    {
-      vm.expectRevert(abi.encodeWithSignature("ILiquidationService_AccountHealthy()"));
-      liquidate(getSubAccount(ALICE, 0), updatePriceData);
-    }
-
-    // T6: Alice deposit collateral 10000 USD (Equity > IMR) will not Lq
-    vm.warp(block.timestamp + (1 * SECONDS));
-    {
-      depositCollateral(ALICE, 0, wbtc, 0.05 * 1e8);
-    }
-
-    {
-      vm.expectRevert(abi.encodeWithSignature("ILiquidationService_AccountHealthy()"));
-      liquidate(getSubAccount(ALICE, 0), updatePriceData);
-    }
-
-    // T7: JPYUSD dumped priced to 0.007905138339920948 (Equity < IMR))
-    vm.warp(block.timestamp + (1 * HOURS));
-    {
-      updatePriceData = new bytes[](3);
-      updatePriceData[0] = _createPriceFeedUpdateData(jpyAssetId, 126.5 * 1e3, 0);
-      updatePriceData[1] = _createPriceFeedUpdateData(usdcAssetId, 1 * 1e8, 0);
-      updatePriceData[2] = _createPriceFeedUpdateData(wbtcAssetId, 23_100 * 1e8, 0);
-
-      liquidate(getSubAccount(ALICE, 0), updatePriceData);
-      /*
-       * |        |                 loss                 |   trading   |        borrowing     |       funding     | liquidation |     Total   | unit |
-       * |--------|--------------------------------------|-------------|----------------------|-------------------|-------------|-------------|------|
-       * |     P1 | -1185.770750988142292490118592783943 |          30 |  15.1978533001602201 | 192.0533333328532 |           5 |             |  USD |
-       * |--------|--------------------------------------|-------------|----------------------|-------------------|-------------|-------------|------|
-       * |     P2 |  -217.391304347826086956521739130434 |          50 | 126.6487775013351735 |  48.0133333328532 |             |             |  USD |
-       * |--------|--------------------------------------|-------------|----------------------|-------------------|-------------|-------------|------|
-       * |  Total | -1403.162055335968379446640331914377 |          80 | 141.8466308014953936 | 240.0666666657062 |           5 |             |  USD |
-       * |--------|--------------------------------------|-------------|----------------------|-------------------|-------------|-------------|------|
-       * |  Total |                           0.06074294 |  0.00346320 |           0.00614054 |        0.01039249 |  0.00021645 |  0.08095562 |  BTC |
-       * |--------|--------------------------------------|-------------|----------------------|-------------------|-------------|-------------|------|
-       * |    Dev |                                      |  0.00051948 |           0.00092108 |                   |             |  0.00144056 |  BTC |
-       * |--------|--------------------------------------|-------------|----------------------|-------------------|-------------|-------------|------|
-       * |    PLP |                           0.06074294 |             |           0.00521946 |                   |             |   0.0659624 |  BTC |
-       * |--------|--------------------------------------|-------------|----------------------|-------------------|-------------|-------------|------|
-       * |  P-fee |                                      |  0.00294372 |                      |                   |             |  0.00294372 |  BTC |
-       * |--------|--------------------------------------|-------------|----------------------|-------------------|-------------|-------------|------|
-       * |    liq |                                      |             |                      |                   |  0.00021645 |  0.00021645 |  BTC |
-       *
-       * trader balance = 0.10152175 - 0.08095562 = 0.02056613
-       * dev fee = 0.00052173 + 0.00144056 = 0.00196229
-       * plp liquidity = 9.97000000 + 0.0659624 = 10.0359624
-       * protocol fee = 0.03295652 + 0.00294372 = 0.03590024
-       * liquidation fee = 0.00021645
-       */
-      assertSubAccountTokenBalance(ALICE, address(wbtc), true, 0.02056613 * 1e8);
-      assertVaultsFees(address(wbtc), 0.03590024 * 1e8, 0.00196229 * 1e8, 0.01039249 * 1e8);
-      assertPLPLiquidity(address(wbtc), 10.0359624 * 1e8);
-      assertSubAccountTokenBalance(BOT, address(wbtc), true, 0.00021645 * 1e8);
-      assertNumberOfPosition(ALICE, 0);
-      assertPositionInfoOf(ALICE, jpyMarketIndex, 0, 0, 0, 0, 0, 0);
-      assertMarketLongPosition(jpyMarketIndex, 0, 0);
-      assertPositionInfoOf(ALICE, wbtcMarketIndex, 0, 0, 0, 0, 0, 0);
-      assertMarketLongPosition(wbtcMarketIndex, 0, 0);
-    }
-  }
-}
->>>>>>> 2d866be7
+// //       liquidate(getSubAccount(ALICE, 0), updatePriceData);
+// //       /*
+// //        * |        |                 loss                 |   trading   |        borrowing     |       funding     | liquidation |     Total   | unit |
+// //        * |--------|--------------------------------------|-------------|----------------------|-------------------|-------------|-------------|------|
+// //        * |     P1 | -1185.770750988142292490118592783943 |          30 |  15.1978533001602201 | 192.0533333328532 |           5 |             |  USD |
+// //        * |--------|--------------------------------------|-------------|----------------------|-------------------|-------------|-------------|------|
+// //        * |     P2 |  -217.391304347826086956521739130434 |          50 | 126.6487775013351735 |  48.0133333328532 |             |             |  USD |
+// //        * |--------|--------------------------------------|-------------|----------------------|-------------------|-------------|-------------|------|
+// //        * |  Total | -1403.162055335968379446640331914377 |          80 | 141.8466308014953936 | 240.0666666657062 |           5 |             |  USD |
+// //        * |--------|--------------------------------------|-------------|----------------------|-------------------|-------------|-------------|------|
+// //        * |  Total |                           0.06074294 |  0.00346320 |           0.00614054 |        0.01039249 |  0.00021645 |  0.08095562 |  BTC |
+// //        * |--------|--------------------------------------|-------------|----------------------|-------------------|-------------|-------------|------|
+// //        * |    Dev |                                      |  0.00051948 |           0.00092108 |                   |             |  0.00144056 |  BTC |
+// //        * |--------|--------------------------------------|-------------|----------------------|-------------------|-------------|-------------|------|
+// //        * |    PLP |                           0.06074294 |             |           0.00521946 |                   |             |   0.0659624 |  BTC |
+// //        * |--------|--------------------------------------|-------------|----------------------|-------------------|-------------|-------------|------|
+// //        * |  P-fee |                                      |  0.00294372 |                      |                   |             |  0.00294372 |  BTC |
+// //        * |--------|--------------------------------------|-------------|----------------------|-------------------|-------------|-------------|------|
+// //        * |    liq |                                      |             |                      |                   |  0.00021645 |  0.00021645 |  BTC |
+// //        *
+// //        * trader balance = 0.10152175 - 0.08095562 = 0.02056613
+// //        * dev fee = 0.00052173 + 0.00144056 = 0.00196229
+// //        * plp liquidity = 9.97000000 + 0.0659624 = 10.0359624
+// //        * protocol fee = 0.03295652 + 0.00294372 = 0.03590024
+// //        * liquidation fee = 0.00021645
+// //        */
+// //       assertSubAccountTokenBalance(ALICE, address(wbtc), true, 0.02056613 * 1e8);
+// //       assertVaultsFees(address(wbtc), 0.03590024 * 1e8, 0.00196229 * 1e8, 0.01039249 * 1e8);
+// //       assertPLPLiquidity(address(wbtc), 10.0359624 * 1e8);
+// //       assertSubAccountTokenBalance(BOT, address(wbtc), true, 0.00021645 * 1e8);
+// //       assertNumberOfPosition(ALICE, 0);
+// //       assertPositionInfoOf(ALICE, jpyMarketIndex, 0, 0, 0, 0, 0, 0);
+// //       assertMarketLongPosition(jpyMarketIndex, 0, 0);
+// //       assertPositionInfoOf(ALICE, wbtcMarketIndex, 0, 0, 0, 0, 0, 0);
+// //       assertMarketLongPosition(wbtcMarketIndex, 0, 0);
+// //     }
+// //   }
+// // }