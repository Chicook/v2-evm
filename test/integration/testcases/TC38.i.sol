--- conflicted
+++ resolved
@@ -102,16 +102,12 @@
       assertApproxEqRel(plpValueBefore, 2093835074056630000000000000000000000, 0, "PLP TVL Before Feed Price");
       assertApproxEqRel(pendingBorrowingFeeBefore, 0, MAX_DIFF, "Pending Borrowing Fee Before Feed Price");
       assertApproxEqRel(aumBefore, 2093835074056630000000000000000065469, MAX_DIFF, "AUM Before Feed Price");
-<<<<<<< HEAD
-
       assertApproxEqRel(
         -int256(plpValueBefore - aumBefore - pendingBorrowingFeeBefore),
         -65469,
         MAX_DIFF,
         "GLOBAL PNLE30"
       );
-=======
->>>>>>> fe11c761
     }
 
     {
