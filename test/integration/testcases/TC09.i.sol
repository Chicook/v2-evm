// SPDX-License-Identifier: BUSL-1.1
// This code is made available under the terms and conditions of the Business Source License 1.1 (BUSL-1.1).
// The act of publishing this code is driven by the aim to promote transparency and facilitate its utilization for educational purposes.

pragma solidity 0.8.18;

import { BaseIntTest_WithActions } from "@hmx-test/integration/99_BaseIntTest_WithActions.i.sol";

import { LiquidityTester } from "@hmx-test/testers/LiquidityTester.sol";

import { IPerpStorage } from "@hmx/storages/interfaces/IPerpStorage.sol";

import { PositionTester02 } from "@hmx-test/testers/PositionTester02.sol";

import "forge-std/console.sol";

contract TC09 is BaseIntTest_WithActions {
  bytes[] internal updatePriceData;

  function testCorrectness_TC09() external {
    vm.warp(1698207980);
    // T0: Initialized state
    {
      //deal with out of gas
      vm.deal(ALICE, 10 ether);
      vm.deal(BOB, 10 ether);
      vm.deal(BOT, 10 ether);

      usdt.mint(ALICE, 100_000 * 1e6);
      wbtc.mint(ALICE, 0.5 * 1e8);

      wbtc.mint(BOB, 10 * 1e8);
    }

    vm.warp(block.timestamp + 1);
    {
      // BOB add liquidity
      addLiquidity(BOB, wbtc, 10 * 1e8, executionOrderFee, tickPrices, publishTimeDiff, block.timestamp, true);
    }

    vm.warp(block.timestamp + 1);
    {
      // Alice deposits 10,000(USD) of WBTC
      depositCollateral(ALICE, 0, wbtc, 0.05 * 1e8);
      depositCollateral(ALICE, 1, wbtc, 0.05 * 1e8);
    }

    vm.warp(block.timestamp + 1);
    // T1: Alice buy long JPYUSD 100,000 USD at 0.008 USD
    {
      updatePriceData = new bytes[](3);
      // updatePriceData[0] = _createPriceFeedUpdateData(jpyAssetId, 125 * 1e3, 0);
      // updatePriceData[1] = _createPriceFeedUpdateData(usdcAssetId, 1 * 1e8, 0);
      // updatePriceData[2] = _createPriceFeedUpdateData(wbtcAssetId, 20_000 * 1e8, 0);
      tickPrices[1] = 99039; // WBTC tick price $20,000
      tickPrices[2] = 0; // USDC tick price $1
      tickPrices[6] = 48285; // JPY tick price $125

      // buy
      marketBuy(ALICE, 0, jpyMarketIndex, 100_000 * 1e30, address(wbtc), tickPrices, publishTimeDiff, block.timestamp);
      marketBuy(ALICE, 1, wbtcMarketIndex, 10_000 * 1e30, address(wbtc), tickPrices, publishTimeDiff, block.timestamp);

<<<<<<< HEAD
      assertEq(perpStorage.getEpochOI(true, jpyMarketIndex), 100_000 * 1e30);
      assertEq(perpStorage.getEpochOI(true, wbtcMarketIndex), 10_000 * 1e30);
=======
      assertEq(perpStorage.getEpochVolume(true, jpyMarketIndex), 100_000 * 1e30);
      assertEq(perpStorage.getEpochVolume(true, wbtcMarketIndex), 10_000 * 1e30);
>>>>>>> 88eef342
    }

    // T2: Alice buy the position for 20 mins, JPYUSD dumped hard to 0.007945967421533571712355979340 USD. This makes Alice account went below her kill level
    vm.warp(block.timestamp + (200 * MINUTES));
    {
      uint256 traderBalanceBefore = vaultStorage.traderBalances(ALICE, address(wbtc));
      uint256 protocolFeesBefore = vaultStorage.protocolFees(address(wbtc));
      uint256 devFeesBefore = vaultStorage.devFees(address(wbtc));
      uint256 hlpLiquidityBefore = vaultStorage.hlpLiquidity(address(wbtc));

      // shhh - compiler
      traderBalanceBefore;
      devFeesBefore;

      updatePriceData = new bytes[](3);
      // updatePriceData[0] = _createPriceFeedUpdateData(jpyAssetId, 125.85 * 1e3, 0);
      // updatePriceData[1] = _createPriceFeedUpdateData(usdcAssetId, 1 * 1e8, 0);
      // updatePriceData[2] = _createPriceFeedUpdateData(wbtcAssetId, 20_000 * 1e8, 0);
      tickPrices[1] = 99039; // WBTC tick price $20,000
      tickPrices[2] = 0; // USDC tick price $1
      tickPrices[6] = 48353; // JPY tick price $125

      liquidate(getSubAccount(ALICE, 0), tickPrices, publishTimeDiff, block.timestamp);
      /*
       * |        |                 loss                 |   trading   |        borrowing     |       funding     | liquidation |     Total   | unit |
       * |--------|--------------------------------------|-------------|----------------------|-------------------|-------------|-------------|------|
       * |     P1 |  -675.407230830353595550258252819338 |          30 |   1.4623871614844526 | 15.99999999996000 |           5 |             |  USD |
       * |--------|--------------------------------------|-------------|----------------------|-------------------|-------------|-------------|------|
       * |  Total |  -675.407230830353595550258252819338 |          30 |   1.4623871614844526 | 15.99999999996000 |           5 |             |  USD |
       * |--------|--------------------------------------|-------------|----------------------|-------------------|-------------|-------------|------|
       * |  Total |                           0.03377036 |      0.0015 |           0.00007311 |        0.00079999 |     0.00025 |  0.03639346 |  BTC |
       * |--------|--------------------------------------|-------------|----------------------|-------------------|-------------|-------------|------|
       * |    Dev |                                      |     0.00015 |           0.00000731 |                   |             |  0.00015731 |  BTC |
       * |--------|--------------------------------------|-------------|----------------------|-------------------|-------------|-------------|------|
       * |    HLP |                           0.03377036 |             |           0.00006215 |                   |             |  0.03383251 |  BTC |
       * |--------|--------------------------------------|-------------|----------------------|-------------------|-------------|-------------|------|
       * |  P-fee |                                      |     0.00135 |                      |                   |             |    0.00135 |  BTC |
       * |--------|--------------------------------------|-------------|----------------------|-------------------|-------------|-------------|------|
       * |    liq |                                      |             |                      |                   |     0.00025 |     0.00025 |  BTC |
       */
      address aliceSubAccount1 = getSubAccount(ALICE, 0);
      assertSubAccountTokenBalance(ALICE, address(wbtc), true, 1213266);
      assertVaultsFees(address(wbtc), protocolFeesBefore + (0.00135 * 1e8), 300000 + 15001 + 5000 + 15001 + 7313, 0); // calculate 2 times for tradingFee
      assertHLPLiquidity(address(wbtc), hlpLiquidityBefore + 0.03383251 * 1e8);
      assertSubAccountTokenBalance(BOT, address(wbtc), true, 0.00025 * 1e8);
      assertNumberOfPosition(aliceSubAccount1, 0);
      assertPositionInfoOf(aliceSubAccount1, jpyMarketIndex, 0, 0, 0, 0, 0, 0);
      assertMarketLongPosition(jpyMarketIndex, 0, 0);
    }
    {
      liquidate(
        getSubAccount(ALICE, 1),
        tickPrices,
        publishTimeDiff,
        block.timestamp,
        "ILiquidationService_AccountHealthy()"
      );

      address aliceSubAccount2 = getSubAccount(ALICE, 1);
      assertNumberOfPosition(aliceSubAccount2, 1);
    }
  }
}<|MERGE_RESOLUTION|>--- conflicted
+++ resolved
@@ -60,13 +60,8 @@
       marketBuy(ALICE, 0, jpyMarketIndex, 100_000 * 1e30, address(wbtc), tickPrices, publishTimeDiff, block.timestamp);
       marketBuy(ALICE, 1, wbtcMarketIndex, 10_000 * 1e30, address(wbtc), tickPrices, publishTimeDiff, block.timestamp);
 
-<<<<<<< HEAD
-      assertEq(perpStorage.getEpochOI(true, jpyMarketIndex), 100_000 * 1e30);
-      assertEq(perpStorage.getEpochOI(true, wbtcMarketIndex), 10_000 * 1e30);
-=======
       assertEq(perpStorage.getEpochVolume(true, jpyMarketIndex), 100_000 * 1e30);
       assertEq(perpStorage.getEpochVolume(true, wbtcMarketIndex), 10_000 * 1e30);
->>>>>>> 88eef342
     }
 
     // T2: Alice buy the position for 20 mins, JPYUSD dumped hard to 0.007945967421533571712355979340 USD. This makes Alice account went below her kill level
