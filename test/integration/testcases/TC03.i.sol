--- conflicted
+++ resolved
@@ -231,11 +231,7 @@
     // T5: Alice withdraw BTC 200 USD (200 / 20000 = 0.01 BTC)
     // should revert ICrossMarginService_InsufficientBalance
     // vm.expectRevert(abi.encodeWithSignature("ICrossMarginService_InsufficientBalance()"));
-<<<<<<< HEAD
     withdrawCollateral(ALICE, 0, wbtc, 0.1 * 1e8, tickPrices, publishTimeDiff, block.timestamp, executionOrderFee);
-=======
-    withdrawCollateral(ALICE, 0, wbtc, 0.1 * 1e8, new bytes[](0), executionOrderFee);
->>>>>>> d2fa7ec3
 
     // T6: Alice partial close Long position at WETH market for 150 USD
     //     WETH price 1,425 USD, then Alice should loss ~5%
