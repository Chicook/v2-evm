--- conflicted
+++ resolved
@@ -1,1577 +1,3 @@
-<<<<<<< HEAD
-// // SPDX-License-Identifier: MIT
-// pragma solidity 0.8.18;
-
-// import { BaseIntTest_WithActions } from "@hmx-test/integration/99_BaseIntTest_WithActions.i.sol";
-
-// contract TC03 is BaseIntTest_WithActions {
-//   bytes[] internal updatePriceData;
-
-//   // TC03 - trader could loss both long and short position
-//   function testCorrectness_TC03_TradeWithLossScenario() external {
-//     // prepare token for wallet
-
-//     // mint native token
-//     vm.deal(BOB, 1 ether);
-//     vm.deal(ALICE, 1 ether);
-//     vm.deal(FEEVER, 1 ether);
-
-//     // mint BTC
-//     wbtc.mint(ALICE, 100 * 1e8);
-//     wbtc.mint(BOB, 100 * 1e8);
-
-//     // warp to block timestamp 1000
-//     vm.warp(1000);
-
-//     // T1: BOB provide liquidity as WBTC 1 token
-//     // note: price has no changed0
-//     addLiquidity(BOB, wbtc, 1 * 1e8, executionOrderFee, new bytes[](0), true);
-//     {
-//       // When Bob provide 1 BTC as liquidity
-//       assertTokenBalanceOf(BOB, address(wbtc), 99 * 1e8, "T1: ");
-
-//       // Then Bob should pay fee for 0.3% = 0.003 BTC
-
-//       // Assert PLP Liquidity
-//       //    BTC = 0.997 (amount - fee)
-//       assertPLPLiquidity(address(wbtc), 0.997 * 1e8, "T1: ");
-
-//       // When PLP Token price is 1$
-//       // Then PLP Token should Mint = 0.997 btc * 20,000 USD = 19,940 USD
-//       //                            = 19940 / 1 = 19940 Tokens
-//       assertPLPTotalSupply(19_940 * 1e18, "T1: ");
-
-//       // Assert Fee distribution
-//       // According from T0
-//       // Vault's fees has nothing
-
-//       // Then after Bob provide liquidity, then Bob pay fees
-//       //    Add Liquidity fee
-//       //      BTC - 0.003 btc
-//       //          - distribute all  protocol fee
-
-//       // In Summarize Vault's fees
-//       //    BTC - protocol fee  = 0 + 0.003 = 0.00309563 btc
-
-//       assertVaultsFees({ _token: address(wbtc), _fee: 0.003 * 1e8, _devFee: 0, _fundingFeeReserve: 0, _str: "T1: " });
-
-//       // Finally after Bob add liquidity Vault balance should be correct
-//       // note: token balance is including all liquidity, dev fee and protocol fee
-//       //    BTC - 1
-//       assertVaultTokenBalance(address(wbtc), 1 * 1e8, "T1: ");
-//     }
-
-//     // time passed for 60 seconds
-//     skip(60);
-
-//     // T2: alice deposit BTC 200 USD at price 20,000
-//     // 200 / 20000 = 0.01 BTC
-//     address _aliceSubAccount0 = getSubAccount(ALICE, 0);
-//     depositCollateral(ALICE, 0, wbtc, 0.01 * 1e8);
-//     {
-//       // When Alice deposit Collateral for 0.01 btc
-//       assertTokenBalanceOf(ALICE, address(wbtc), 99.99 * 1e8, "T2: ");
-
-//       // Then Vault btc's balance should be increased by 0.01
-//       assertVaultTokenBalance(address(wbtc), 1.01 * 1e8, "T2: ");
-
-//       // And Alice's sub-account balances should be correct
-//       //    BTC - 0.01
-//       assertSubAccountTokenBalance(_aliceSubAccount0, address(wbtc), true, 0.01 * 1e8, "T2: ");
-
-//       // And PLP total supply and Liquidity must not be changed
-//       // note: data from T1
-//       assertPLPTotalSupply(19_940 * 1e18, "T2: ");
-//       assertPLPLiquidity(address(wbtc), 0.997 * 1e8, "T2: ");
-
-//       // And Alice should not pay any fee
-//       // note: vault's fees should be same with T1
-//       assertVaultsFees({ _token: address(wbtc), _fee: 0.003 * 1e8, _devFee: 0, _fundingFeeReserve: 0, _str: "T2: " });
-//     }
-
-//     // time passed for 60 seconds
-//     skip(60);
-
-//     // T3: ALICE market buy weth with 200,000 USD (1000x) at price 20,000 USD
-//     // should revert InsufficientFreeCollateral
-//     // note: price has no changed
-//     marketBuy(
-//       ALICE,
-//       0,
-//       wethMarketIndex,
-//       200_000 * 1e30,
-//       address(0),
-//       new bytes[](0),
-//       "ITradeService_InsufficientFreeCollateral()"
-//     );
-
-//     // T4: ALICE market buy weth with 300 USD at price 20,000 USD
-//     //     Then Alice should has Long Position in WETH market
-//     // initialPriceFeedDatas is from
-//     marketBuy(ALICE, 0, wethMarketIndex, 300 * 1e30, address(0), new bytes[](0));
-//     {
-//       // When Alice Buy WETH Market
-//       // And Alice has no position
-//       // Then it means Alice open new Long position
-//       // Given increase size = 300 USD
-//       // WETH Price = 1500 USD
-
-//       // Then Check position Info
-//       // Max scale skew       = 300,000,000 USD
-//       // Market skew          = 0
-//       // new Market skew      = 0 + 300
-//       // Premium before       = 0 / 300000000 = 0
-//       // Premium after        = 300 / 300000000 = 0.000001
-//       // Premium median       = (0 + 0.000001) / 2 = 0.0000005
-//       // Adaptive price       = 1500 * (1 + 0.0000005)
-//       //                      = 1500.00075
-
-//       // WETH market IMF      = 1%
-//       // WETH market MMF      = 0.5%
-//       // Inc / Dec Fee        = 0.1%
-//       // Position size        = 300 USD
-//       // Avg price            = 1500.00075 USD
-//       // IMR                  = 300 * IMF = 3 USD
-//       // MMR                  = 300 * MMF = 1.5 USD
-//       // Reserve              = IMR * Max profit
-//       //                      = 3 * 900%
-//       //                      = 27
-//       // Trading fee          = 300 * 0.1% = 0.3 USD
-
-//       assertPositionInfoOf({
-//         _subAccount: _aliceSubAccount0,
-//         _marketIndex: wethMarketIndex,
-//         _positionSize: int256(300 * 1e30),
-//         _avgPrice: 1_500.00075 * 1e30, // 1,500.00075
-//         _reserveValue: 27 * 1e30,
-//         _realizedPnl: 0,
-//         _entryBorrowingRate: 0,
-//         _entryFundingRate: 0,
-//         _str: "T4: "
-//       });
-
-//       // Sub-account's state
-//       // According from T2
-//       //    IMR           = 0 USD
-//       //    MMR           = 0 USD
-//       // In Summarize
-//       //    IMR = 0 + 3   =   3 USD
-//       //    MMR = 0 + 1.5 = 1.5 USD
-
-//       assertSubAccountStatus({ _subAccount: _aliceSubAccount0, _imr: 3 * 1e30, _mmr: 1.5 * 1e30, _str: "T4: " });
-
-//       // Assert Alice Sub-account's Collateral
-//       // According to T2, Alice's collateral balances
-//       //    BTC - 0.01
-//       // When Alice buy WETH with 300 USD
-//       // Then Alice has fees to pay below
-//       //    Trading fee - 0.3 USD
-
-//       // Then Alice pay fee by Collateral
-//       //    BTC, (price: 20,000 USD)
-//       //      Trading fee = 0.3 / 20000 = 0.000015 btc
-//       // In Summarize, Alice's collateral balances
-//       //    BTC - 0.01 - 0.000015 = 0.009985
-
-//       assertSubAccountTokenBalance(_aliceSubAccount0, address(wbtc), true, 0.009985 * 1e8, "T4: ");
-
-//       // Assert Fee distribution
-//       // According from T2
-//       // Vault's fees
-//       //    BTC - protocol fee  = 0.003 btc
-//       //        - dev fee       = 0 btc
-//       // and PLP's liquidity
-//       //    BTC - 0.997 btc
-
-//       // Alice paid fees list
-//       //    BTC
-//       //      Trading fee - 0.000015 btc
-//       //                  - pay for protocol (85%)  = 0.00001275 btc
-//       //                  - pay for dev (15%)       = 0.00000225 btc
-//       //    Borrowing fee = 0 USD
-//       //    Funding fee   = 0 USD
-
-//       // In Summarize Vault's fees
-//       //    BTC - protocol fee  = 0.003 + 0.00001275 = 0.00301275 btc
-//       //        - dev fee       = 0 + 0.00000225     = 0.00000225 btc
-//       // and PLP's liquidity still be
-//       //    BTC - 0.997 btc
-//       assertVaultsFees({
-//         _token: address(wbtc),
-//         _fee: 0.00301275 * 1e8,
-//         _devFee: 0.00000225 * 1e8,
-//         _fundingFeeReserve: 0,
-//         _str: "T4: "
-//       });
-
-//       assertPLPLiquidity(address(wbtc), 0.997 * 1e8, "T4: ");
-
-//       // Assert Market
-//       assertMarketLongPosition(wethMarketIndex, 300 * 1e30, 1_500.00075 * 1e30, "T4: ");
-//       assertMarketShortPosition(wethMarketIndex, 0, 0, "T4: ");
-//       assertMarketFundingRate(wethMarketIndex, 0, 1120, "T4: ");
-
-//       // Assert Asset class
-//       // Crypto's reserve should be increased by = 27 USD
-//       assertAssetClassReserve(0, 27 * 1e30, "T4: ");
-//       // borrowing rate still not calculated
-//       assertAssetClassSumBorrowingRate(0, 0, 1120, "T4: ");
-
-//       // Invariant testing
-//       assertAssetClassReserve(1, 0, "T4: ");
-//       assertAssetClassSumBorrowingRate(1, 0, 0, "T4: ");
-//       assertAssetClassReserve(2, 0, "T4: ");
-//       assertAssetClassSumBorrowingRate(2, 0, 0, "T4: ");
-//     }
-
-//     // Time passed for 60 seconds
-//     skip(60);
-
-//     // T5: Alice withdraw BTC 200 USD (200 / 20000 = 0.01 BTC)
-//     // should revert ICrossMarginService_InsufficientBalance
-//     vm.expectRevert(abi.encodeWithSignature("ICrossMarginService_InsufficientBalance()"));
-//     withdrawCollateral(ALICE, 0, wbtc, 0.1 * 1e8, new bytes[](0));
-
-//     // T6: Alice partial close Long position at WETH market for 150 USD
-//     //     WETH price 1,425 USD, then Alice should loss ~5%
-//     updatePriceData = new bytes[](1);
-//     updatePriceData[0] = _createPriceFeedUpdateData(wethAssetId, 1_425 * 1e8, 0);
-//     marketSell(ALICE, 0, wethMarketIndex, 150 * 1e30, address(wbtc), updatePriceData);
-//     {
-//       // When Alice Sell WETH Market
-//       // And Alice has Long position
-//       // Then it means Alice decrease Long position
-//       // Given decrease size = 150 USD
-//       // WETH Price = 1425 USD
-
-//       // Then Check position Info
-
-//       // Time passed          = 60 seconds (60 intervals)
-//       // TVL                  = 19,940 USD
-
-//       // Max Funding rate     = 0.04%
-//       // Max scale skew       = 300,000,000 USD
-//       // Market skew          = 300
-//       // new Market skew      = 300 + -(300) = 0
-//       // Premium before       = 300 / 300000000 = 0.000001
-//       // Premium after        = 0 / 300000000 = 0.0000000
-//       // Premium median       = (0.000001 + 0.0000000) / 2 = 0.00000005
-//       // Adaptive price       = 1425 * (1 + 0.0000005)
-//       //                      = 1425.0007125
-
-//       // Market's Funding rate
-//       // Funding rate         = -(Intervals * (Skew ratio * Max funding rate))
-//       //                      = -(60 * 300 / 300000000 * 0.0004)
-//       //                      = -0.000000024
-//       assertMarketFundingRate(wethMarketIndex, -0.000000024 * 1e18, 1180, "T6: ");
-
-//       // Crypto Borrowing rate
-//       //    = reserve * interval * base rate / tvl
-//       //    = 27 * 60 * 0.01% / 19940
-//       //    = 0.000008124373119358
-//       assertAssetClassSumBorrowingRate(0, 0.000008124373119358 * 1e18, 1180, "T6: ");
-
-//       // WETH market IMF      = 1%
-//       // WETH market MMF      = 0.5%
-//       // Inc / Dec Fee        = 0.1%
-//       // Borrowing base Rate  = 0.01%
-
-//       // Before:
-//       //    Position size     = 300
-//       //    Reserve           = 27 USD
-//       //    Avg price         = 1500.00075 USD
-//       //    Borrowing rate    = 0
-//       //    Finding rate      = 0
-
-//       // After:
-//       //    Position size     = 300 - 150 = 150
-//       //    Avg price         = 1500.000375 USD
-//       //    IMR               = 150 * IMF = 1.5 USD
-//       //    MMR               = 150 * MMF = 0.75 USD
-//       //    Reserve           = IMR * Max profit
-//       //                      = 1.5 * 900%
-//       //                      = 13.5
-//       //    Trading fee       = 150 * 0.1% = 0.15 USD
-//       //    Borrowing rate    = 0.000008124373119358
-//       //    Funding rate      = -0.000000024
-
-//       //    Borrowing fee     = (0.000008124373119358 - 0) * 13.5 (reserve)
-//       //                      = 0.000219358074222666
-//       //    Funding fee       = (-0.000000024 - 0) * 150 (position size)
-//       //                      = -0.0000036 USD
-
-//       // Profit and Loss
-//       // note: long position: size delta * (adaptive price - avg price) / avg price
-//       //       short position: size delta * (avg price - adaptive price) / avg price
-//       // to realized PnL - pnl * (size delta / position size)
-//       // pnl             = 300 * (1425.0007125 - 1500.00075) / 1500.00075 = -15 USD
-//       // to realized PnL = -15 * (150 / 300) = -7.5 USD
-//       // Then unrealzlied PnL = -15 - -(7.5) = -7.5 USD
-
-//       // new average price = (new close price * remaining size) / (remaining size + unrealized pnl)
-//       // premium after decrease = 300 - 150 = 150 / 300000000 = 0.0000005
-//       // premium after close    = 300 - 300 = 0 / 300000000 = 0
-//       // premium                = (0.0000005 + 0) / 2 = 0.00000025
-//       // price with premium     = 1425 * (1 + 0.00000025) = 1425.00035625
-//       // new average price      = (1425.00035625 * 150) / (150 - 7.5)
-//       //                        = 1500.000375 USD
-
-//       assertPositionInfoOf({
-//         _subAccount: _aliceSubAccount0,
-//         _marketIndex: wethMarketIndex,
-//         _positionSize: int256(150 * 1e30),
-//         _avgPrice: 1500.000375 * 1e30,
-//         _reserveValue: 13.5 * 1e30,
-//         _realizedPnl: -7.5 * 1e30,
-//         _entryBorrowingRate: 0.000008124373119358 * 1e18,
-//         _entryFundingRate: -0.000000024 * 1e18,
-//         _str: "T6: "
-//       });
-
-//       // Sub-account's state
-//       // According from T4
-//       //    IMR           =   3 USD
-//       //    MMR           = 1.5 USD
-//       // In Summarize
-//       //    IMR = 3 - 1.5     =  1.5 USD
-//       //    MMR = 1.5 + 0.75  = 0.75 USD
-
-//       assertSubAccountStatus({ _subAccount: _aliceSubAccount0, _imr: 1.5 * 1e30, _mmr: 0.75 * 1e30, _str: "T6: " });
-
-//       // Assert Trader's balances, Vault's fees and PLP's Liquidity
-
-//       // Alice's collateral before settle payment
-//       //    BTC - 0.009985
-
-//       // Vault's fees before settle payment
-//       //    BTC - protocol fee  = 0.00301275 btc
-//       //        - dev fee       = 0.00000225 btc
-//       //        - funding fee   = 0.00000000 btc
-
-//       // PLP's liquidity before settle payment
-//       //    BTC - 0.997 btc
-
-//       // Settlement detail
-//       // Then Alice has to pay
-//       //    Trading fee - 0.15 USD
-//       //      BTC - 0.15 / 20000                              = 0.00000750 btc
-//       //          - pay for dev (15%)                         = 0.00000112 btc
-//       //          - pay for protocol (85%)                    = 0.00000750 - 0.00000112
-//       //                                                      = 0.00000638 btc
-//       //    Borrowing fee - 0.000219358074222666 USD
-//       //      BTC - 0.000219358074222666 / 20000              = 0.00000001 btc
-//       //          - pay for dev (15%)                         = 0.00000000 btc
-//       //          - pay for PLP (85%)                         = 0.00000001 - 0.00000000
-//       //                                                      = 0.00000001 btc
-//       //    Funding fee - 0.0000036 USD
-//       //      BTC - 0.0000036 / 20000                         = 0.00000000 (018) btc
-//       //    Loss - 7.5 USD
-//       //      BTC - 7.5 / 20000  = 0.000375 btc
-//       //          - pay for PLP (100%)                        = 0.000375 btc
-
-//       // And PLP has to pay
-//       //    nothing
-
-//       // Alice's collateral after settle payment
-//       //    BTC = 0.009985 - 0.00000750 - 0.00000001 - 0.00000000 - 0.000375
-//       //        = 0.00960249 btc
-
-//       assertSubAccountTokenBalance(_aliceSubAccount0, address(wbtc), true, 0.00960249 * 1e8, "T6: ");
-
-//       // Vault's fees after settle payment
-//       //    BTC - protocol fee  = 0.00301275 + 0.00000638              = 0.00301913 btc
-//       //        - dev fee       = 0.00000225 + 0.00000112 + 0.00000000 = 0.00000337 btc
-//       //        - funding fee   = 0.00000000 + 0.00000000              = 0.00000000 btc
-
-//       assertVaultsFees({
-//         _token: address(wbtc),
-//         _fee: 0.00301913 * 1e8,
-//         _devFee: 0.00000337 * 1e8,
-//         _fundingFeeReserve: 0,
-//         _str: "T6: "
-//       });
-
-//       // PLP's liquidity after settle payment
-//       //    BTC = 0.997 + 0.00000001 + 0.000375
-//       //        = 0.99737501
-//       assertPLPLiquidity(address(wbtc), 0.99737501 * 1e8, "T6: ");
-
-//       // Assert Market
-
-//       // Average Price Calculation
-//       //  Long:
-//       //    Market's Avg price = 1500.00075, Current price = 1425.0007125
-//       //    Market's PnL  = (300 * (1425.0007125 - 1500.00075)) / 1500.00075
-//       //                  = -15
-//       //    Actual PnL    = Market's PnL - Realized PnL = -15 - -(7.5)
-//       //                  = -7.5
-//       //    Avg Price     = Current Price * New Position size / New Position size + Actual PnL
-//       //                  = (1425.0007125 * 150) / (150 + -(7.5))
-//       //                  = 1500.00075
-
-//       assertMarketLongPosition(wethMarketIndex, 150 * 1e30, 1500.00075 * 1e30, "T6: ");
-//       assertMarketShortPosition(wethMarketIndex, 0, 0, "T6: ");
-
-//       // Assert Asset class
-//       // According T4
-//       // Crypto's reserve is 27
-//       // When alice decreased position reserve should be reduced by = 13.5 USD
-//       // Then 27 - 13.5 = 13.5 USD
-//       // note: sum of borrowing rate is calculated on position info
-//       assertAssetClassReserve(0, 13.5 * 1e30, "T6: ");
-
-//       // Invariant testing
-//       assertAssetClassReserve(1, 0, "T6: ");
-//       assertAssetClassReserve(2, 0, "T6: ");
-//     }
-
-//     // Time passed for 60 seconds
-//     skip(60);
-
-//     // T7: Alice Sell JPY Market for 6000 USD with same Sub-account
-//     marketSell(ALICE, 0, jpyMarketIndex, 6_000 * 1e30, address(wbtc), updatePriceData);
-//     {
-//       // When Alice Sell JPY Market
-//       // And Alice has no position
-//       // Then it means Alice open new Long position
-//       // Given increase size = 6000 USD
-//       // JPY Price = 136.123 USDJPY (pyth price)
-//       //           = 0.007346297098947275625720855402 USD
-
-//       // Adaptive price
-//       //    Market skew       = 0
-//       //    new Market skew   = 0 + -6000 (short position)
-//       //    Premium before    = 0 / 300000000 = 0
-//       //    Premium after     = -6000 / 300000000 = -0.00002
-//       //    Premium median    = (0 + -0.00002) / 2 = -0.00001
-//       //    Adaptive price    = 0.007346297098947275625720855402 * (1 + -0.00001)
-//       //                      = 0.007346223635976286152964598193
-
-//       // JPY market IMF       = 0.1%
-//       // JPY market MMF       = 0.05%
-//       // Inc / Dec Fee        = 0.03%
-//       // Position size        = 6000 USD
-//       // Avg price            = Adaptive price
-//       //                      = 0.007346223635976286152964598193
-//       // IMR                  = 6000 * IMF = 6 USD
-//       // MMR                  = 6000 * MMF = 3 USD
-//       // Reserve              = IMR * Max profit
-//       //                      = 6 * 900%
-//       //                      = 54
-//       // Trading fee          = 6000 * 0.03% = 1.8 USD
-
-//       assertPositionInfoOf({
-//         _subAccount: _aliceSubAccount0,
-//         _marketIndex: jpyMarketIndex,
-//         _positionSize: int256(-6_000 * 1e30),
-//         _avgPrice: 0.007346223635976286152964598193 * 1e30,
-//         _reserveValue: 54 * 1e30,
-//         _realizedPnl: 0,
-//         _entryBorrowingRate: 0,
-//         _entryFundingRate: 0,
-//         _str: "T7: "
-//       });
-
-//       // Sub-account's state
-//       // According from T6
-//       //    IMR             =  1.5 USD
-//       //    MMR             = 0.75 USD
-//       // In Summarize
-//       //    IMR = 1.5 + 6   =  7.5 USD
-//       //    MMR = 0.75 + 3  = 3.75 USD
-
-//       assertSubAccountStatus({ _subAccount: _aliceSubAccount0, _imr: 7.5 * 1e30, _mmr: 3.75 * 1e30, _str: "T7: " });
-
-//       // Assert Trader's balances, Vault's fees and PLP's Liquidity
-
-//       // Alice's collateral before settle payment
-//       //    BTC - 0.00960249
-
-//       // Vault's fees before settle payment
-//       //    BTC - protocol fee  = 0.00301913 btc
-//       //        - dev fee       = 0.00000337 btc
-//       //        - funding fee   = 0.00000000 btc
-
-//       // PLP's liquidity before settle payment
-//       //    BTC - 0.99737501 btc
-
-//       // Settlement detail
-//       // Then Alice has to pay
-//       //    Trading fee - 1.8 USD
-//       //      BTC - 1.8 / 20000             = 0.00009000 btc
-//       //          - pay for dev (15%)       = 0.00001350 btc
-//       //          - pay for protocol (85%)  = 0.00009000 - 0.00001350
-//       //                                    = 0.0000765 btc
-
-//       // And PLP has to pay
-//       //    nothing
-
-//       // Alice's collateral after settle payment
-//       //    BTC = 0.00960249 - 0.00009000 = 0.00951249 btc
-
-//       assertSubAccountTokenBalance(_aliceSubAccount0, address(wbtc), true, 0.00951249 * 1e8, "T7: ");
-
-//       // Vault's fees after settle payment
-//       //    BTC - protocol fee  = 0.00301913 + 0.00007650 = 0.00309563 btc
-//       //        - dev fee       = 0.00000337 + 0.00001350 = 0.00001687 btc
-//       //        - funding fee   = 0.00000000 + 0.00000000 = 0.00000000 btc
-
-//       assertVaultsFees({
-//         _token: address(wbtc),
-//         _fee: 0.00309563 * 1e8,
-//         _devFee: 0.00001687 * 1e8,
-//         _fundingFeeReserve: 0,
-//         _str: "T7: "
-//       });
-
-//       // PLP's liquidity after settle payment (nothing changed)
-//       //    BTC = 0.99737501 btc
-//       assertPLPLiquidity(address(wbtc), 0.99737501 * 1e8, "T7: ");
-
-//       // Assert Market
-//       assertMarketLongPosition(jpyMarketIndex, 0, 0, "T7: ");
-//       assertMarketShortPosition(jpyMarketIndex, 6_000 * 1e30, 0.007346223635976286152964598193 * 1e30, "T7: ");
-//       assertMarketFundingRate(jpyMarketIndex, 0, 1240, "T7: ");
-
-//       // Assert Asset class
-//       // Forex's reserve should be increased by = 54 USD
-//       assertAssetClassReserve(2, 54 * 1e30, "T7: ");
-//       assertAssetClassSumBorrowingRate(2, 0, 1240, "T7: ");
-
-//       // Invariant testing
-//       assertAssetClassReserve(0, 13.5 * 1e30, "T7: ");
-//       assertAssetClassSumBorrowingRate(0, 0.000008124373119358 * 1e18, 1180, "T7: ");
-
-//       assertAssetClassReserve(1, 0, "T7: ");
-//     }
-
-//     // Time passed for 60 seconds
-//     skip(60);
-
-//     // T8: Alice fully close JPY Short Position
-//     updatePriceData = new bytes[](1);
-//     updatePriceData[0] = _createPriceFeedUpdateData(jpyAssetId, 135.714 * 1e3, 0);
-//     marketBuy(ALICE, 0, jpyMarketIndex, 6_000 * 1e30, address(wbtc), updatePriceData);
-//     {
-//       // When Alice Buy JPY Market
-//       // And Alice has Short position
-//       // Then it means Alice decrease Short position
-//       // Given decrease size = 6000 USD (fully close)
-//       // And Price dump from T7 ~0.03%
-//       // JPY Price = 135.714 USDJPY (pyth price)
-//       //           = 0.007368436565129610799180629853 USD
-
-//       // And Time passed      = 60 seconds (60 intervals)
-//       // And TVL
-//       //  - BTC               = 0.99737501 * 20000 = 19947.5002
-//       //  - Total             = 19947.5002 USD
-
-//       // Max Funding rate     = 0.04%
-//       // Max scale skew       = 300,000,000 USD
-//       // Market skew          = -6000
-//       // new Market skew      = -6000 + 6000 (short position)
-//       // Premium before       = -6000 / 300000000 = -0.00002
-//       // Premium after        = 0 / 300000000 = 0
-//       // Premium median       = (-0.00002 + 0) / 2 = -0.00001
-//       // Adaptive price       = 0.007368436565129610799180629853 * (1 + -0.00001)
-//       //                      = 0.007368362880763959503072638046
-
-//       // Market's Funding rate
-//       // Funding rate         = -(Intervals * (Skew ratio * Max funding rate))
-//       //                      = -(60 * -6000 / 300000000 * 0.0004)
-//       //                      = 0.00000048
-//       assertMarketFundingRate(jpyMarketIndex, 0.00000048 * 1e18, 1300, "T8: ");
-
-//       // Forex Borrowing rate
-//       //    = reserve * interval * base rate / tvl
-//       //    = 54 * 60 * 0.03% / 19947.5002
-//       //    = 0.000048727910277198
-//       assertAssetClassSumBorrowingRate(2, 0.000048727910277198 * 1e18, 1300, "T8: ");
-
-//       // JPY market IMF       = 0.1%
-//       // JPY market MMF       = 0.05%
-//       // Inc / Dec Fee        = 0.03%
-
-//       // Before:
-//       //    Position size     = -6000
-//       //    Avg Price         = 0.007346223635976286152964598193 USD
-//       //    Reserve           = 54 USD
-//       //    Borrowing rate    = 0
-//       //    Finding rate      = 0
-
-//       // After:
-//       //    Position size     = -6000 + 6000      = 0
-//       //    Avg price         = 0 USD (fully close)
-//       //    IMR               = 0
-//       //    MMR               = 0
-//       //    Reserve           = 0
-//       //    Borrowing rate    = 0
-//       //    Funding rate      = 0
-
-//       //    Trading fee       = 6000 * 0.03% = 1.8 USD
-
-//       //    Borrowing fee     = (0.000048727910277198 - 0) * 54 (reserve delta)
-//       //                      = 0.002631307154968692
-//       //    Funding fee       = (0.00000048 - 0) * 6000 (position size)
-//       //                      = 0.00288 USD
-
-//       // Profit and Loss
-//       // note: long position: size delta * (adaptive price - avg price) / avg price
-//       //       short position: size delta * (avg price - adaptive price) / avg price
-//       // unrealized PnL = 6000 * (0.007346223635976286152964598193 - 0.007368362880763959503072638046) / 0.007346223635976286152964598193
-//       //                = -18.082143330828064901189265355318 USD
-
-//       assertPositionInfoOf({
-//         _subAccount: _aliceSubAccount0,
-//         _marketIndex: jpyMarketIndex,
-//         _positionSize: 0,
-//         _avgPrice: 0,
-//         _reserveValue: 0,
-//         _realizedPnl: 0,
-//         _entryBorrowingRate: 0,
-//         _entryFundingRate: 0,
-//         _str: "T8: "
-//       });
-
-//       // Sub-account's state
-//       // According from T7
-//       //    IMR             =  7.5 USD
-//       //    MMR             = 3.75 USD
-//       // In Summarize
-//       //    IMR = 7.5 - 6   =  1.5 USD
-//       //    MMR = 3.75 - 3  = 0.75 USD
-
-//       assertSubAccountStatus({ _subAccount: _aliceSubAccount0, _imr: 1.5 * 1e30, _mmr: 0.75 * 1e30, _str: "T8: " });
-
-//       // Assert Trader's balances, Vault's fees and PLP's Liquidity
-
-//       // Alice's collateral before settle payment
-//       //    BTC - 0.00951249
-
-//       // Vault's fees before settle payment
-//       //    BTC - protocol fee  = 0.00309563 btc
-//       //        - dev fee       = 0.00001687 btc
-//       //        - funding fee   = 0.00000000 btc
-
-//       // PLP's liquidity before settle payment
-//       //    BTC - 0.99737501 btc
-
-//       // Settlement detail
-//       // Then Alice has to pay
-//       //    Trading fee - 1.8 USD
-//       //      BTC - 1.8 / 20000                     = 0.00009000 btc
-//       //          - pay for dev (15%)               = 0.00001350 btc
-//       //          - pay for protocol (85%)          = 0.00009000 - 0.00001350
-//       //                                            = 0.0000765 btc
-//       //    Borrowing fee - 0.002631307154968692 USD
-//       //      BTC - 0.002631307154968692 / 20000    = 0.00000013 btc
-//       //          - pay for dev (15%)               = 0.00000001 btc
-//       //          - pay for PLP (85%)               = 0.00000013 - 0.00000001
-//       //                                            = 0.00000012 btc
-//       //    Funding fee - 0.00288 USD
-//       //      BTC - 0.00288 / 20000                 = 0.00000014 btc
-//       //          - pay for funding fee             = 0.00000014 btc
-//       //    Loss - 18.082143330828064901189265355318 USD
-//       //          - 18.082143330828064901189265355318 / 20000  = 0.00090410 btc
-//       //          - pay for PLP (100%)                         = 0.00090410 btc
-
-//       // And PLP has to pay
-//       //    nothing
-
-//       // Alice's collateral after settle payment
-//       //    BTC = 0.00951249 - 0.00009000 - 0.00000013 - 0.00000014 - 0.00090410
-//       //        = 0.00851812 btc
-
-//       assertSubAccountTokenBalance(_aliceSubAccount0, address(wbtc), true, 0.00851812 * 1e8, "T8: ");
-
-//       // Vault's fees after settle payment
-//       //    BTC - protocol fee  = 0.00309563 + 0.00007650              = 0.00317213 btc
-//       //        - dev fee       = 0.00001687 + 0.00001350 + 0.00000001 = 0.00003038 btc
-//       //        - funding fee   = 0.00000000 + 0.00000014              = 0.00000014 btc
-
-//       assertVaultsFees({
-//         _token: address(wbtc),
-//         _fee: 0.00317213 * 1e8,
-//         _devFee: 0.00003038 * 1e8,
-//         _fundingFeeReserve: 0.00000014 * 1e8,
-//         _str: "T8: "
-//       });
-
-//       // PLP's liquidity after settle payment (nothing changed)
-//       //    BTC = 0.99737501 + 0.00000012 + 0.00090410
-//       //        = 0.99827923 btc
-//       assertPLPLiquidity(address(wbtc), 0.99827923 * 1e8, "T8: ");
-
-//       // Assert Market
-//       assertMarketLongPosition(jpyMarketIndex, 0, 0, "T8: ");
-//       assertMarketShortPosition(jpyMarketIndex, 0, 0, "T8: ");
-
-//       // Assert Asset class
-//       // Forex's reserve should be increased by = 54 USD
-//       assertAssetClassReserve(2, 0, "T8: ");
-
-//       // Invariant testing
-//       assertAssetClassReserve(0, 13.5 * 1e30, "T8: ");
-//       assertAssetClassSumBorrowingRate(0, 0.000008124373119358 * 1e18, 1180, "T8: ");
-
-//       assertAssetClassReserve(1, 0, "T8: ");
-//     }
-
-//     // Time passed for 60 seconds
-//     skip(60);
-
-//     // T9: Bob deposit BTC 100 USD at price 20,000
-//     // 100 / 20000 = 0.005 BTC
-//     address _bobSubAccount0 = getSubAccount(BOB, 0);
-//     depositCollateral(BOB, 0, wbtc, 0.01 * 1e8);
-
-//     assertSubAccountTokenBalance(_bobSubAccount0, address(wbtc), true, 0.01 * 1e8, "T9: ");
-
-//     // BOB create limit order to open long position for 3000 USD at Btc price 18,000 USD
-//     // Order Index: 0
-//     createLimitTradeOrder({
-//       _account: BOB,
-//       _subAccountId: 0,
-//       _marketIndex: wbtcMarketIndex,
-//       _sizeDelta: 3000 * 1e30,
-//       _triggerPrice: 18_000 * 1e30,
-//       _acceptablePrice: 18_000 * 1e30,
-//       _triggerAboveThreshold: false,
-//       _executionFee: executionOrderFee,
-//       _reduceOnly: true,
-//       _tpToken: address(wbtc)
-//     });
-
-//     // Time passed for 60 seconds
-//     skip(60);
-
-//     // T11: Btc Price has changed to 18,500 USD
-//     //      Should revert ILimitTradeHandler_InvalidPriceForExecution
-//     updatePriceData = new bytes[](1);
-//     updatePriceData[0] = _createPriceFeedUpdateData(wbtcAssetId, 18_500 * 1e8, 0);
-//     vm.expectRevert(abi.encodeWithSignature("ILimitTradeHandler_InvalidPriceForExecution()"));
-//     executeLimitTradeOrder({
-//       _account: BOB,
-//       _subAccountId: 0,
-//       _orderIndex: 0,
-//       _feeReceiver: payable(FEEVER),
-//       _priceData: updatePriceData
-//     });
-
-//     // T12: Btc Price has changed to 17,999.99 USD
-//     //      Execute Bob order index 0
-//     updatePriceData = new bytes[](1);
-//     updatePriceData[0] = _createPriceFeedUpdateData(wbtcAssetId, 17_950 * 1e8, 0);
-//     executeLimitTradeOrder({
-//       _account: BOB,
-//       _subAccountId: 0,
-//       _orderIndex: 0,
-//       _feeReceiver: payable(FEEVER),
-//       _priceData: updatePriceData
-//     });
-//     {
-//       // When Limit order index 0 has executed
-//       // Then Bob should has Long position
-//       // And Position size should be 3000 USD at Price 18000 USD
-
-//       // Given Oracle price   = 17950 USD
-//       // And TVL
-//       //  - BTC               = 0.99827923 * 17950 = 17919.1121785
-//       //  - Total             = 17919.1121785 USD
-
-//       // Max Funding rate     = 0.04%
-//       // Max scale skew       = 300,000,000 USD
-//       // Market skew          = 0
-//       // new Market skew      = 0 + 3000 (long position)
-//       // Premium before       = 0 / 300000000 = 0
-//       // Premium after        = 3000 / 300000000 = 0.00001
-//       // Premium median       = (0 + 0.00001) / 2 = 0.000005
-//       // Adaptive price       = 17950 * (1 + 0.000005) = 18000.07999995
-//       //                      = 18000.07999995
-
-//       // Market's Funding rate calculation
-//       // When Market skew is 0
-//       // Then Funding rate is 0
-//       assertMarketFundingRate(wbtcMarketIndex, 0, 1420, "T12: ");
-
-//       // Crypto Borrowing rate calculation
-//       // Given Latest info
-//       //    Reserve                 = 13.5 USD
-//       //    Sum borrowing rate      = 0.000008124373119358
-//       //    Latest borrowing time   = 1180
-//       // And Time passed            = 1420 - 1180 = 240 seconds (240 intervals)
-//       // Then
-//       //    Pending borrowing rate  = 13.5 * 240 * 0.01% / 17919.1121785
-//       //                            = 0.000018081252953410
-//       // And Sum borrowing rate     = 0.000008124373119358 + 0.000018081252953410
-//       //                            = 0.000026205626072768
-//       assertAssetClassSumBorrowingRate(0, 0.000026205626072768 * 1e18, 1420, "T12: ");
-
-//       // BTC market IMF       = 1%
-//       // BTC market MMF       = 0.5%
-//       // Inc / Dec Fee        = 0.1%
-
-//       // Before:
-//       //    Position size     = 0
-//       //    Avg Price         = 0
-//       //    Reserve           = 0
-//       //    Borrowing rate    = 0
-//       //    Finding rate      = 0
-
-//       //    Borrowing fee     = 0
-//       //    Funding fee       = 0
-
-//       // After:
-//       //    Position size     = 3000
-//       //    Avg price         = 17500.0875 USD
-//       //    IMR               = 3000 * 1%   =  30 USD
-//       //    MMR               = 3000 * 0.5% =  15 USD
-//       //    Reserve           = 30 * 900%   = 270 USD
-//       //    Trading fee       = 3000 * 0.1% =   3 USD
-//       //    Borrowing rate    = 0.000026205626072768
-//       //    Funding rate      = 0
-
-//       // Profit and Loss
-//       // note: long position: size delta * (adaptive price - avg price) / avg price
-//       //       short position: size delta * (avg price - adaptive price) / avg price
-//       // unrealized PnL = 0
-
-//       // Given Limit price   = 18000 USD
-//       // And TVL
-//       //  - BTC               = 0.99572425 * 17500 = 17425.174375
-//       //  - Total             = 17425.174375 USD
-
-//       // Max Funding rate     = 0.04%
-//       // Max scale skew       = 300,000,000 USD
-//       // Market skew          = 0
-//       // new Market skew      = 0 + 3000 (long position)
-//       // Premium before       = 0 / 300000000 = 0
-//       // Premium after        = 3000 / 300000000 = 0.00001
-//       // Premium median       = (0 + 0.00001) / 2 = 0.000005
-//       // Adaptive price       = 18000 * (1 + 0.000005) = 18000.09
-
-//       assertPositionInfoOf({
-//         _subAccount: _bobSubAccount0,
-//         _marketIndex: wbtcMarketIndex,
-//         _positionSize: 3_000 * 1e30,
-//         _avgPrice: 18000.09 * 1e30,
-//         _reserveValue: 270 * 1e30,
-//         _realizedPnl: 0,
-//         _entryBorrowingRate: 0.000026205626072768 * 1e18,
-//         _entryFundingRate: 0,
-//         _str: "T12: "
-//       });
-
-//       // BOB Sub-account's state
-//       //    IMR             = 0 USD
-//       //    MMR             = 0 USD
-//       // In Summarize
-//       //    IMR = 0 + 30    = 30 USD
-//       //    MMR = 0 + 15    = 15 USD
-
-//       assertSubAccountStatus({ _subAccount: _bobSubAccount0, _imr: 30 * 1e30, _mmr: 15 * 1e30, _str: "T12: " });
-
-//       // Invariant Testing
-//       assertSubAccountStatus({ _subAccount: _aliceSubAccount0, _imr: 1.5 * 1e30, _mmr: 0.75 * 1e30, _str: "T12: " });
-
-//       // Assert Trader's balances, Vault's fees and PLP's Liquidity
-
-//       // Bob's collateral before settle payment
-//       //    BTC - 0.01 btc
-
-//       // Vault's fees before settle payment
-//       //    BTC - protocol fee  = 0.00317213 btc
-//       //        - dev fee       = 0.00003038 btc
-//       //        - funding fee   = 0.00000014 btc
-
-//       // PLP's liquidity before settle payment
-//       //    BTC - 0.99827923 btc
-
-//       // Settlement detail
-//       // Bob has to pay
-//       //    Trading fee   - 3 USD
-//       //      BTC - 3 / 17950               = 0.00016713 btc
-//       //          - pay for dev (15%)       = 0.00002506 btc
-//       //          - pay for protocol (85%)  = 0.00016713 - 0.00002506
-//       //                                    = 0.00014207 btc
-
-//       // And PLP has to pay
-//       //     nothing
-
-//       // Bob's collateral after settle payment
-//       //    BTC - 0.01 - 0.00016713 = 0.00983287 btc
-
-//       assertSubAccountTokenBalance(_bobSubAccount0, address(wbtc), true, 0.00983287 * 1e8, "T12: ");
-
-//       // Vault's fees after settle payment
-//       //    BTC - protocol fee  = 0.00317213 + 0.00014207 = 0.00331420 btc
-//       //        - dev fee       = 0.00003038 + 0.00002506 = 0.00005544 btc
-//       //        - funding fee   = 0.00000014
-
-//       assertVaultsFees({
-//         _token: address(wbtc),
-//         _fee: 0.00331420 * 1e8,
-//         _devFee: 0.00005544 * 1e8,
-//         _fundingFeeReserve: 0.00000014 * 1e8,
-//         _str: "T12: "
-//       });
-
-//       // PLP's liquidity after settle payment
-//       //    nothing changed
-//       assertPLPLiquidity(address(wbtc), 0.99827923 * 1e8, "T12: ");
-
-//       // Asset Market's state, Asset class's state
-
-//       assertMarketLongPosition({
-//         _marketIndex: wbtcMarketIndex,
-//         _positionSize: 3000 * 1e30,
-//         _avgPrice: 18_000.09 * 1e30,
-//         _str: "T12: "
-//       });
-//       // And Short side should invariant
-//       assertMarketShortPosition({ _marketIndex: wbtcMarketIndex, _positionSize: 0, _avgPrice: 0, _str: "T12: " });
-
-//       // Assert Asset class
-//       // Given Crypto's reserve is 13.5
-//       // When Bob increase Btc position for 3000 USD
-//       // And reserve is 270 USD
-//       // Then Crypto's reserve should increased by 270 = 283.5 USD
-//       assertAssetClassReserve(0, 283.5 * 1e30, "T12: ");
-
-//       // Invariant testing
-//       assertAssetClassReserve(2, 0, "T12: ");
-//       assertAssetClassReserve(1, 0, "T12: ");
-//     }
-
-//     // T13: Bob create limit order to stop loss for 2% ~= 17,945 USD
-//     // Order Index: 1
-//     createLimitTradeOrder({
-//       _account: BOB,
-//       _subAccountId: 0,
-//       _marketIndex: wbtcMarketIndex,
-//       _sizeDelta: -3000 * 1e30,
-//       _triggerPrice: 17_945 * 1e30,
-//       _acceptablePrice: 17_945 * 1e30,
-//       _triggerAboveThreshold: false,
-//       _executionFee: executionOrderFee,
-//       _reduceOnly: true,
-//       _tpToken: address(wbtc)
-//     });
-
-//     // Time passed for 60 seconds
-//     skip(60);
-
-//     // T14: Btc Price has changed to 18,000 USD
-//     //      Execute Bob order index 1, but price is not trigger
-//     //      Should revert ILimitTradeHandler_InvalidPriceForExecution
-//     updatePriceData = new bytes[](1);
-//     updatePriceData[0] = _createPriceFeedUpdateData(wbtcAssetId, 18_000 * 1e8, 0);
-//     vm.expectRevert(abi.encodeWithSignature("ILimitTradeHandler_InvalidPriceForExecution()"));
-//     executeLimitTradeOrder({
-//       _account: BOB,
-//       _subAccountId: 0,
-//       _orderIndex: 1,
-//       _feeReceiver: payable(FEEVER),
-//       _priceData: updatePriceData
-//     });
-
-//     // T15: Btc Price has changed to 17_940 USD
-//     //      Execute Bob order index 1
-//     updatePriceData = new bytes[](1);
-//     updatePriceData[0] = _createPriceFeedUpdateData(wbtcAssetId, 17_940 * 1e8, 0);
-//     executeLimitTradeOrder({
-//       _account: BOB,
-//       _subAccountId: 0,
-//       _orderIndex: 1,
-//       _feeReceiver: payable(FEEVER),
-//       _priceData: updatePriceData
-//     });
-//     {
-//       // When Limit order index 1 has executed
-//       // Then Bob has stop loss Btc Long position would decreased by 3000 USD at price 17,945 USD
-
-//       // Given Oracle price   = 17940 USD
-//       // And TVL
-//       //  - BTC               = 0.99827923 * 17940 = 17909.1293862
-//       //  - Total             = 17909.1293862 USD
-
-//       // Max Funding rate     = 0.04%
-//       // Max scale skew       = 300,000,000 USD
-//       // Market skew          = 3000
-//       // new Market skew      = 3000 - 0
-//       // Premium before       = 3000 / 300000000 = 0.00001
-//       // Premium after        = 0 / 300000000 = 0
-//       // Premium median       = (0.00001 + 0) / 2 = 0.000005
-//       // Adaptive price       = 17940 * (1 + 0.000005)
-//       //                      = 17940.0897
-
-//       // Market's Funding rate calculation
-//       // When Market skew is 3000
-//       // And Funding rate formula = -(Intervals * (Skew ratio * Max funding rate))
-//       // And Time passed         = 1480 - 1420 = 60 seconds (60 intervals)
-//       // Then Funding rate       = -(60 * (3000 / 300000000) * 0.04%)
-//       //                         = -0.00000024
-//       assertMarketFundingRate(wbtcMarketIndex, -0.00000024 * 1e18, 1480, "T15: ");
-
-//       // Crypto Borrowing rate calculation
-//       // Given Latest info
-//       //    Reserve                 = 283.5 USD
-//       //    Sum borrowing rate      = 0.000026205626072768
-//       //    Latest borrowing time   = 1420
-//       // And Time passed            = 1480 - 1420 = 60 seconds (60 intervals)
-//       // Then
-//       //    Pending borrowing rate  = 283.5 * 60 * 0.01% / 17909.1293862
-//       //                            = 0.000094979491371072
-//       // And Sum borrowing rate     = 0.000026205626072768 + 0.000094979491371072
-//       //                            = 0.000121185117443840
-//       assertAssetClassSumBorrowingRate(0, 0.000121185117443840 * 1e18, 1480, "T15: ");
-
-//       // BTC market IMF       = 1%
-//       // BTC market MMF       = 0.5%
-//       // Inc / Dec Fee        = 0.1%
-
-//       // Before:
-//       //    Position size     = 3000
-//       //    Avg Price         = 18000 USD
-//       //    Reserve           = 270 USD
-//       //    Borrowing rate    = 0.000026205626072768
-//       //    Finding rate      = -0.00000024
-
-//       // After: (close position)
-//       //    Position size     = 0
-//       //    Avg price         = 0
-//       //    IMR               = 0
-//       //    MMR               = 0
-//       //    Reserve           = 0
-//       //    Borrowing rate    = 0
-//       //    Funding rate      = 0
-
-//       //    Trading fee       = 3000 * 0.1% = 3 USD
-
-//       //    Borrowing fee     = 270 * (0.000121185117443840 - 0.000026205626072768)
-//       //                      = 0.02564446267018944 USD
-//       //    Funding fee       = (-0.00000024 - -(0.00000024)) * 3000
-//       //                      = 0 USD
-
-//       // Profit and Loss
-//       // note: long position: size delta * (adaptive price - avg price) / avg price
-//       //       short position: size delta * (avg price - adaptive price) / avg price
-//       // unrealized PnL = 3000 * (17945 - 18000) / 18000
-//       //                = -9.166666666666666666666666666666 USD
-
-//       assertPositionInfoOf({
-//         _subAccount: _bobSubAccount0,
-//         _marketIndex: wbtcMarketIndex,
-//         _positionSize: 0,
-//         _avgPrice: 0,
-//         _reserveValue: 0,
-//         _realizedPnl: 0,
-//         _entryBorrowingRate: 0,
-//         _entryFundingRate: 0,
-//         _str: "T15: "
-//       });
-
-//       // BOB Sub-account's state
-//       //    IMR             = 30 USD
-//       //    MMR             = 15 USD
-//       // In Summarize, after close position
-//       //    IMR = 30 - 30   = 0 USD
-//       //    MMR = 15 - 15   = 0 USD
-
-//       assertSubAccountStatus({ _subAccount: _bobSubAccount0, _imr: 0, _mmr: 0, _str: "T15: " });
-
-//       // Invariant Testing
-//       assertSubAccountStatus({ _subAccount: _aliceSubAccount0, _imr: 1.5 * 1e30, _mmr: 0.75 * 1e30, _str: "T15: " });
-
-//       // Assert Trader's balances, Vault's fees and PLP's Liquidity
-
-//       // Bob's collateral before settle payment
-//       //    BTC - 0.00983287 btc
-
-//       // Vault's fees before settle payment
-//       //    BTC - protocol fee  = 0.00331420 btc
-//       //        - dev fee       = 0.00005544 btc
-//       //        - funding fee   = 0.00000014 btc
-
-//       // PLP's liquidity before settle payment
-//       //    BTC - 0.99827923 btc
-
-//       // Settlement detail
-//       // Bob has to pay
-//       //    Trading fee - 3 USD
-//       //      BTC - 3 / 17940                         = 0.00016722 btc
-//       //          - pay for dev (15%)                 = 0.00002508 btc
-//       //          - pay for protocol (85%)            = 0.00016722 - 0.00002508
-//       //                                              = 0.00014214 btc
-//       //    Borrowing fee - 0.02564446267018944 USD
-//       //      BTC - 0.02564446267018944 / 17940       = 0.00000142 btc
-//       //          - pay for dev (15%)                 = 0.00000021 btc
-//       //          - pay for PLP (85%)                 = 0.00000142 - 0.00000021
-//       //                                              = 0.00000121
-//       //    Funding fee - 0 USD
-//       //      BTC - 0.00072 / 17940                   = 0.00000004 btc
-//       //          - pay for funding fee (100%)        = 0.00000004 btc
-//       //
-//       //    Loss - 9.166666666666666666666666666666 USD
-//       //      BTC - 9.166666666666666666666666666666 / 17940
-//       //                                              = 0.00051096 btc
-//       //          - pay for PLP (100%)                = 0.00051096 btc
-
-//       // And PLP has to pay
-//       //      nothing
-
-//       // Bob's collateral after settle payment
-//       //    BTC = 0.00983287 - 0.00016722 - 0.00000142 - 0.00000004 - 0.00051096
-//       //        = 0.00915323 btc
-
-//       assertSubAccountTokenBalance(_bobSubAccount0, address(wbtc), true, 0.00915323 * 1e8, "T15: ");
-
-//       // Vault's fees after settle payment
-//       //    BTC - protocol fee  = 0.00331420 + 0.00014214              = 0.00345634 btc
-//       //        - dev fee       = 0.00005544 + 0.00002508 + 0.00000021 = 0.00008073 btc
-//       //        - funding fee   = 0.00000014 + 0.00000004              = 0.00000018 btc
-
-//       assertVaultsFees({
-//         _token: address(wbtc),
-//         _fee: 0.00345634 * 1e8,
-//         _devFee: 0.00008073 * 1e8,
-//         _fundingFeeReserve: 0.00000018 * 1e8,
-//         _str: "T15: "
-//       });
-
-//       // PLP's liquidity after settle payment
-//       //    BTC - 0.99827923 + 0.00000121 + 0.00051096 = 0.99879140
-//       assertPLPLiquidity(address(wbtc), 0.99879140 * 1e8, "T15: ");
-
-//       // Asset Market's state, Asset class's state
-
-//       assertMarketLongPosition({ _marketIndex: wbtcMarketIndex, _positionSize: 0, _avgPrice: 0, _str: "T15: " });
-//       // And Short side should invariant
-//       assertMarketShortPosition({ _marketIndex: wbtcMarketIndex, _positionSize: 0, _avgPrice: 0, _str: "T15: " });
-
-//       // Assert Asset class
-//       // Given Crypto's reserve is 283.5
-//       // When Bob decrease Btc long position for 3000 USD
-//       // And deceased reserve is 270 USD
-//       // Then Crypto's reserve should decreased by 270 = 13.5 USD
-//       assertAssetClassReserve(0, 13.5 * 1e30, "T15: ");
-
-//       // Invariant testing
-//       assertAssetClassReserve(2, 0, "T15: ");
-//       assertAssetClassReserve(1, 0, "T15: ");
-//     }
-
-//     // T16: Bob create limit order sell Btc for 3000 USD at price 21,000 USD
-//     // Order Index: 2
-//     createLimitTradeOrder({
-//       _account: BOB,
-//       _subAccountId: 0,
-//       _marketIndex: wbtcMarketIndex,
-//       _sizeDelta: -3000 * 1e30,
-//       _triggerPrice: 21_000 * 1e30,
-//       _acceptablePrice: 21_000 * 1e30,
-//       _triggerAboveThreshold: true,
-//       _executionFee: executionOrderFee,
-//       _reduceOnly: true,
-//       _tpToken: address(wbtc)
-//     });
-
-//     // Time passed for 60 seconds
-//     skip(60);
-
-//     // T17: Btc Price has changed to 21,500 USD
-//     //      Execute Bob order index 2
-//     updatePriceData = new bytes[](1);
-//     updatePriceData[0] = _createPriceFeedUpdateData(wbtcAssetId, 21_500 * 1e8, 0);
-//     executeLimitTradeOrder({
-//       _account: BOB,
-//       _subAccountId: 0,
-//       _orderIndex: 2,
-//       _feeReceiver: payable(FEEVER),
-//       _priceData: updatePriceData
-//     });
-//     {
-//       // When Limit order index 2 has executed
-//       // Then Bob would has Btc Short position size 3000 USD at price 21,000 USD
-
-//       // Given Oracle price   = 21,500 USD
-//       // And TVL
-//       //  - BTC               = 0.99879140 * 21500 = 21474.0151
-//       //  - Total             = 21474.0151 USD
-
-//       // Max Funding rate     = 0.04%
-//       // Max scale skew       = 300,000,000 USD
-//       // Market skew          = 0
-//       // new Market skew      = 0 - 3000
-//       // Premium before       = 0 / 300000000 = 0
-//       // Premium after        = -3000 / 300000000 = -0.00001
-//       // Premium median       = (0 + -0.00001) / 2 = -0.000005
-//       // Adaptive price       = 21500 * (1 - 0.000005)
-//       //                      = 21499.8925 USD
-
-//       // Market's Funding rate calculation
-//       // When Market skew is 0
-//       // And Funding rate formula        = -(Intervals * (Skew ratio * Max funding rate))
-//       // And Time passed                = 1540 - 1480 = 60 seconds (60 intervals)
-//       // Then Pending Funding rate      = -(60 * (0 / 300000000) * 0.04%)
-//       //                                = 0
-//       // And Market's sum Funding rate  = -0.00000024 + 0
-//       assertMarketFundingRate(wbtcMarketIndex, -0.00000024 * 1e18, 1540, "T17: ");
-
-//       // Crypto Borrowing rate calculation
-//       // Given Latest info
-//       //    Reserve                 = 13.5 USD
-//       //    Sum borrowing rate      = 0.000121185117443840
-//       //    Latest borrowing time   = 1480
-//       // And Time passed            = 1540 - 1480 = 60 seconds (60 intervals)
-//       // Then
-//       //    Pending borrowing rate  = 13.5 * 60 * 0.01% / 21474.0151
-//       //                            = 0.000003772000700511
-//       // And Sum borrowing rate     = 0.000121185117443840 + 0.000003772000700511
-//       //                            = 0.000124957118144351
-//       assertAssetClassSumBorrowingRate(0, 0.000124957118144351 * 1e18, 1540, "T17: ");
-
-//       // BTC market IMF       = 1%
-//       // BTC market MMF       = 0.5%
-//       // Inc / Dec Fee        = 0.1%
-
-//       // Before:
-//       //    Position size     = 0
-//       //    Avg Price         = 0
-//       //    Reserve           = 0
-//       //    Borrowing rate    = 0
-//       //    Finding rate      = 0
-
-//       // After: (new position)
-//       //    Position size     = -3000 USD
-//       //    Avg price         = 21,000 USD
-//       //    IMR               = 30
-//       //    MMR               = 15
-//       //    Reserve           = 270
-//       //    Borrowing rate    = 0.000124957118144351
-//       //    Funding rate      = -0.00000024
-
-//       //    Trading fee       = 3000 * 0.1% = 3 USD
-
-//       //    Borrowing fee     = 0
-//       //    Funding fee       = 0
-
-//       // Profit and Loss
-//       // note: long position: size delta * (adaptive price - avg price) / avg price
-//       //       short position: size delta * (avg price - adaptive price) / avg price
-//       // unrealized PnL = 0 (new position)
-
-//       // Given Limit price   = 21000 USD
-//       // And TVL
-//       //  - BTC               = 0.99572425 * 17500 = 17425.174375
-//       //  - Total             = 17425.174375 USD
-
-//       // Max Funding rate     = 0.04%
-//       // Max scale skew       = 300,000,000 USD
-//       // Market skew          = 0
-//       // new Market skew      = 0 + 3000 (long position)
-//       // Premium before       = 0 / 300000000 = 0
-//       // Premium after        = 3000 / 300000000 = 0.00001
-//       // Premium median       = (0 + 0.00001) / 2 = 0.000005
-//       // Adaptive price       = 21000 * (1 - 0.000005) = 20999.895
-
-//       assertPositionInfoOf({
-//         _subAccount: _bobSubAccount0,
-//         _marketIndex: wbtcMarketIndex,
-//         _positionSize: -3_000 * 1e30,
-//         _avgPrice: 20999.895 * 1e30,
-//         _reserveValue: 270 * 1e30,
-//         _realizedPnl: 0,
-//         _entryBorrowingRate: 0.000124957118144351 * 1e18,
-//         _entryFundingRate: -0.00000024 * 1e18,
-//         _str: "T17: "
-//       });
-
-//       // BOB Sub-account's state
-//       //    IMR             = 0 USD
-//       //    MMR             = 0 USD
-//       // In Summarize, after close position
-//       //    IMR = 0 + 30   = 30 USD
-//       //    MMR = 0 + 15   = 15 USD
-
-//       assertSubAccountStatus({ _subAccount: _bobSubAccount0, _imr: 30 * 1e30, _mmr: 15 * 1e30, _str: "T17: " });
-
-//       // Invariant Testing
-//       assertSubAccountStatus({ _subAccount: _aliceSubAccount0, _imr: 1.5 * 1e30, _mmr: 0.75 * 1e30, _str: "T17: " });
-
-//       // Assert Trader's balances, Vault's fees and PLP's Liquidity
-
-//       // Bob's collateral before settle payment
-//       //    BTC - 0.00915323 btc
-
-//       // Vault's fees before settle payment
-//       //    BTC - protocol fee  = 0.00345634 btc
-//       //        - dev fee       = 0.00008073 btc
-//       //        - funding fee   = 0.00000018 btc
-
-//       // PLP's liquidity before settle payment
-//       //    BTC - 0.99879139 btc
-
-//       // Settlement detail
-//       // Bob has to pay
-//       //    Trading fee - 3 USD
-//       //      BTC - 3 / 21500                    = 0.00013953 btc
-//       //          - pay for dev (15%)            = 0.00002092 btc
-//       //          - pay for protocol (85%)       = 0.00013953 - 0.00002092
-//       //                                         = 0.00011861 btc
-
-//       // And PLP has to pay
-//       //    nothing
-
-//       // Bob's collateral after settle payment
-//       //    BTC = 0.00915323 - 0.00013953
-//       //        = 0.0090137 btc
-
-//       assertSubAccountTokenBalance(_bobSubAccount0, address(wbtc), true, 0.0090137 * 1e8, "T17: ");
-
-//       // Vault's fees after settle payment
-//       //    BTC - protocol fee  = 0.00345634 + 0.00011861 = 0.00357495 btc
-//       //        - dev fee       = 0.00008073 + 0.00002092 = 0.00010165 btc
-//       //        - funding fee   = 0.00000018              = 0.00000018 btc
-
-//       assertVaultsFees({
-//         _token: address(wbtc),
-//         _fee: 0.00357495 * 1e8,
-//         _devFee: 0.00010165 * 1e8,
-//         _fundingFeeReserve: 0.00000018 * 1e8,
-//         _str: "T17: "
-//       });
-
-//       // PLP's liquidity after settle payment
-//       //    BTC - 0.99879140
-//       assertPLPLiquidity(address(wbtc), 0.99879140 * 1e8, "T17: ");
-
-//       // Asset Market's state, Asset class's state
-
-//       assertMarketLongPosition({ _marketIndex: wbtcMarketIndex, _positionSize: 0, _avgPrice: 0, _str: "T17: " });
-//       // And Short side should invariant
-//       assertMarketShortPosition({
-//         _marketIndex: wbtcMarketIndex,
-//         _positionSize: 3000 * 1e30,
-//         _avgPrice: 20999.895 * 1e30,
-//         _str: "T17: "
-//       });
-
-//       // Assert Asset class
-//       // Given Crypto's reserve is 283.5
-//       // When Bob open Btc short position for 3000 USD
-//       // And increase reserve as 270 USD
-//       // Then Crypto's reserve should increased by 270 = 283.5 USD
-//       assertAssetClassReserve(0, 283.5 * 1e30, "T17: ");
-
-//       // Invariant testing
-//       assertAssetClassReserve(2, 0, "T17: ");
-//       assertAssetClassReserve(1, 0, "T17: ");
-//     }
-
-//     // T18: Bob create stop loss order at price 22,000 USD
-//     // Order Index: 3
-//     createLimitTradeOrder({
-//       _account: BOB,
-//       _subAccountId: 0,
-//       _marketIndex: wbtcMarketIndex,
-//       _sizeDelta: 3000 * 1e30,
-//       _triggerPrice: 21_500 * 1e30,
-//       _acceptablePrice: 21_500 * 1e30,
-//       _triggerAboveThreshold: true,
-//       _executionFee: executionOrderFee,
-//       _reduceOnly: true,
-//       _tpToken: address(wbtc)
-//     });
-
-//     // Time passed for 60 seconds
-//     skip(60);
-
-//     // T19: Btc Price has changed to 22_100 USD
-//     //      Execute Bob order index 2
-//     updatePriceData = new bytes[](1);
-//     updatePriceData[0] = _createPriceFeedUpdateData(wbtcAssetId, 22_100 * 1e8, 0);
-//     executeLimitTradeOrder({
-//       _account: BOB,
-//       _subAccountId: 0,
-//       _orderIndex: 3,
-//       _feeReceiver: payable(FEEVER),
-//       _priceData: updatePriceData
-//     });
-//     {
-//       // When Limit order index 2 has executed
-//       // Then Bob fully close Btc short position at price 21500 USD
-
-//       // Given Oracle price   = 22100 USD
-//       // And TVL
-//       //  - BTC               = 0.99879140 * 22100 = 22073.28994 USD
-//       //  - Total             = 22073.28994 USD
-
-//       // Max Funding rate     = 0.04%
-//       // Max scale skew       = 300,000,000 USD
-//       // Market skew          = -3000
-//       // new Market skew      = -3000 + 3000
-//       // Premium before       = -3000 / 300000000 = -0.00001
-//       // Premium after        = 0 / 300000000 = 0
-//       // Premium median       = (-0.00001 + 0) / 2 = -0.000005
-//       // Adaptive price       = 22100 * (1 + -0.000005)
-//       //                      = 22099.8895
-
-//       // Market's Funding rate calculation
-//       // When Market skew is -3000
-//       // And Funding rate formula = -(Intervals * (Skew ratio * Max funding rate))
-//       // And Time passed         = 1600 - 1549 = 60 seconds (60 intervals)
-//       // Then Funding rate       = -(60 * (-3000 / 300000000) * 0.04%)
-//       //                         = 0.00000024
-//       // And Market's sum Funding rate  = -0.00000024 + 0.00000024
-//       assertMarketFundingRate(wbtcMarketIndex, 0, 1600, "T19: ");
-
-//       // Crypto Borrowing rate calculation
-//       // Given Latest info
-//       //    Reserve                 = 283.5 USD
-//       //    Sum borrowing rate      = 0.000124957118144351
-//       //    Latest borrowing time   = 1420
-//       // And Time passed            = 1480 - 1420 = 60 seconds (60 intervals)
-//       // Then
-//       //    Pending borrowing rate  = 283.5 * 60 * 0.01% / 22073.28994
-//       //                            = 0.000077061462275160
-//       // And Sum borrowing rate     = 0.000124957118144351 + 0.000077061462275160
-//       //                            = 0.000202018580419511
-//       assertAssetClassSumBorrowingRate(0, 0.000202018580419511 * 1e18, 1600, "T19: ");
-
-//       // BTC market IMF       = 1%
-//       // BTC market MMF       = 0.5%
-//       // Inc / Dec Fee        = 0.1%
-
-//       // Before:
-//       //    Position size     = -3000
-//       //    Avg Price         = 21000 USD
-//       //    Reserve           = 270 USD
-//       //    Borrowing rate    = 0.000124957118144351
-//       //    Finding rate      = -0.00000024
-
-//       // After: (close short position)
-//       //    Position size     = 0
-//       //    Avg price         = 0
-//       //    IMR               = 0
-//       //    MMR               = 0
-//       //    Reserve           = 0
-//       //    Borrowing rate    = 0
-//       //    Funding rate      = 0
-
-//       //    Trading fee       = 3000 * 0.1% = 3 USD
-
-//       //    Borrowing fee     = 270 * (0.000202018580419511 - 0.000124957118144351)
-//       //                      = 0.0208065948142932 USD
-//       //    Funding fee       = (0 - -(0.00000024)) * 3000
-//       //                      = 0.00072 USD
-
-//       // Profit and Loss
-//       // note: long position: size delta * (adaptive price - avg price) / avg price
-//       //       short position: size delta * (avg price - adaptive price) / avg price
-//       // unrealized PnL = 3000 * (21000 - 21500) / 21000
-//       //                = -71.428571428571428571428571428571 USD
-
-//       assertPositionInfoOf({
-//         _subAccount: _bobSubAccount0,
-//         _marketIndex: wbtcMarketIndex,
-//         _positionSize: 0,
-//         _avgPrice: 0,
-//         _reserveValue: 0,
-//         _realizedPnl: 0,
-//         _entryBorrowingRate: 0,
-//         _entryFundingRate: 0,
-//         _str: "T19: "
-//       });
-
-//       // BOB Sub-account's state
-//       //    IMR             = 30 USD
-//       //    MMR             = 15 USD
-//       // In Summarize, after close position
-//       //    IMR = 30 - 30   = 0 USD
-//       //    MMR = 15 - 15   = 0 USD
-
-//       assertSubAccountStatus({ _subAccount: _bobSubAccount0, _imr: 0, _mmr: 0, _str: "T19: " });
-
-//       // Invariant Testing
-//       assertSubAccountStatus({ _subAccount: _aliceSubAccount0, _imr: 1.5 * 1e30, _mmr: 0.75 * 1e30, _str: "T19: " });
-
-//       // Assert Trader's balances, Vault's fees and PLP's Liquidity
-
-//       // Bob's collateral before settle payment
-//       //    BTC - 0.0090137 btc
-
-//       // Vault's fees before settle payment
-//       //    BTC - protocol fee  = 0.00357495 btc
-//       //        - dev fee       = 0.00010165 btc
-//       //        - funding fee   = 0.00000018 btc
-
-//       // PLP's liquidity before settle payment
-//       //    BTC - 0.99879139 btc
-
-//       // Settlement detail
-//       // Bob has to pay
-//       //    Trading fee - 3 USD
-//       //      BTC - 3 / 22100                       = 0.00013574 btc
-//       //          - pay for dev (15%)               = 0.00002036 btc
-//       //          - pay for protocol (85%)          = 0.00013574 - 0.00002036
-//       //                                            = 0.00011538 btc
-//       //    Borrowing fee - 0.0208065948142932 USD
-//       //      BTC - 0.0208065948142932 / 22100      = 0.00000094 btc
-//       //          - pay for dev (15%)               = 0.00000014 btc
-//       //          - pay for PLP (85%)               = 0.00000094 - 0.00000014
-//       //                                            = 0.00000080 btc
-//       //    Funding fee - 0.00072 USD
-//       //      BTC - 0.00072 / 22100                 = 0.00000003 btc
-//       //          - pay for funding fee (100%)      = 0.00000003 btc
-//       //    Loss - 71.428571428571428571428571428571 USD
-//       //         - 71.428571428571428571428571428571 / 22100
-//       //                                            = 0.00323206 btc
-
-//       // Bob's collateral after settle payment
-//       //    BTC = 0.0090137 - 0.00013574 - 0.00000094 - 0.00000003 - 0.00323206
-//       //        = 0.00564493 btc
-
-//       assertSubAccountTokenBalance(_bobSubAccount0, address(wbtc), true, 0.00564493 * 1e8, "T19: ");
-
-//       // Vault's fees after settle payment
-//       //    BTC - protocol fee  = 0.00357495 + 0.00011538              = 0.00369033 btc
-//       //        - dev fee       = 0.00010165 + 0.00002036 + 0.00000014 = 0.00012215 btc
-//       //        - funding fee   = 0.00000018 + 0.00000003              = 0.00000021 btc
-
-//       assertVaultsFees({
-//         _token: address(wbtc),
-//         _fee: 0.00369033 * 1e8,
-//         _devFee: 0.00012215 * 1e8,
-//         _fundingFeeReserve: 0.00000021 * 1e8,
-//         _str: "T19: "
-//       });
-
-//       // PLP's liquidity after settle payment
-//       //    BTC = 0.99879140 + 0.00000080 + 0.00323206
-//       //        = 1.00202426
-//       assertPLPLiquidity(address(wbtc), 1.00202426 * 1e8, "T19: ");
-
-//       // Asset Market's state, Asset class's state
-
-//       assertMarketLongPosition({ _marketIndex: wbtcMarketIndex, _positionSize: 0, _avgPrice: 0, _str: "T19: " });
-//       // And Short side should invariant
-//       assertMarketShortPosition({ _marketIndex: wbtcMarketIndex, _positionSize: 0, _avgPrice: 0, _str: "T19: " });
-
-//       // Assert Asset class
-//       // Given Crypto's reserve is 283.5
-//       // When Bob decrease Btc short position for 3000 USD
-//       // And deceased reserve is 270 USD
-//       // Then Crypto's reserve should decreased by 270 = 13.5 USD
-//       assertAssetClassReserve(0, 13.5 * 1e30, "T19: ");
-
-//       // Invariant testing
-//       assertAssetClassReserve(2, 0, "T19: ");
-//       assertAssetClassReserve(1, 0, "T19: ");
-//     }
-//   }
-// }
-=======
 // SPDX-License-Identifier: MIT
 pragma solidity 0.8.18;
 
@@ -3143,5 +1569,4 @@
       assertAssetClassReserve(1, 0, "T19: ");
     }
   }
-}
->>>>>>> 2d866be7
+}