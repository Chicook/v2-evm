--- conflicted
+++ resolved
@@ -14,17 +14,8 @@
 import { IEcoPyth } from "@hmx/oracles/interfaces/IEcoPyth.sol";
 
 // Openzepline
-<<<<<<< HEAD
 import { ERC20 } from "@openzeppelin/contracts/token/ERC20/ERC20.sol";
-import { SafeERC20 } from "@openzeppelin/contracts/token/ERC20/utils/SafeERC20.sol";
 import { IERC20 } from "@openzeppelin/contracts/token/ERC20/IERC20.sol";
-
-// GMX
-import { IGmxRewardRouterV2 } from "@hmx/interfaces/gmx/IGmxRewardRouterV2.sol";
-=======
-import { ERC20Upgradeable } from "@openzeppelin-upgradeable/contracts/token/ERC20/ERC20Upgradeable.sol";
-import { SafeERC20Upgradeable } from "@openzeppelin-upgradeable/contracts/token/ERC20/utils/SafeERC20Upgradeable.sol";
->>>>>>> bb8f4f81
 
 // Libs
 import { Deployer } from "@hmx-test/libs/Deployer.sol";
@@ -61,6 +52,8 @@
 import { ILiquidityService } from "@hmx/services/interfaces/ILiquidityService.sol";
 import { ILiquidationService } from "@hmx/services/interfaces/ILiquidationService.sol";
 import { ITradeService } from "@hmx/services/interfaces/ITradeService.sol";
+
+import { IGmxRewardRouterV2 } from "@hmx/interfaces/gmx/IGmxRewardRouterV2.sol";
 
 import { ITradeHelper } from "@hmx/helpers/interfaces/ITradeHelper.sol";
 
@@ -73,12 +66,10 @@
 import { PositionTester02 } from "@hmx-test/testers/PositionTester02.sol";
 import { TradeTester } from "@hmx-test/testers/TradeTester.sol";
 
-<<<<<<< HEAD
-=======
 import { ProxyAdmin } from "@openzeppelin/contracts/proxy/transparent/ProxyAdmin.sol";
+import { ERC20 } from "@openzeppelin-upgradeable/contracts/token/ERC20/ERC20.sol";
 import { console } from "forge-std/console.sol";
 
->>>>>>> bb8f4f81
 abstract contract BaseIntTest is TestBase, StdCheats {
   /* Constants */
   uint256 internal constant executionOrderFee = 0.0001 ether;
@@ -178,13 +169,8 @@
 
     pyth = Deployer.deployEcoPyth(address(proxyAdmin));
 
-<<<<<<< HEAD
     gmxRewardRouterV2 = new MockGmxRewardRouterV2();
-
-    pythAdapter = IPythAdapter(Deployer.deployContractWithArguments("PythAdapter", abi.encode(pyth)));
-=======
     pythAdapter = Deployer.deployPythAdapter(address(proxyAdmin), address(pyth));
->>>>>>> bb8f4f81
 
     // deploy oracleMiddleWare
     oracleMiddleWare = Deployer.deployOracleMiddleware(address(proxyAdmin));
@@ -224,9 +210,6 @@
       address(configStorage)
     );
 
-<<<<<<< HEAD
-    tradeHelper = Deployer.deployTradeHelper(address(perpStorage), address(vaultStorage), address(configStorage));
-=======
     // deploy handler and service
     tradeHelper = Deployer.deployTradeHelper(
       address(proxyAdmin),
@@ -234,11 +217,11 @@
       address(vaultStorage),
       address(configStorage)
     );
->>>>>>> bb8f4f81
 
     // deploy Strategies
     unstakedGlpStrategy = Deployer.deployUnstakedGlpStrategy(
-      IERC20(address(sglp)),
+      address(proxyAdmin),
+      ERC20(sglp),
       IGmxRewardRouterV2(gmxRewardRouterV2),
       IVaultStorage(vaultStorage)
     );
