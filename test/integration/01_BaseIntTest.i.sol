--- conflicted
+++ resolved
@@ -427,13 +427,11 @@
       crossMarginHandler.setOrderExecutor(address(this), true);
     }
 
-<<<<<<< HEAD
     // Setup Intent Handler
     {
       tradeOrderHelper.setWhitelistedCaller(address(intentHandler));
       intentHandler.setIntentExecutor(address(this), true);
     }
-=======
     adaptiveFeeCalculator = new AdaptiveFeeCalculator();
     orderbookOracle = new OrderbookOracle();
 
@@ -442,6 +440,5 @@
     tradeHelper.setMaxAdaptiveFeeBps(500);
 
     calculator.setTradeHelper(address(tradeHelper));
->>>>>>> f7574998
   }
 }