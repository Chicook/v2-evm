--- conflicted
+++ resolved
@@ -51,9 +51,6 @@
 import { ILiquidationService } from "@hmx/services/interfaces/ILiquidationService.sol";
 import { ITradeService } from "@hmx/services/interfaces/ITradeService.sol";
 
-<<<<<<< HEAD
-abstract contract BaseIntTest is TestBase, StdCheatsSafe {
-=======
 import { ITradeHelper } from "@hmx/helpers/interfaces/ITradeHelper.sol";
 
 import { IPyth } from "pyth-sdk-solidity/IPyth.sol";
@@ -65,8 +62,7 @@
 import { PositionTester02 } from "@hmx-test/testers/PositionTester02.sol";
 import { TradeTester } from "@hmx-test/testers/TradeTester.sol";
 
-abstract contract BaseIntTest is TestBase, StdAssertions, StdCheatsSafe {
->>>>>>> 8cfc8441
+abstract contract BaseIntTest is TestBase, StdCheatsSafe {
   /* Constants */
   uint256 internal constant DOLLAR = 1e30;
   uint256 internal constant executionOrderFee = 0.0001 ether;
