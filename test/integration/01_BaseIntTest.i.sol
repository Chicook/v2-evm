// SPDX-License-Identifier: BUSL-1.1
// This code is made available under the terms and conditions of the Business Source License 1.1 (BUSL-1.1).
// The act of publishing this code is driven by the aim to promote transparency and facilitate its utilization for educational purposes.

pragma solidity 0.8.18;

// Forge-std
import { TestBase } from "forge-std/Base.sol";
import { console } from "forge-std/console.sol";
import { console2 } from "forge-std/console2.sol";
import { StdCheats } from "forge-std/StdCheats.sol";

// Pyth
import { IPyth } from "pyth-sdk-solidity/IPyth.sol";
import { MockPyth } from "pyth-sdk-solidity/MockPyth.sol";
import { EcoPyth } from "@hmx/oracles/EcoPyth.sol";
import { IEcoPyth } from "@hmx/oracles/interfaces/IEcoPyth.sol";

// Openzeppelin
import { ERC20 } from "@openzeppelin/contracts/token/ERC20/ERC20.sol";
import { IERC20 } from "@openzeppelin/contracts/token/ERC20/IERC20.sol";
import { ERC20Upgradeable } from "@openzeppelin-upgradeable/contracts/token/ERC20/ERC20Upgradeable.sol";
import { SafeERC20Upgradeable } from "@openzeppelin-upgradeable/contracts/token/ERC20/utils/SafeERC20Upgradeable.sol";
import { IERC20Upgradeable } from "@openzeppelin-upgradeable/contracts/token/ERC20/IERC20Upgradeable.sol";
// Libs
import { Deployer } from "@hmx-test/libs/Deployer.sol";

// Mock
import { MockWNative } from "@hmx-test/mocks/MockWNative.sol";
import { MockErc20 } from "@hmx-test/mocks/MockErc20.sol";
import { MockGmxRewardRouterV2 } from "@hmx-test/mocks/MockGmxRewardRouterV2.sol";

// Interfaces
import { IWNative } from "@hmx/interfaces/IWNative.sol";

import { IHLP } from "@hmx/contracts/interfaces/IHLP.sol";
import { ICalculator } from "@hmx/contracts/interfaces/ICalculator.sol";
import { IOracleAdapter } from "@hmx/oracles/interfaces/IOracleAdapter.sol";
import { IOracleMiddleware } from "@hmx/oracles/interfaces/IOracleMiddleware.sol";

import { IConfigStorage } from "@hmx/storages/interfaces/IConfigStorage.sol";
import { IPerpStorage } from "@hmx/storages/interfaces/IPerpStorage.sol";
import { IVaultStorage } from "@hmx/storages/interfaces/IVaultStorage.sol";
import { IHLP } from "@hmx/contracts/interfaces/IHLP.sol";
import { IPythAdapter } from "@hmx/oracles/interfaces/IPythAdapter.sol";

import { IBotHandler } from "@hmx/handlers/interfaces/IBotHandler.sol";
import { ICrossMarginHandler } from "@hmx/handlers/interfaces/ICrossMarginHandler.sol";
import { ILimitTradeHandler } from "@hmx/handlers/interfaces/ILimitTradeHandler.sol";
import { ILiquidityHandler } from "@hmx/handlers/interfaces/ILiquidityHandler.sol";
import { IExt01Handler } from "@hmx/handlers/interfaces/IExt01Handler.sol";

import { ConvertedGlpStrategy } from "@hmx/strategies/ConvertedGlpStrategy.sol";
import { IConvertedGlpStrategy } from "@hmx/strategies/interfaces/IConvertedGlpStrategy.sol";

import { ICrossMarginService } from "@hmx/services/interfaces/ICrossMarginService.sol";
import { ILiquidityService } from "@hmx/services/interfaces/ILiquidityService.sol";
import { ILiquidationService } from "@hmx/services/interfaces/ILiquidationService.sol";
import { ITradeService } from "@hmx/services/interfaces/ITradeService.sol";

import { IGmxRewardRouterV2 } from "@hmx/interfaces/gmx/IGmxRewardRouterV2.sol";

import { ITradeHelper } from "@hmx/helpers/interfaces/ITradeHelper.sol";

import { IPyth } from "pyth-sdk-solidity/IPyth.sol";
import { LiquidityTester } from "@hmx-test/testers/LiquidityTester.sol";
import { CrossMarginTester } from "@hmx-test/testers/CrossMarginTester.sol";
import { LimitOrderTester } from "@hmx-test/testers/LimitOrderTester.sol";
import { PositionTester } from "@hmx-test/testers/PositionTester.sol";
import { MarketTester } from "@hmx-test/testers/MarketTester.sol";
import { PositionTester02 } from "@hmx-test/testers/PositionTester02.sol";
import { TradeTester } from "@hmx-test/testers/TradeTester.sol";

import { ProxyAdmin } from "@openzeppelin/contracts/proxy/transparent/ProxyAdmin.sol";
import { ERC20 } from "@openzeppelin/contracts/token/ERC20/ERC20.sol";
import { AdaptiveFeeCalculator } from "@hmx/contracts/AdaptiveFeeCalculator.sol";
import { OrderbookOracle } from "@hmx/oracles/OrderbookOracle.sol";

abstract contract BaseIntTest is TestBase, StdCheats {
  /* Constants */
  uint256 internal constant executionOrderFee = 0.0001 ether;
  uint256 internal constant maxExecutionChuck = 10; // 10 orders per time
  uint256 internal constant minExecutionTimestamp = 60 * 5; // 5 minutes
  uint256 internal constant maxTrustPriceAge = type(uint32).max;

  uint256 internal constant SECONDS = 1;
  uint256 internal constant MINUTES = SECONDS * 60;
  uint256 internal constant HOURS = MINUTES * 60;
  uint256 internal constant DAYS = HOURS * 24;

  address internal ALICE;
  address internal BOB;
  address internal CAROL;
  address internal DAVE;
  address internal EVE;
  address internal FEEVER;
  address internal ORDER_EXECUTOR;
  address internal BOT;

  address internal constant EXT01_EXECUTOR = 0x7FDD623c90a0097465170EdD352Be27A9f3ad817;

  /* CONTRACTS */
  IOracleMiddleware oracleMiddleWare;
  IConfigStorage configStorage;
  IPerpStorage perpStorage;
  IVaultStorage vaultStorage;
  ICalculator calculator;

  // handlers
  IBotHandler botHandler;
  ICrossMarginHandler crossMarginHandler;
  ILimitTradeHandler limitTradeHandler;
  ILiquidityHandler liquidityHandler;

  // services
  ICrossMarginService crossMarginService;
  ILiquidityService liquidityService;
  ILiquidationService liquidationService;
  ITradeService tradeService;

  //GMX
  IGmxRewardRouterV2 gmxRewardRouterV2;

  //strategies
  IConvertedGlpStrategy convertedGlpStrategy;

  // helpers
  ITradeHelper tradeHelper;

  /* TOKENS */

  //LP tokens
  ERC20Upgradeable glp;
  IHLP hlpV2;

  MockErc20 wbtc; // decimals 8
  MockErc20 usdc; // decimals 6
  MockErc20 usdt; // decimals 6
  MockErc20 dai; // decimals 18
  MockErc20 sglp; //decimals 18

  IWNative weth; //for native

  /* PYTH */
  IEcoPyth internal pyth;
  IPythAdapter internal pythAdapter;

  /* Tester */

  CrossMarginTester crossMarginTester;
  MarketTester globalMarketTester;
  LimitOrderTester limitOrderTester;
  LiquidityTester liquidityTester;
  PositionTester positionTester;
  PositionTester02 positionTester02;
  TradeTester tradeTester;

  ProxyAdmin proxyAdmin;

<<<<<<< HEAD
  AdaptiveFeeCalculator adaptiveFeeCalculator;
  OrderbookOracle orderbookOracle;
=======
  // Executor
  IExt01Handler ext01Handler;
>>>>>>> 57db8034

  constructor() {
    ALICE = makeAddr("Alice");
    BOB = makeAddr("BOB");
    CAROL = makeAddr("CAROL");
    DAVE = makeAddr("DAVE");
    EVE = makeAddr("EVE");
    FEEVER = makeAddr("FEEVER");
    ORDER_EXECUTOR = makeAddr("ORDER_EXECUTOR");
    BOT = makeAddr("BOT");

    /* DEPLOY PART */

    proxyAdmin = new ProxyAdmin();

    // deploy MOCK weth
    weth = IWNative(new MockWNative());
    vm.label(address(weth), "WETH");

    pyth = Deployer.deployEcoPyth(address(proxyAdmin));

    gmxRewardRouterV2 = new MockGmxRewardRouterV2();
    pythAdapter = Deployer.deployPythAdapter(address(proxyAdmin), address(pyth));

    // deploy oracleMiddleWare
    oracleMiddleWare = Deployer.deployOracleMiddleware(address(proxyAdmin), maxTrustPriceAge);

    // deploy configStorage
    configStorage = Deployer.deployConfigStorage(address(proxyAdmin));

    // deploy perpStorage
    perpStorage = Deployer.deployPerpStorage(address(proxyAdmin));

    // deploy vaultStorage
    vaultStorage = Deployer.deployVaultStorage(address(proxyAdmin));

    // Tokens
    // deploy hlp
    hlpV2 = Deployer.deployHLP(address(proxyAdmin));

    wbtc = new MockErc20("Wrapped Bitcoin", "WBTC", 8);
    dai = new MockErc20("DAI Stablecoin", "DAI", 18);
    usdc = new MockErc20("USD Coin", "USDC", 6);
    usdt = new MockErc20("USD Tether", "USDT", 6);
    sglp = new MockErc20("StakedGlp", "sGLP", 18);

    // labels
    vm.label(address(wbtc), "WBTC");
    vm.label(address(dai), "DAI");
    vm.label(address(usdc), "USDC");
    vm.label(address(usdt), "USDT");
    vm.label(address(sglp), "SGLP");

    // deploy calculator
    calculator = Deployer.deployCalculator(
      address(proxyAdmin),
      address(oracleMiddleWare),
      address(vaultStorage),
      address(perpStorage),
      address(configStorage)
    );

    // deploy handler and service
    tradeHelper = Deployer.deployTradeHelper(
      address(proxyAdmin),
      address(perpStorage),
      address(vaultStorage),
      address(configStorage)
    );

    // deploy Strategies
    convertedGlpStrategy = Deployer.deployConvertedGlpStrategy(
      address(proxyAdmin),
      IERC20Upgradeable(address(sglp)),
      IGmxRewardRouterV2(gmxRewardRouterV2),
      IVaultStorage(vaultStorage)
    );

    // deploy Services
    liquidityService = Deployer.deployLiquidityService(
      address(proxyAdmin),
      address(perpStorage),
      address(vaultStorage),
      address(configStorage)
    );
    liquidationService = Deployer.deployLiquidationService(
      address(proxyAdmin),
      address(perpStorage),
      address(vaultStorage),
      address(configStorage),
      address(tradeHelper)
    );
    crossMarginService = Deployer.deployCrossMarginService(
      address(proxyAdmin),
      address(configStorage),
      address(vaultStorage),
      address(perpStorage),
      address(calculator),
      address(convertedGlpStrategy)
    );
    tradeService = Deployer.deployTradeService(
      address(proxyAdmin),
      address(perpStorage),
      address(vaultStorage),
      address(configStorage),
      address(tradeHelper)
    );

    botHandler = Deployer.deployBotHandler(
      address(proxyAdmin),
      address(tradeService),
      address(liquidationService),
      address(crossMarginService),
      address(pyth)
    );
    crossMarginHandler = Deployer.deployCrossMarginHandler(
      address(proxyAdmin),
      address(crossMarginService),
      address(pyth),
      executionOrderFee,
      maxExecutionChuck
    );

    limitTradeHandler = Deployer.deployLimitTradeHandler(
      address(proxyAdmin),
      address(weth),
      address(tradeService),
      address(pyth),
      uint64(executionOrderFee),
      uint32(minExecutionTimestamp)
    );
    limitTradeHandler.setGuaranteeLimitPrice(true);

    liquidityHandler = Deployer.deployLiquidityHandler(
      address(proxyAdmin),
      address(liquidityService),
      address(pyth),
      executionOrderFee,
      maxExecutionChuck
    );


    // deploy executor
    ext01Handler = Deployer.deployExt01Handler(
      address(proxyAdmin),
      address(crossMarginService),
      address(liquidationService),
      address(liquidityService),
      address(tradeService),
      address(pyth)
    );

    ext01Handler.setOrderExecutor(EXT01_EXECUTOR, true);
    ext01Handler.setMinExecutionFee(2, 0.1 * 1e9);
    pyth.setUpdater(address(ext01Handler), true);
    address[] memory _handlers = new address[](1);
    _handlers[0] = address(ext01Handler);
    address[] memory _services = new address[](1);
    _services[0] = address(crossMarginService);
    bool[] memory _isAllows = new bool[](1);
    _isAllows[0] = true;
    configStorage.setServiceExecutors(_services, _handlers, _isAllows);

    vm.label(address(ext01Handler), "ext01Handler");

    // testers
    crossMarginTester = new CrossMarginTester(vaultStorage, perpStorage, address(crossMarginHandler));
    globalMarketTester = new MarketTester(perpStorage);
    limitOrderTester = new LimitOrderTester(limitTradeHandler);
    liquidityTester = new LiquidityTester(hlpV2, vaultStorage, perpStorage, FEEVER);
    positionTester = new PositionTester(perpStorage, vaultStorage, oracleMiddleWare);
    positionTester02 = new PositionTester02(perpStorage);

    address[] memory interestTokens = new address[](1);
    interestTokens[0] = address(0);
    tradeTester = new TradeTester(vaultStorage, perpStorage, address(limitTradeHandler), interestTokens);
    /* Setup part */
    // Setup ConfigStorage
    {
      configStorage.setOracle(address(oracleMiddleWare));
      configStorage.setCalculator(address(calculator));

      // Set whitelists for executors
      configStorage.setServiceExecutor(address(crossMarginService), address(crossMarginHandler), true);
      configStorage.setServiceExecutor(address(crossMarginService), address(botHandler), true);
      configStorage.setServiceExecutor(address(tradeHelper), address(liquidationService), true);
      configStorage.setServiceExecutor(address(tradeHelper), address(tradeService), true);

      configStorage.setWeth(address(weth));
      configStorage.setHLP(address(hlpV2));

      configStorage.setConfigExecutor(address(botHandler), true);
    }

    {
      // Reload config after calculator was set on ConfigStorage
      tradeHelper.reloadConfig();
      tradeService.reloadConfig();
      liquidationService.reloadConfig();
    }

    // Setup VaultStorage
    {
      vaultStorage.setServiceExecutors(address(crossMarginService), true);
      vaultStorage.setServiceExecutors(address(tradeService), true);
      vaultStorage.setServiceExecutors(address(tradeHelper), true);
      vaultStorage.setServiceExecutors(address(liquidityService), true);
      vaultStorage.setServiceExecutors(address(liquidationService), true);
      vaultStorage.setServiceExecutors(address(botHandler), true);
    }

    // Setup PerpStorage
    {
      perpStorage.setServiceExecutors(address(crossMarginService), true);
      perpStorage.setServiceExecutors(address(tradeService), true);
      perpStorage.setServiceExecutors(address(tradeHelper), true);
      perpStorage.setServiceExecutors(address(liquidityService), true);
      perpStorage.setServiceExecutors(address(liquidationService), true);
    }

    // Setup Bot Handler
    {
      address[] memory _positionManagers = new address[](2);
      _positionManagers[0] = address(this);
      _positionManagers[1] = BOT;

      // set Tester as position managers
      botHandler.setPositionManagers(_positionManagers, true);
    }

    // Setup Limit Trade Handler
    {
      limitTradeHandler.setOrderExecutor(address(this), true);
    }

    // Setup Cross Margin Handler
    {
      crossMarginHandler.setOrderExecutor(address(this), true);
    }

    adaptiveFeeCalculator = new AdaptiveFeeCalculator();
    orderbookOracle = new OrderbookOracle();

    tradeHelper.setAdaptiveFeeCalculator(address(adaptiveFeeCalculator));
    tradeHelper.setOrderbookOracle(address(orderbookOracle));
  }
}<|MERGE_RESOLUTION|>--- conflicted
+++ resolved
@@ -157,13 +157,9 @@
 
   ProxyAdmin proxyAdmin;
 
-<<<<<<< HEAD
   AdaptiveFeeCalculator adaptiveFeeCalculator;
   OrderbookOracle orderbookOracle;
-=======
-  // Executor
   IExt01Handler ext01Handler;
->>>>>>> 57db8034
 
   constructor() {
     ALICE = makeAddr("Alice");
@@ -304,7 +300,6 @@
       executionOrderFee,
       maxExecutionChuck
     );
-
 
     // deploy executor
     ext01Handler = Deployer.deployExt01Handler(
