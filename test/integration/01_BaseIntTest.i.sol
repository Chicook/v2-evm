// SPDX-License-Identifier: MIT
pragma solidity 0.8.18;

// Forge-std
import { TestBase } from "forge-std/Base.sol";
import { console } from "forge-std/console.sol";
import { console2 } from "forge-std/console2.sol";
import { StdCheatsSafe } from "forge-std/StdCheats.sol";
import { StdAssertions } from "forge-std/StdAssertions.sol";

// Pyth
import { IPyth } from "pyth-sdk-solidity/IPyth.sol";
import { MockPyth } from "pyth-sdk-solidity/MockPyth.sol";

// Openzepline
import { ERC20 } from "@openzeppelin/contracts/token/ERC20/ERC20.sol";
import { SafeERC20 } from "@openzeppelin/contracts/token/ERC20/utils/SafeERC20.sol";

// Libs
import { Deployer } from "@hmx-test/libs/Deployer.sol";

// Mock
import { MockWNative } from "@hmx-test/mocks/MockWNative.sol";
import { MockErc20 } from "@hmx-test/mocks/MockErc20.sol";

// Interfaces
import { IWNative } from "@hmx/interfaces/IWNative.sol";

import { IPLPv2 } from "@hmx/contracts/interfaces/IPLPv2.sol";
import { ICalculator } from "@hmx/contracts/interfaces/ICalculator.sol";
import { IFeeCalculator } from "@hmx/contracts/interfaces/IFeeCalculator.sol";

import { IOracleAdapter } from "@hmx/oracle/interfaces/IOracleAdapter.sol";
import { IOracleMiddleware } from "@hmx/oracle/interfaces/IOracleMiddleware.sol";

import { IConfigStorage } from "@hmx/storages/interfaces/IConfigStorage.sol";
import { IPerpStorage } from "@hmx/storages/interfaces/IPerpStorage.sol";
import { IVaultStorage } from "@hmx/storages/interfaces/IVaultStorage.sol";

import { IBotHandler } from "@hmx/handlers/interfaces/IBotHandler.sol";
import { ICrossMarginHandler } from "@hmx/handlers/interfaces/ICrossMarginHandler.sol";
import { ILimitTradeHandler } from "@hmx/handlers/interfaces/ILimitTradeHandler.sol";
import { ILiquidityHandler } from "@hmx/handlers/interfaces/ILiquidityHandler.sol";
import { IMarketTradeHandler } from "@hmx/handlers/interfaces/IMarketTradeHandler.sol";

import { ICrossMarginService } from "@hmx/services/interfaces/ICrossMarginService.sol";
import { ILiquidityService } from "@hmx/services/interfaces/ILiquidityService.sol";
import { ILiquidationService } from "@hmx/services/interfaces/ILiquidationService.sol";
import { ITradeService } from "@hmx/services/interfaces/ITradeService.sol";

abstract contract BaseIntTest is TestBase, StdAssertions, StdCheatsSafe {
  /* Constants */
  uint256 internal constant DOLLAR = 1e30;
  uint256 internal constant executionOrderFee = 0.0001 ether;

  address internal ALICE;
  address internal BOB;
  address internal CAROL;
  address internal DAVE;
<<<<<<< HEAD
  address internal EVE;
  address internal FEEVER;
=======
  address internal ORDER_EXECUTOR;
>>>>>>> d7a15064

  /* CONTRACTS */
  IOracleMiddleware oracleMiddleWare;
  IConfigStorage configStorage;
  IPerpStorage perpStorage;
  IVaultStorage vaultStorage;
  ICalculator calculator;
  IFeeCalculator feeCalculator;

  // handlers
  IBotHandler botHandler;
  ICrossMarginHandler crossMarginHandler;
  ILimitTradeHandler limitTradeHandler;
  ILiquidityHandler liquidityHandler;
  IMarketTradeHandler marketTradeHandler;

  // services
  ICrossMarginService crossMarginService;
  ILiquidityService liquidityService;
  ILiquidationService liquidationService;
  ITradeService tradeService;

  /* TOKENS */

  //LP tokens
  ERC20 glp;
  IPLPv2 plpV2;

  MockErc20 wbtc; // decimals 8
  MockErc20 usdc; // decimals 6
  MockErc20 usdt; // decimals 6
  MockErc20 dai; // decimals 18

  // UNDERLYING ARBRITRUM GLP => ETH WBTC LINK UNI USDC USDT DAI FRAX
  IWNative weth; //for native

  /* PYTH */
  MockPyth internal pyth;
  IOracleAdapter internal pythAdapter;

  constructor() {
    ALICE = makeAddr("Alice");
    BOB = makeAddr("BOB");
    CAROL = makeAddr("CAROL");
    DAVE = makeAddr("DAVE");
<<<<<<< HEAD
    EVE = makeAddr("EVE");
    FEEVER = makeAddr("FEEVER");
=======
    ORDER_EXECUTOR = makeAddr("ORDER_EXECUTOR");
>>>>>>> d7a15064

    // deploy MOCK weth
    weth = IWNative(new MockWNative());

    pyth = new MockPyth(60, 1);

    pythAdapter = IOracleAdapter(Deployer.deployContractWithArguments("PythAdapter", abi.encode(pyth)));

    // deploy stakedGLPOracleAdapter

    // deploy oracleMiddleWare
    oracleMiddleWare = Deployer.deployOracleMiddleware(address(pythAdapter));

    // deploy configStorage
    configStorage = Deployer.deployConfigStorage();

    // deploy perpStorage
    perpStorage = Deployer.deployPerpStorage();

    // deploy vaultStorage
    vaultStorage = Deployer.deployVaultStorage();

    // Tokens
    // deploy plp
    plpV2 = Deployer.deployPLPv2();

    wbtc = new MockErc20("Wrapped Bitcoin", "WBTC", 8);
    dai = new MockErc20("DAI Stablecoin", "DAI", 18);
    usdc = new MockErc20("USD Coin", "USDC", 6);
    usdt = new MockErc20("USD Tether", "USDT", 6);

    // deploy calculator
    calculator = Deployer.deployCalculator(
      address(oracleMiddleWare),
      address(vaultStorage),
      address(perpStorage),
      address(configStorage)
    );

    // deploy fee calculator
    feeCalculator = Deployer.deployFeeCalculator(address(vaultStorage), address(configStorage));

    // deploy handler and service
    liquidityService = Deployer.deployLiquidityService(
      address(perpStorage),
      address(vaultStorage),
      address(configStorage)
    );
    liquidationService = Deployer.deployLiquidationService(
      address(perpStorage),
      address(vaultStorage),
      address(configStorage)
    );
    crossMarginService = Deployer.deployCrossMarginService(
      address(configStorage),
      address(vaultStorage),
      address(calculator)
    );
    tradeService = Deployer.deployTradeService(address(perpStorage), address(vaultStorage), address(configStorage));

    botHandler = Deployer.deployBotHandler(address(tradeService), address(liquidationService), address(pyth));
    crossMarginHandler = Deployer.deployCrossMarginHandler(address(crossMarginService), address(pyth));

    limitTradeHandler = Deployer.deployLimitTradeHandler(
      address(weth),
      address(tradeService),
      address(pyth),
      executionOrderFee
    );

    liquidityHandler = Deployer.deployLiquidityHandler(address(liquidityService), address(pyth), executionOrderFee);

    marketTradeHandler = Deployer.deployMarketTradeHandler(address(tradeService), address(pyth));

    // Setup ConfigStorage
    {
      configStorage.setOracle(address(oracleMiddleWare));
      configStorage.setCalculator(address(calculator));
      configStorage.setFeeCalculator(address(feeCalculator));
      tradeService.reloadConfig(); // @TODO: refresh config storage address here, may remove later

      // Set whitelists for executors
      configStorage.setServiceExecutor(address(crossMarginService), address(crossMarginHandler), true);
      configStorage.setServiceExecutor(address(tradeService), address(marketTradeHandler), true);
      configStorage.setServiceExecutor(address(liquidityService), address(liquidityHandler), true);

      configStorage.setWeth(address(weth));
    }

    // Setup VaultStorage
    {
      vaultStorage.setServiceExecutors(address(crossMarginService), true);
      vaultStorage.setServiceExecutors(address(tradeService), true);
      vaultStorage.setServiceExecutors(address(liquidityService), true);
      vaultStorage.setServiceExecutors(address(feeCalculator), true);
    }

    // Setup PerpStorage
    {
      perpStorage.setServiceExecutors(address(crossMarginService), true);
      perpStorage.setServiceExecutors(address(tradeService), true);
      perpStorage.setServiceExecutors(address(liquidityService), true);
    }
  }
}<|MERGE_RESOLUTION|>--- conflicted
+++ resolved
@@ -57,12 +57,9 @@
   address internal BOB;
   address internal CAROL;
   address internal DAVE;
-<<<<<<< HEAD
   address internal EVE;
   address internal FEEVER;
-=======
   address internal ORDER_EXECUTOR;
->>>>>>> d7a15064
 
   /* CONTRACTS */
   IOracleMiddleware oracleMiddleWare;
@@ -108,12 +105,9 @@
     BOB = makeAddr("BOB");
     CAROL = makeAddr("CAROL");
     DAVE = makeAddr("DAVE");
-<<<<<<< HEAD
     EVE = makeAddr("EVE");
     FEEVER = makeAddr("FEEVER");
-=======
     ORDER_EXECUTOR = makeAddr("ORDER_EXECUTOR");
->>>>>>> d7a15064
 
     // deploy MOCK weth
     weth = IWNative(new MockWNative());
