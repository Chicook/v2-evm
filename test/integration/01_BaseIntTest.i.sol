--- conflicted
+++ resolved
@@ -435,17 +435,13 @@
       crossMarginHandler.setOrderExecutor(address(this), true);
     }
 
-<<<<<<< HEAD
     // Setup Intent Handler
     {
       tradeOrderHelper.setWhitelistedCaller(address(intentHandler));
       intentHandler.setIntentExecutor(address(this), true);
       configStorage.setServiceExecutor(address(gasService), address(intentHandler), true);
     }
-    adaptiveFeeCalculator = new AdaptiveFeeCalculator();
-=======
     adaptiveFeeCalculator = new AdaptiveFeeCalculator(15000, 500);
->>>>>>> 676d7ad4
     orderbookOracle = new OrderbookOracle();
 
     tradeHelper.setAdaptiveFeeCalculator(address(adaptiveFeeCalculator));
