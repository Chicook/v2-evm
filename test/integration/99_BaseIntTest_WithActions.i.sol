--- conflicted
+++ resolved
@@ -202,13 +202,6 @@
     uint256 _depositAmount
   ) internal returns (uint256[] memory _orderIndexes) {
     vm.startPrank(_account);
-<<<<<<< HEAD
-    crossMarginHandler.transferCollateralSubAccount(
-      _subAccountIdFrom,
-      _subAccountIdTo,
-      address(_collateralToken),
-      _depositAmount
-=======
     uint256[] memory orderIndexes = new uint256[](1);
     uint256 _orderIndex = ext01Handler.createExtOrder{ value: 0.1 * 1e9 }(
       IExt01Handler.CreateExtOrderParams({
@@ -218,7 +211,6 @@
         subAccountId: _subAccountIdFrom,
         data: abi.encode(_subAccountIdFrom, _subAccountIdTo, _collateralToken, _depositAmount)
       })
->>>>>>> 57db8034
     );
     vm.stopPrank();
     orderIndexes[0] = _orderIndex;
