// SPDX-License-Identifier: MIT
pragma solidity 0.8.18;

import { BaseIntTest_SetMarkets } from "@hmx-test/integration/03_BaseIntTest_SetMarkets.i.sol";

abstract contract BaseIntTest_SetOracle is BaseIntTest_SetMarkets {
  error BadArgs();

  bytes32 constant wethPriceId = 0x0000000000000000000000000000000000000000000000000000000000000001;
  bytes32 constant wbtcPriceId = 0x0000000000000000000000000000000000000000000000000000000000000002;
  bytes32 constant usdcPriceId = 0x0000000000000000000000000000000000000000000000000000000000000003;
  bytes32 constant usdtPriceId = 0x0000000000000000000000000000000000000000000000000000000000000004;
  bytes32 constant daiPriceId = 0x0000000000000000000000000000000000000000000000000000000000000005;
  bytes32 constant applePriceId = 0x0000000000000000000000000000000000000000000000000000000000000006;
  bytes32 constant jpyPriceid = 0x0000000000000000000000000000000000000000000000000000000000000007;

  struct AssetPythPriceData {
    bytes32 assetId;
    bytes32 priceId;
    int64 price;
    int64 exponent;
    uint64 conf;
    bool inverse;
  }

  AssetPythPriceData[] assetPythPriceDatas;
  /// @notice will change when a function called "setPrices" is used or when an object is created through a function called "constructor"
  bytes[] initialPriceFeedDatas;

  constructor() {
    assetPythPriceDatas.push(
      AssetPythPriceData({
        assetId: wethAssetId,
        priceId: wethPriceId,
        price: 1500 * 1e8,
        exponent: -8,
        inverse: false,
        conf: 0
      })
    );
    assetPythPriceDatas.push(
      AssetPythPriceData({
        assetId: wbtcAssetId,
        priceId: wbtcPriceId,
        price: 20000 * 1e8,
        exponent: -8,
        inverse: false,
        conf: 0
      })
    );
    assetPythPriceDatas.push(
      AssetPythPriceData({
        assetId: daiAssetId,
        priceId: daiPriceId,
        price: 1 * 1e8,
        exponent: -8,
        inverse: false,
        conf: 0
      })
    );
    assetPythPriceDatas.push(
      AssetPythPriceData({
        assetId: usdcAssetId,
        priceId: usdcPriceId,
        price: 1 * 1e8,
        exponent: -8,
        inverse: false,
        conf: 0
      })
    );
    assetPythPriceDatas.push(
      AssetPythPriceData({
        assetId: usdtAssetId,
        priceId: usdtPriceId,
        price: 1 * 1e8,
        exponent: -8,
        inverse: false,
        conf: 0
      })
    );
    assetPythPriceDatas.push(
      AssetPythPriceData({
        assetId: appleAssetId,
        priceId: applePriceId,
        price: 152 * 1e5,
        exponent: -5,
        inverse: false,
        conf: 0
      })
    );
    assetPythPriceDatas.push(
      AssetPythPriceData({
        assetId: jpyAssetId,
        priceId: jpyPriceid,
        price: 136.123 * 1e3,
        exponent: -3,
        inverse: true,
        conf: 0
      })
    );

    // Set MarketStatus
    uint8 _marketActiveStatus = uint8(2);
    oracleMiddleWare.setUpdater(address(this), true); // Whitelist updater for oracleMiddleWare
    // crypto
    oracleMiddleWare.setMarketStatus(usdcAssetId, _marketActiveStatus); // active
    oracleMiddleWare.setMarketStatus(usdtAssetId, _marketActiveStatus); // active
    oracleMiddleWare.setMarketStatus(daiAssetId, _marketActiveStatus); // active
    oracleMiddleWare.setMarketStatus(wethAssetId, _marketActiveStatus); // active
    oracleMiddleWare.setMarketStatus(wbtcAssetId, _marketActiveStatus); // active
    // equity
    oracleMiddleWare.setMarketStatus(appleAssetId, _marketActiveStatus); // active
    // forex
    oracleMiddleWare.setMarketStatus(jpyAssetId, _marketActiveStatus); // active

    // Set AssetPriceConfig
    uint32 _confidenceThresholdE6 = 2500; // 2.5% for test only
    uint32 _trustPriceAge = type(uint32).max; // set max for test only
    oracleMiddleWare.setAssetPriceConfig(wethAssetId, _confidenceThresholdE6, _trustPriceAge);
    oracleMiddleWare.setAssetPriceConfig(wbtcAssetId, _confidenceThresholdE6, _trustPriceAge);
    oracleMiddleWare.setAssetPriceConfig(daiAssetId, _confidenceThresholdE6, _trustPriceAge);
    oracleMiddleWare.setAssetPriceConfig(usdcAssetId, _confidenceThresholdE6, _trustPriceAge);
    oracleMiddleWare.setAssetPriceConfig(usdtAssetId, _confidenceThresholdE6, _trustPriceAge);
    oracleMiddleWare.setAssetPriceConfig(appleAssetId, _confidenceThresholdE6, _trustPriceAge);
    oracleMiddleWare.setAssetPriceConfig(jpyAssetId, _confidenceThresholdE6, _trustPriceAge);

    AssetPythPriceData memory _data;
    for (uint256 i = 0; i < assetPythPriceDatas.length; ) {
      _data = assetPythPriceDatas[i];

      // set PythId
      pythAdapter.setConfig(_data.assetId, _data.priceId, _data.inverse);

      // set UpdatePriceFeed
      initialPriceFeedDatas.push(_createPriceFeedUpdateData(_data.assetId, _data.price, _data.conf));

      unchecked {
        ++i;
      }
    }
    uint256 fee = pyth.getUpdateFee(initialPriceFeedDatas);
    vm.deal(address(this), fee);
    pyth.updatePriceFeeds{ value: fee }(initialPriceFeedDatas);
    skip(1);
  }

  /// @notice setPrices of pyth
  /// @param _assetIds assetIds array
  /// @param _prices price of each asset
  /// @return _newDatas bytes[] of setting
  function setPrices(
    bytes32[] memory _assetIds,
    int64[] memory _prices,
    uint64[] memory _conf
  ) public returns (bytes[] memory _newDatas) {
    if (_assetIds.length != _prices.length || _assetIds.length != _conf.length) {
      revert BadArgs();
    }

    _newDatas = new bytes[](_assetIds.length);

    for (uint256 i = 0; i < _assetIds.length; ) {
      _newDatas[i] = (_createPriceFeedUpdateData(_assetIds[i], _prices[i], _conf[i]));

      unchecked {
        ++i;
      }
    }

    uint256 fee = pyth.getUpdateFee(_newDatas);
    vm.deal(address(this), fee);
    pyth.updatePriceFeeds{ value: fee }(_newDatas);

    return _newDatas;
  }

<<<<<<< HEAD
  function _createPriceFeedUpdateData(bytes32 _assetId, int64 _price) internal view returns (bytes memory) {
=======
  function _createPriceFeedUpdateData(
    bytes32 _assetId,
    int64 _price,
    uint64 _conf
  ) internal view returns (bytes memory) {
>>>>>>> 913e5b3d
    int64 pythDecimals;

    for (uint256 i = 0; i < assetPythPriceDatas.length; ) {
      if (assetPythPriceDatas[i].assetId == _assetId) {
        pythDecimals = assetPythPriceDatas[i].exponent;
        break;
      }
      unchecked {
        ++i;
      }
    }

    (bytes32 _pythPriceId, ) = pythAdapter.configs(_assetId);

    bytes memory priceFeedData = pyth.createPriceFeedUpdateData(
      _pythPriceId,
      _price,
      _conf,
      int8(pythDecimals),
      _price,
      0,
      uint64(block.timestamp)
    );

    return priceFeedData;
  }
}<|MERGE_RESOLUTION|>--- conflicted
+++ resolved
@@ -174,15 +174,11 @@
     return _newDatas;
   }
 
-<<<<<<< HEAD
-  function _createPriceFeedUpdateData(bytes32 _assetId, int64 _price) internal view returns (bytes memory) {
-=======
   function _createPriceFeedUpdateData(
     bytes32 _assetId,
     int64 _price,
     uint64 _conf
   ) internal view returns (bytes memory) {
->>>>>>> 913e5b3d
     int64 pythDecimals;
 
     for (uint256 i = 0; i < assetPythPriceDatas.length; ) {
