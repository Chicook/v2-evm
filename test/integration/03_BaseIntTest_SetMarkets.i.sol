// SPDX-License-Identifier: MIT
pragma solidity 0.8.18;

import { BaseIntTest_SetConfig } from "./02_BaseIntTest_SetConfig.i.sol";
import { IConfigStorage } from "@hmx/storages/interfaces/IConfigStorage.sol";

abstract contract BaseIntTest_SetMarkets is BaseIntTest_SetConfig {
  // crypto
  bytes32 internal constant wethAssetId = "WETHUSD";
  bytes32 internal constant wbtcAssetId = "WBTCUSD";
  bytes32 internal constant usdcAssetId = "USDCUSD";
  bytes32 internal constant usdtAssetId = "USDTUSD";
  bytes32 internal constant daiAssetId = "DAIUSD";

  // stock
  bytes32 internal constant appleAssetId = "AAPLUSD";

  // forex
  bytes32 internal constant jpyAssetId = "JPYUSD";

  uint256 wethMarketIndex;
  uint256 wbtcMarketIndex;
  uint256 appleMarketIndex;
  uint256 jpyMarketIndex;

  // @todo - setting discuss
  constructor() {
    // IMF = 1%, Max leverage = 100
    // MMF = 0.5%
    // Increase / Decrease position fee = 0.1%
    wethMarketIndex = _addMarketConfig(wethAssetId, 0, 100, 50, 10);
    // IMF = 1%, Max leverage = 100
    // MMF = 0.5%
    // Increase / Decrease position fee = 0.1%
    wbtcMarketIndex = _addMarketConfig(wbtcAssetId, 0, 100, 50, 10);
    // IMF = 5%, Max leverage = 20
    // MMF = 2.5%
    // Increase / Decrease position fee = 0.05%
    appleMarketIndex = _addMarketConfig(appleAssetId, 1, 500, 250, 5);
    // IMF = 0.1%, Max leverage = 1000
    // MMF = 0.05%
    // Increase / Decrease position fee = 0.03%
    jpyMarketIndex = _addMarketConfig(jpyAssetId, 2, 10, 5, 3);
  }

  /// @notice to add market config with some default value
  /// @param _assetId Asset's ID
  /// @param _assetClass Crypto = 1, Stock = 2, Forex = 3
  /// @param _imf Initial Margin Fraction
  /// @param _mmf Maintenance Margin Fraction
  function _addMarketConfig(
    bytes32 _assetId,
    uint8 _assetClass,
    uint32 _imf,
    uint32 _mmf,
    uint32 _managePositionFee
  ) private returns (uint256 _index) {
    // default market config
    IConfigStorage.MarketConfig memory _newMarketConfig;
    IConfigStorage.OpenInterest memory _newOpenInterestConfig;
    IConfigStorage.FundingRate memory _newFundingRateConfig;

    _newOpenInterestConfig.longMaxOpenInterestUSDE30 = 10_000_000 * 1e30;
    _newOpenInterestConfig.shortMaxOpenInterestUSDE30 = 10_000_000 * 1e30;

<<<<<<< HEAD
    _newFundingRateConfig.maxSkewScaleUSD = 3_000_000 * DOLLAR;
=======
    _newFundingRateConfig.maxSkewScaleUSD = 300_000_000 * 1e30;
>>>>>>> dce7b38d
    _newFundingRateConfig.maxFundingRate = 0.0004 * 1e18; // 0.04%

    _newMarketConfig.assetId = _assetId;
    _newMarketConfig.increasePositionFeeRateBPS = _managePositionFee;
    _newMarketConfig.decreasePositionFeeRateBPS = _managePositionFee;
    _newMarketConfig.initialMarginFractionBPS = _imf;
    _newMarketConfig.maintenanceMarginFractionBPS = _mmf;
    _newMarketConfig.maxProfitRateBPS = 90000; // 900%
    _newMarketConfig.minLeverageBPS = 11000; // 110%
    _newMarketConfig.assetClass = _assetClass;
    _newMarketConfig.allowIncreasePosition = true;
    _newMarketConfig.active = true;
    _newMarketConfig.openInterest = _newOpenInterestConfig;
    _newMarketConfig.fundingRate = _newFundingRateConfig;

    return configStorage.addMarketConfig(_newMarketConfig);
  }
}<|MERGE_RESOLUTION|>--- conflicted
+++ resolved
@@ -63,11 +63,7 @@
     _newOpenInterestConfig.longMaxOpenInterestUSDE30 = 10_000_000 * 1e30;
     _newOpenInterestConfig.shortMaxOpenInterestUSDE30 = 10_000_000 * 1e30;
 
-<<<<<<< HEAD
-    _newFundingRateConfig.maxSkewScaleUSD = 3_000_000 * DOLLAR;
-=======
-    _newFundingRateConfig.maxSkewScaleUSD = 300_000_000 * 1e30;
->>>>>>> dce7b38d
+    _newFundingRateConfig.maxSkewScaleUSD = 3_000_000 * 1e30;
     _newFundingRateConfig.maxFundingRate = 0.0004 * 1e18; // 0.04%
 
     _newMarketConfig.assetId = _assetId;
