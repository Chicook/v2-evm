// SPDX-License-Identifier: MIT
pragma solidity 0.8.18;

import { BaseIntTest } from "./01_BaseIntTest.i.sol";
import { IConfigStorage } from "@hmx/storages/interfaces/IConfigStorage.sol";

abstract contract BaseIntTest_SetConfig is BaseIntTest {
  constructor() {
    // Set Minter
    plpV2.setMinter(address(liquidityService), true);

    // Setup Liquidity config for global used
    _setLiquidityConfig();
    // Setup Swap config for global used
    _setUpSwapConfig();
    // Setup Trading config for global used
    _setUpTradingConfig();
    // Setup Asset Class config for global used
    _setUpAssetClassConfigs();
    // Setup Liquidation config for global used
    _setUpLiquidationConfig();

    configStorage.setCalculator(address(calculator));
    configStorage.setPLP(address(plpV2));
    configStorage.setWeth(address(weth));
  }

  function _setLiquidityConfig() private {
    configStorage.setLiquidityConfig(
      IConfigStorage.LiquidityConfig({
<<<<<<< HEAD
        depositFeeRateBPS: 0,
        withdrawFeeRateBPS: 0,
        maxPLPUtilizationBPS: 0.8 * 1e4,
        plpTotalTokenWeight: 1 * 1e18,
        plpSafetyBufferBPS: 0,
        taxFeeRateBPS: 0.005 * 1e4, // 0.5%
        flashLoanFeeRateBPS: 0,
        dynamicFeeEnabled: false,
=======
        depositFeeRateBPS: 30, // 0.3%
        withdrawFeeRateBPS: 30, // 0.3%
        maxPLPUtilizationBPS: 8000, // 80%
        plpTotalTokenWeight: 0,
        plpSafetyBufferBPS: 2000, // 20%
        taxFeeRateBPS: 50, // 0.5%
        flashLoanFeeRateBPS: 0, // @todo - TBD
        dynamicFeeEnabled: true,
>>>>>>> 95c75214
        enabled: true
      })
    );
  }

  function _setUpSwapConfig() private {
    configStorage.setSwapConfig(IConfigStorage.SwapConfig({ stablecoinSwapFeeRateBPS: 0, swapFeeRateBPS: 0 }));
  }

  function _setUpTradingConfig() private {
    configStorage.setTradingConfig(
      IConfigStorage.TradingConfig({
        fundingInterval: 1, // second
        devFeeRateBPS: 1500, // 15%
        minProfitDuration: 15, // second
        maxPosition: 10
      })
    );
  }

  function _setUpAssetClassConfigs() private {
    IConfigStorage.AssetClassConfig memory _cryptoConfig = IConfigStorage.AssetClassConfig({
      baseBorrowingRateBPS: 1 // 0.01%
    });
    IConfigStorage.AssetClassConfig memory _equityConfig = IConfigStorage.AssetClassConfig({
      baseBorrowingRateBPS: 2 // 0.02%
    });
    IConfigStorage.AssetClassConfig memory _forexConfig = IConfigStorage.AssetClassConfig({
      baseBorrowingRateBPS: 3 // 0.03%
    });

    configStorage.addAssetClassConfig(_cryptoConfig);
    configStorage.addAssetClassConfig(_equityConfig);
    configStorage.addAssetClassConfig(_forexConfig);
  }

  function _setUpLiquidationConfig() private {
    IConfigStorage.LiquidationConfig memory _liquidationConfig = IConfigStorage.LiquidationConfig({
      liquidationFeeUSDE30: 5 * 1e30
    });

    configStorage.setLiquidationConfig(_liquidationConfig);
  }
}<|MERGE_RESOLUTION|>--- conflicted
+++ resolved
@@ -28,16 +28,6 @@
   function _setLiquidityConfig() private {
     configStorage.setLiquidityConfig(
       IConfigStorage.LiquidityConfig({
-<<<<<<< HEAD
-        depositFeeRateBPS: 0,
-        withdrawFeeRateBPS: 0,
-        maxPLPUtilizationBPS: 0.8 * 1e4,
-        plpTotalTokenWeight: 1 * 1e18,
-        plpSafetyBufferBPS: 0,
-        taxFeeRateBPS: 0.005 * 1e4, // 0.5%
-        flashLoanFeeRateBPS: 0,
-        dynamicFeeEnabled: false,
-=======
         depositFeeRateBPS: 30, // 0.3%
         withdrawFeeRateBPS: 30, // 0.3%
         maxPLPUtilizationBPS: 8000, // 80%
@@ -46,7 +36,6 @@
         taxFeeRateBPS: 50, // 0.5%
         flashLoanFeeRateBPS: 0, // @todo - TBD
         dynamicFeeEnabled: true,
->>>>>>> 95c75214
         enabled: true
       })
     );
