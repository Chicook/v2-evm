--- conflicted
+++ resolved
@@ -26,11 +26,7 @@
     _setUpPnlFactor();
     _setMinimumPositionSize();
 
-<<<<<<< HEAD
-    perpStorage.setEpochLengthForOI(15 minutes);
-=======
     perpStorage.setMovingWindowConfig(15, 1 minutes);
->>>>>>> 88eef342
   }
 
   function _setLiquidityConfig() private {
