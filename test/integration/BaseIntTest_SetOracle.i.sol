--- conflicted
+++ resolved
@@ -18,45 +18,10 @@
   bytes32 constant applePriceId = 0x0000000000000000000000000000000000000000000000000000000000000007;
   bytes32 constant jpyPriceid = 0x0000000000000000000000000000000000000000000000000000000000000008;
 
-<<<<<<< HEAD
-  constructor() {
-    // set PythId
-    pythAdapter.setPythPriceId(wethAssetId, wethPriceId);
-    pythAdapter.setPythPriceId(wbtcAssetId, wbtcPriceId);
-    pythAdapter.setPythPriceId(daiAssetId, daiPriceId);
-    pythAdapter.setPythPriceId(usdcAssetId, usdcPriceId);
-    pythAdapter.setPythPriceId(usdtAssetId, usdtPriceId);
-    pythAdapter.setPythPriceId(gmxAssetId, gmxPriceId);
-    pythAdapter.setPythPriceId(appleAssetId, applePriceId);
-    pythAdapter.setPythPriceId(jpyAssetId, jpyPriceid);
-
-    // set UpdatePriceFeed
-    // price will be multiply with 10** decimals in function
-    _createPriceFeedUpdateData(wethAssetId, 1500);
-    _createPriceFeedUpdateData(wbtcAssetId, 20000);
-    _createPriceFeedUpdateData(daiAssetId, 1);
-    _createPriceFeedUpdateData(usdcAssetId, 1);
-    _createPriceFeedUpdateData(usdtAssetId, 1);
-    _createPriceFeedUpdateData(gmxAssetId, 1);
-    _createPriceFeedUpdateData(appleAssetId, 1);
-    _createPriceFeedUpdateData(jpyAssetId, 1);
-
-    // set MarketStatus
-    oracleMiddleWare.setUpdater(address(this), true); // Whitelist updater for oracleMiddleWare
-    oracleMiddleWare.setMarketStatus(wethAssetId, uint8(2)); // active
-    oracleMiddleWare.setMarketStatus(wbtcAssetId, uint8(2)); // active
-    oracleMiddleWare.setMarketStatus(daiAssetId, uint8(2)); // active
-    oracleMiddleWare.setMarketStatus(usdcAssetId, uint8(2)); // active
-    oracleMiddleWare.setMarketStatus(usdtAssetId, uint8(2)); // active
-    oracleMiddleWare.setMarketStatus(gmxAssetId, uint8(2)); // active
-    oracleMiddleWare.setMarketStatus(appleAssetId, uint8(2)); // active
-    oracleMiddleWare.setMarketStatus(jpyAssetId, uint8(2)); // active
-=======
   struct AssetPythPriceData {
     bytes32 assetId;
     bytes32 priceId;
     int64 price;
->>>>>>> 9b9903ae
   }
 
   AssetPythPriceData[] assetPythPriceDatas;
@@ -72,6 +37,17 @@
     assetPythPriceDatas.push(AssetPythPriceData(gmxAssetId, gmxPriceId, 1));
     assetPythPriceDatas.push(AssetPythPriceData(appleAssetId, applePriceId, 1));
     assetPythPriceDatas.push(AssetPythPriceData(jpyAssetId, jpyPriceid, 1));
+
+    // set MarketStatus
+    oracleMiddleWare.setUpdater(address(this), true); // Whitelist updater for oracleMiddleWare
+    oracleMiddleWare.setMarketStatus(wethAssetId, uint8(2)); // active
+    oracleMiddleWare.setMarketStatus(wbtcAssetId, uint8(2)); // active
+    oracleMiddleWare.setMarketStatus(daiAssetId, uint8(2)); // active
+    oracleMiddleWare.setMarketStatus(usdcAssetId, uint8(2)); // active
+    oracleMiddleWare.setMarketStatus(usdtAssetId, uint8(2)); // active
+    oracleMiddleWare.setMarketStatus(gmxAssetId, uint8(2)); // active
+    oracleMiddleWare.setMarketStatus(appleAssetId, uint8(2)); // active
+    oracleMiddleWare.setMarketStatus(jpyAssetId, uint8(2)); // active
 
     for (uint256 i = 0; i < assetPythPriceDatas.length; ) {
       AssetPythPriceData memory _data = assetPythPriceDatas[i];
