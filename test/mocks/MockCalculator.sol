// SPDX-License-Identifier: BUSL-1.1
pragma solidity 0.8.18;

import { ICalculator } from "@hmx/contracts/interfaces/ICalculator.sol";
import { ConfigStorage } from "@hmx/storages/ConfigStorage.sol";
import { VaultStorage } from "@hmx/storages/VaultStorage.sol";

contract MockCalculator is ICalculator {
  mapping(address => int256) equitiesOf;
  mapping(address => uint256) imrOf;
  mapping(address => uint256) mmrOf;
  mapping(address => int256) unrealizedPnlOf;

  address public configStorage;
  address public perpStorage;
  address public vaultStorage;

  uint256 collateralValue;
  uint256 freeCollateral;
  uint256 aum;
  uint256 plpValue;
  uint256 nextBorrowingRate;
  int256 fundingFee;
  int256 fundingRate;
  int256 fundingRateLong;
  int256 fundingRateShort;

  address public oracle;

  constructor(address _oracle) {
    oracle = _oracle;
  }

  // =========================================
  // | ---------- Setter ------------------- |
  // =========================================

  function setEquity(address _subAccount, int256 _mockEquity) external {
    equitiesOf[_subAccount] = _mockEquity;
  }

  function setIMR(address _subAccount, uint256 _mockImr) external {
    imrOf[_subAccount] = _mockImr;
  }

  function setMMR(address _subAccount, uint256 _mockMmr) external {
    mmrOf[_subAccount] = _mockMmr;
  }

  function setUnrealizedPnl(address _subAccount, int256 _mockUnrealizedPnl) external {
    unrealizedPnlOf[_subAccount] = _mockUnrealizedPnl;
  }

  function setAUM(uint256 _aum) external {
    aum = _aum;
  }

  function setFreeCollateral(uint256 _mockFreeCollateral) external {
    freeCollateral = _mockFreeCollateral;
  }

  function setPLPValue(uint256 _mockPLPValue) external {
    plpValue = _mockPLPValue;
  }

  function setFundingFee(int256 _fundingFee) external {
    fundingFee = _fundingFee;
  }

  function setFundingRate(int256 _fundingRate) external {
    fundingRate = _fundingRate;
  }

  function setFundingRateLong(int256 _fundingRateLong) external {
    fundingRateLong = _fundingRateLong;
  }

  function setFundingRateShort(int256 _fundingRateShort) external {
    fundingRateShort = _fundingRateShort;
  }

  // =========================================
  // | ---------- Getter ------------------- |
  // =========================================

  function getEquity(address _subAccount, uint256 _price, bytes32 _assetId) external view returns (int256) {
    return equitiesOf[_subAccount];
  }

  // @todo - Add Description
  function getUnrealizedPnl(address _subAccount, uint256 _price, bytes32 _assetId) external view returns (int256) {
    return unrealizedPnlOf[_subAccount];
  }

  // @todo - Add Description
  /// @return imrValueE30 Total imr of trader's account.
  function getIMR(address _subAccount) external view returns (uint256) {
    return imrOf[_subAccount];
  }

  // @todo - Add Description
  /// @return mmrValueE30 Total mmr of trader's account
  function getMMR(address _subAccount) external view returns (uint256) {
    return mmrOf[_subAccount];
  }

  // =========================================
  // | ---------- Calculator --------------- |
  // =========================================

  function calculatePositionIMR(uint256, uint256) external pure returns (uint256) {
    return 0;
  }

  function calculatePositionMMR(uint256, uint256) external pure returns (uint256) {
    return 0;
  }

  function getAUM(bool /* isMaxPrice */, uint256 _price, bytes32 _assetId) external view returns (uint256) {
    return aum;
  }

  function getAUME30(bool /* isMaxPrice */, uint256 _price, bytes32 _assetId) external view returns (uint256) {
    return aum;
  }

  function getPLPValueE30(bool /* isMaxPrice */, uint256 _price, bytes32 _assetId) external view returns (uint256) {
    return plpValue;
  }

  function getPLPPrice(uint256 /* aum */, uint256 /* supply */) external pure returns (uint256) {
    // 1$
    return 1e30;
  }

  function getMintAmount(uint256 _aum, uint256 _totalSupply, uint256 _value) external pure returns (uint256) {
    return _aum == 0 ? _value / 1e12 : (_value * _totalSupply) / _aum / 1e12;
  }

  function convertTokenDecimals(
    uint256 _fromTokenDecimals,
    uint256 _toTokenDecimals,
    uint256 _amount
  ) external pure returns (uint256) {
    return (_amount * 10 ** _toTokenDecimals) / 10 ** _fromTokenDecimals;
  }

  function getAddLiquidityFeeRate(
    address /*_token*/,
    uint256 /*_tokenValue*/,
    ConfigStorage /*_configStorage*/
  ) external pure returns (uint256) {
    return 0.003 ether;
  }

  function getRemoveLiquidityFeeRate(
    address /*_token*/,
    uint256 /*_tokenValueE30*/,
    ConfigStorage /*_configStorage*/
  ) external pure returns (uint256) {
    return 1e18;
  }

  function getFreeCollateral(
    address /*_subAccount*/,
    uint256 /*_price*/,
    bytes32 /*_assetId*/
  ) external view returns (uint256) {
    return freeCollateral;
  }

  function getNextBorrowingRate(uint256 /*_assetClassIndex*/) external view returns (uint256) {
    return nextBorrowingRate;
  }

  function getFundingFee(
    uint256 /*_marketIndex*/,
    bool /*_isLong*/,
    int256 /*_size*/,
    int256 /*_entryFundingRate*/
  ) public view returns (int256) {
    return fundingFee;
  }

<<<<<<< HEAD
  function getNextFundingRate(
    uint256 /*marketIndex*/,
    uint256 /*limitPrice*/
  ) external view virtual returns (int256, int256, int256) {
    return (fundingRate, fundingRateLong, fundingRateShort);
  }

=======
>>>>>>> 649535f8
  function getSettlementFeeRate(
    address /* _token */,
    uint256 /* _liquidityUSDDelta */,
    uint256,
    bytes32
  ) external pure returns (uint256) {
    // 0.5%
    return 5e15;
  }

  function getCollateralValue(
    address /*_subAccount*/,
    uint256 /*_limitPrice*/,
    bytes32 /*_assetId*/
  ) external view returns (uint256) {
    return collateralValue;
  }

  function setOracle(address /*_oracle*/) external {}

  function setVaultStorage(address /*_address*/) external {}

  function setConfigStorage(address /*_address*/) external {}

  function setPerpStorage(address /*_address*/) external {}
}<|MERGE_RESOLUTION|>--- conflicted
+++ resolved
@@ -182,7 +182,6 @@
     return fundingFee;
   }
 
-<<<<<<< HEAD
   function getNextFundingRate(
     uint256 /*marketIndex*/,
     uint256 /*limitPrice*/
@@ -190,8 +189,6 @@
     return (fundingRate, fundingRateLong, fundingRateShort);
   }
 
-=======
->>>>>>> 649535f8
   function getSettlementFeeRate(
     address /* _token */,
     uint256 /* _liquidityUSDDelta */,
