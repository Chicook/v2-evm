--- conflicted
+++ resolved
@@ -10,11 +10,8 @@
   mapping(address => uint256) imrOf;
   mapping(address => uint256) mmrOf;
   mapping(address => int256) unrealizedPnlOf;
-<<<<<<< HEAD
-=======
 
   uint256 collateralValue;
->>>>>>> bd61325e
   uint256 freeCollateral;
   uint256 aum;
   uint256 plpValue;
