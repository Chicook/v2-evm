--- conflicted
+++ resolved
@@ -79,11 +79,7 @@
   // | ---------- Getter ------------------- |
   // =========================================
 
-<<<<<<< HEAD
-  function getEquity(address _subAccount) external view returns (int256) {
-=======
-  function getEquity(address _subAccount, uint256 _price, bytes32 _assetId) external view returns (uint256) {
->>>>>>> 80f5241c
+  function getEquity(address _subAccount, uint256 _price, bytes32 _assetId) external view returns (int256) {
     return equitiesOf[_subAccount];
   }
 
@@ -196,7 +192,11 @@
     return 5e15;
   }
 
-  function getCollateralValue(address /*_subAccount*/) external view returns (uint256) {
+  function getCollateralValue(
+    address /*_subAccount*/,
+    uint256 /*_limitPrice*/,
+    bytes32 /*_assetId*/
+  ) external view returns (uint256) {
     return collateralValue;
   }
 }