// SPDX-License-Identifier: BUSL-1.1
pragma solidity 0.8.18;

import { IOracleMiddleware } from "../../src/oracle/interfaces/IOracleMiddleware.sol";

contract MockOracleMiddleware is IOracleMiddleware {
  uint256 public priceE30;
  uint256 public lastUpdate;
  uint8 public marketStatus;
  bool public isPriceStale;
  int32 public exponent;

  struct Price {
    uint256 priceE30;
    uint256 lastUpdate;
    uint256 marketStatus;
  }

  mapping(bytes32 => Price) price;

  mapping(bytes32 => bytes32) pythAssetId;

  constructor() {
    priceE30 = 1e30;
    lastUpdate = block.timestamp;
    marketStatus = 2;
    exponent = -18;
  }

  // =========================================
  // | ---------- Setter ------------------- |
  // =========================================
  function setPrice(bytes32 _assetId, uint256 _newPriceE30) external {
    price[_assetId] = Price({ priceE30: _newPriceE30, lastUpdate: block.timestamp, marketStatus: 2 });
  }

  function setPrice(uint256 _newPriceE30) external {
    priceE30 = _newPriceE30;
  }

  function setMarketStatus(uint8 _newStatus) external {
    marketStatus = _newStatus;
  }

  function setPriceStale(bool _isPriceStale) external {
    isPriceStale = _isPriceStale;
  }

  function setPythAssetId(bytes32 _pythAsset, bytes32 _pythId) external {
    pythAssetId[_pythAsset] = _pythId;
  }

  function setExponent(int32 _exponent) external {
    exponent = _exponent;
  }

  // =========================================
  // | ---------- Getter ------------------- |
  // =========================================

  // todo: validate price stale here
  function getLatestPrice(bytes32 _assetId, bool /* _isMax */) external view returns (uint256, uint256) {
    if (isPriceStale) revert IOracleMiddleware_PythPriceStale();
    Price memory p = price[_assetId];
    if (p.priceE30 == 0) return (priceE30, lastUpdate);
    return (p.priceE30, p.lastUpdate);
  }

  // todo: validate price stale here
  function getLatestPriceWithMarketStatus(
    bytes32 /* _assetId */,
    bool /* _isMax */
  ) external view returns (uint256 _price, uint256 _lastUpdate, uint8 _status) {
    if (isPriceStale) revert IOracleMiddleware_PythPriceStale();
    return (priceE30, lastUpdate, marketStatus);
  }

  function unsafeGetLatestPrice(
    bytes32 _assetId,
    bool /* _isMax */
  ) external view returns (uint256 _price, int32 _exponent, uint256 _lastUpdate) {
    Price memory p = price[_assetId];
    if (p.priceE30 == 0) return (priceE30, exponent, lastUpdate);
    return (p.priceE30, exponent, p.lastUpdate);
  }

  function unsafeGetLatestPriceWithMarketStatus(
    bytes32 /* _assetId */,
    bool /* _isMax */
  ) external view returns (uint256 _price, uint256 _lastUpdate, uint8 _status) {
    return (priceE30, lastUpdate, marketStatus);
  }

  function getLatestAdaptivePrice(
    bytes32 _assetId,
    bool _isMax,
    int256 _marketSkew,
    int256 _sizeDelta,
    uint256 _maxSkewScaleUSD
  ) external view returns (uint256 _price, uint256 _lastUpdate) {
    if (isPriceStale) revert IOracleMiddleware_PythPriceStale();
    return (priceE30, lastUpdate);
  }

  function unsafeGetLatestAdaptivePrice(
    bytes32 _assetId,
    bool _isMax,
    int256 _marketSkew,
    int256 _sizeDelta,
    uint256 _maxSkewScaleUSD
  ) external view returns (uint256 _price, uint256 _lastUpdate) {
    Price memory p = price[_assetId];
    if (p.priceE30 == 0) return (priceE30, lastUpdate);
    return (p.priceE30, p.lastUpdate);
  }

  function getLatestAdaptivePriceWithMarketStatus(
    bytes32 _assetId,
    bool _isMax,
    int256 _marketSkew,
    int256 _sizeDelta,
    uint256 _maxSkewScaleUSD
  ) external view returns (uint256 _price, int32 _exponent, uint256 _lastUpdate, uint8 _status) {
    if (isPriceStale) revert IOracleMiddleware_PythPriceStale();
    return (priceE30, exponent, lastUpdate, marketStatus);
  }

  function unsafeGetLatestAdaptivePriceWithMarketStatus(
    bytes32 _assetId,
    bool _isMax,
    int256 _marketSkew,
    int256 _sizeDelta,
    uint256 _maxSkewScaleUSD
  ) external view returns (uint256 _price, uint256 _lastUpdate, uint8 _status) {
    return (priceE30, lastUpdate, marketStatus);
  }

<<<<<<< HEAD
  function getLatestAdaptivePrice(
    bytes32 _assetId,
    uint256 _exponent,
    bool _isMax,
    uint256 _confidenceThreshold,
    uint256 _trustPriceAge,
    int256 _marketSkew,
    int256 _sizeDelta,
    uint256 _maxSkewScaleUSD
  ) external view returns (uint256 _price, uint256 _lastUpdate) {
    if (isPriceStale) revert IOracleMiddleware_PythPriceStale();
    return (priceE30, lastUpdate);
  }

  function unsafeGetLatestAdaptivePrice(
    bytes32 _assetId,
    uint256 _exponent,
    bool _isMax,
    uint256 _confidenceThreshold,
    uint256 _trustPriceAge,
    int256 _marketSkew,
    int256 _sizeDelta,
    uint256 _maxSkewScaleUSD
  ) external view returns (uint256 _price, uint256 _lastUpdate) {
    Price memory p = price[_assetId];
    if (p.priceE30 == 0) return (priceE30, lastUpdate);
    return (p.priceE30, p.lastUpdate);
  }

  function getLatestAdaptivePriceWithMarketStatus(
    bytes32 _assetId,
    uint256 _exponent,
    bool _isMax,
    uint256 _confidenceThreshold,
    uint256 _trustPriceAge,
    int256 _marketSkew,
    int256 _sizeDelta,
    uint256 _maxSkewScaleUSD
  ) external view returns (uint256 _price, uint256 _lastUpdate, uint8 _status) {
    if (isPriceStale) revert IOracleMiddleware_PythPriceStale();
    return (priceE30, lastUpdate, marketStatus);
  }

  function unsafeGetLatestAdaptivePriceWithMarketStatus(
    bytes32 _assetId,
    uint256 _exponent,
    bool _isMax,
    uint256 _confidenceThreshold,
    uint256 _trustPriceAge,
    int256 _marketSkew,
    int256 _sizeDelta,
    uint256 _maxSkewScaleUSD
  ) external view returns (uint256 _price, uint256 _lastUpdate, uint8 _status) {
    return (priceE30, lastUpdate, marketStatus);
=======
  function isSameAssetIdOnPyth(bytes32 _assetId1, bytes32 _assetId2) external view returns (bool) {
    return pythAssetId[_assetId1] == pythAssetId[_assetId2];
>>>>>>> bd61325e
  }
}<|MERGE_RESOLUTION|>--- conflicted
+++ resolved
@@ -135,64 +135,7 @@
     return (priceE30, lastUpdate, marketStatus);
   }
 
-<<<<<<< HEAD
-  function getLatestAdaptivePrice(
-    bytes32 _assetId,
-    uint256 _exponent,
-    bool _isMax,
-    uint256 _confidenceThreshold,
-    uint256 _trustPriceAge,
-    int256 _marketSkew,
-    int256 _sizeDelta,
-    uint256 _maxSkewScaleUSD
-  ) external view returns (uint256 _price, uint256 _lastUpdate) {
-    if (isPriceStale) revert IOracleMiddleware_PythPriceStale();
-    return (priceE30, lastUpdate);
-  }
-
-  function unsafeGetLatestAdaptivePrice(
-    bytes32 _assetId,
-    uint256 _exponent,
-    bool _isMax,
-    uint256 _confidenceThreshold,
-    uint256 _trustPriceAge,
-    int256 _marketSkew,
-    int256 _sizeDelta,
-    uint256 _maxSkewScaleUSD
-  ) external view returns (uint256 _price, uint256 _lastUpdate) {
-    Price memory p = price[_assetId];
-    if (p.priceE30 == 0) return (priceE30, lastUpdate);
-    return (p.priceE30, p.lastUpdate);
-  }
-
-  function getLatestAdaptivePriceWithMarketStatus(
-    bytes32 _assetId,
-    uint256 _exponent,
-    bool _isMax,
-    uint256 _confidenceThreshold,
-    uint256 _trustPriceAge,
-    int256 _marketSkew,
-    int256 _sizeDelta,
-    uint256 _maxSkewScaleUSD
-  ) external view returns (uint256 _price, uint256 _lastUpdate, uint8 _status) {
-    if (isPriceStale) revert IOracleMiddleware_PythPriceStale();
-    return (priceE30, lastUpdate, marketStatus);
-  }
-
-  function unsafeGetLatestAdaptivePriceWithMarketStatus(
-    bytes32 _assetId,
-    uint256 _exponent,
-    bool _isMax,
-    uint256 _confidenceThreshold,
-    uint256 _trustPriceAge,
-    int256 _marketSkew,
-    int256 _sizeDelta,
-    uint256 _maxSkewScaleUSD
-  ) external view returns (uint256 _price, uint256 _lastUpdate, uint8 _status) {
-    return (priceE30, lastUpdate, marketStatus);
-=======
   function isSameAssetIdOnPyth(bytes32 _assetId1, bytes32 _assetId2) external view returns (bool) {
     return pythAssetId[_assetId1] == pythAssetId[_assetId2];
->>>>>>> bd61325e
   }
 }