// SPDX-License-Identifier: BUSL-1.1
pragma solidity 0.8.18;

import { IPerpStorage } from "../../src/storages/interfaces/IPerpStorage.sol";

contract MockPerpStorage {
  mapping(address => IPerpStorage.Position[]) public positions;
<<<<<<< HEAD
  mapping(uint256 => IPerpStorage.GlobalMarket) public globalMarkets;
=======

  mapping(uint256 => IPerpStorage.GlobalAssetClass) public globalAssetClass;

>>>>>>> 3afed219
  mapping(bytes32 => IPerpStorage.Position) public positionById;

  /**
   * Getter
   */
  function getGlobalMarketInfo(
    uint256 _marketIndex
  ) external view returns (int256 accumFundingLong, int256 accumFundingShort) {
    IPerpStorage.GlobalMarket memory _globalMarket = globalMarkets[_marketIndex];
    return (_globalMarket.accumFundingLong, _globalMarket.accumFundingShort);
  }

  function getPositionBySubAccount(
    address _subAccount
  ) external view returns (IPerpStorage.Position[] memory traderPositions) {
    return positions[_subAccount];
  }

  function getGlobalAssetClassByIndex(
    uint256 _assetClassIndex
  ) external view returns (IPerpStorage.GlobalAssetClass memory) {
    return globalAssetClass[_assetClassIndex];
  }

  function getPositionById(bytes32 _positionId) external view returns (IPerpStorage.Position memory) {
    return positionById[_positionId];
  }

  function _getPositionId(address _account, uint256 _marketIndex) internal pure returns (bytes32) {
    return keccak256(abi.encodePacked(_account, _marketIndex));
  }

  function getGlobalMarketByIndex(uint256 _marketIndex) external view returns (IPerpStorage.GlobalMarket memory) {
    return globalMarkets[_marketIndex];
  }

  /**
   * Setter
   */

  function setPositionBySubAccount(address _subAccount, IPerpStorage.Position memory _position) external {
    positions[_subAccount].push(_position);
    positionById[_getPositionId(_subAccount, _position.marketIndex)] = _position;
  }

<<<<<<< HEAD
  // @todo - update funding rate
  function updateGlobalLongMarketById(
    uint256 _marketIndex,
    uint256 _newPositionSize,
    uint256 _newAvgPrice,
    uint256 _newOpenInterest,
    int256 _newAccumFundingLong,
    int256 _currentFundingRate
  ) external {
    globalMarkets[_marketIndex].longPositionSize = _newPositionSize;
    globalMarkets[_marketIndex].longAvgPrice = _newAvgPrice;
    globalMarkets[_marketIndex].longOpenInterest = _newOpenInterest;
    globalMarkets[_marketIndex].accumFundingLong = _newAccumFundingLong;
    globalMarkets[_marketIndex].currentFundingRate = _currentFundingRate;
  }

  // @todo - update funding rate
  function updateGlobalShortMarketById(
    uint256 _marketIndex,
    uint256 _newPositionSize,
    uint256 _newAvgPrice,
    uint256 _newOpenInterest,
    int256 _newAccumFundingShort,
    int256 _currentFundingRate
  ) external {
    globalMarkets[_marketIndex].shortPositionSize = _newPositionSize;
    globalMarkets[_marketIndex].shortAvgPrice = _newAvgPrice;
    globalMarkets[_marketIndex].shortOpenInterest = _newOpenInterest;
    globalMarkets[_marketIndex].accumFundingShort = _newAccumFundingShort;
    globalMarkets[_marketIndex].currentFundingRate = _currentFundingRate;
=======
  function updateGlobalAssetClass(
    uint256 _assetClassIndex,
    IPerpStorage.GlobalAssetClass memory _newAssetClass
  ) external {
    globalAssetClass[_assetClassIndex] = _newAssetClass;
>>>>>>> 3afed219
  }
}<|MERGE_RESOLUTION|>--- conflicted
+++ resolved
@@ -5,13 +5,10 @@
 
 contract MockPerpStorage {
   mapping(address => IPerpStorage.Position[]) public positions;
-<<<<<<< HEAD
   mapping(uint256 => IPerpStorage.GlobalMarket) public globalMarkets;
-=======
 
   mapping(uint256 => IPerpStorage.GlobalAssetClass) public globalAssetClass;
 
->>>>>>> 3afed219
   mapping(bytes32 => IPerpStorage.Position) public positionById;
 
   /**
@@ -57,7 +54,6 @@
     positionById[_getPositionId(_subAccount, _position.marketIndex)] = _position;
   }
 
-<<<<<<< HEAD
   // @todo - update funding rate
   function updateGlobalLongMarketById(
     uint256 _marketIndex,
@@ -88,12 +84,12 @@
     globalMarkets[_marketIndex].shortOpenInterest = _newOpenInterest;
     globalMarkets[_marketIndex].accumFundingShort = _newAccumFundingShort;
     globalMarkets[_marketIndex].currentFundingRate = _currentFundingRate;
-=======
+  }
+
   function updateGlobalAssetClass(
     uint256 _assetClassIndex,
     IPerpStorage.GlobalAssetClass memory _newAssetClass
   ) external {
     globalAssetClass[_assetClassIndex] = _newAssetClass;
->>>>>>> 3afed219
   }
 }