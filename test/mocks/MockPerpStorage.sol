--- conflicted
+++ resolved
@@ -5,11 +5,8 @@
 
 contract MockPerpStorage {
   mapping(address => IPerpStorage.Position[]) public positions;
-<<<<<<< HEAD
   mapping(uint256 => IPerpStorage.GlobalMarket) public globalMarkets;
-=======
   mapping(bytes32 => IPerpStorage.Position) public positionById;
->>>>>>> 806ec04e
 
   // =========================================
   // | ---------- Getter ------------------- |
@@ -26,17 +23,16 @@
     return positions[_subAccount];
   }
 
-<<<<<<< HEAD
-  function getGlobalMarketByIndex(uint256 _marketIndex) external view returns (IPerpStorage.GlobalMarket memory) {
-    return globalMarkets[_marketIndex];
-=======
   function getPositionById(bytes32 _positionId) external view returns (IPerpStorage.Position memory) {
     return positionById[_positionId];
   }
 
   function _getPositionId(address _account, uint256 _marketIndex) internal pure returns (bytes32) {
     return keccak256(abi.encodePacked(_account, _marketIndex));
->>>>>>> 806ec04e
+  }
+
+  function getGlobalMarketByIndex(uint256 _marketIndex) external view returns (IPerpStorage.GlobalMarket memory) {
+    return globalMarkets[_marketIndex];
   }
 
   // =========================================
