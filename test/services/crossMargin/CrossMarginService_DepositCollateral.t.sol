<<<<<<< HEAD
// // SPDX-License-Identifier: BUSL-1.1
// pragma solidity 0.8.18;

// import { console } from "forge-std/console.sol";

// import { CrossMarginService_Base } from "./CrossMarginService_Base.t.sol";

// // What is this test DONE
// // - revert
// //   - Try deposit token collateral with not in whitelist
// //   - Try deposit token collaeral with not accepted token (Ex. Fx, Equity)
// //   - Try deposit token collateral with incufficent allowance
// //   - Try deposit token collateral with exceed trader's balance
// // - success
// //   - Try deposit token collateral with initial balance and test accounting balance
// //   - Try deposit token collateral with initial balance and test deposit token lists
// //   - Try deposit token collateral with existing balance and test deposit token lists + balance

// contract CrossMarginService_DepositCollateral is CrossMarginService_Base {
//   function setUp() public virtual override {
//     super.setUp();
//   }

//   // =========================================
//   // | ------- Test Revert ----------------- |
//   // =========================================

//   // Try deposit token collateral with not in whitelist
//   function testRevert_depositCollateral_onlyWhitelistedExecutor() external {
//     vm.expectRevert(abi.encodeWithSignature("IConfigStorage_NotWhiteListed()"));
//     crossMarginService.depositCollateral(address(this), address(weth), 10 ether);
//   }

//   // Try deposit token collaeral with not accepted token (Ex. Fx, Equity)
//   function testRevert_depositCollateral_onlyAcceptedToken() external {
//     vm.prank(CROSS_MARGIN_HANDLER);
//     vm.expectRevert(abi.encodeWithSignature("IConfigStorage_NotAcceptedCollateral()"));
//     crossMarginService.depositCollateral(address(this), address(dai), 10 ether);
//   }

//   // Try deposit token collateral with incufficent allowance
//   function testRevert_depositCollateral_InsufficientAllowance() external {
//     vm.prank(CROSS_MARGIN_HANDLER);
//     vm.expectRevert("ERC20: insufficient allowance");
//     crossMarginService.depositCollateral(address(this), address(weth), 10 ether);
//   }

//   // Try deposit token collateral with exceed trader's balance
//   function testRevert_depositCollateral_TransferExceedBalance() external {
//     uint256 depositAmount = 10 ether;

//     vm.startPrank(CROSS_MARGIN_HANDLER);
//     weth.approve(address(crossMarginService), depositAmount);
//     vm.expectRevert("ERC20: transfer amount exceeds balance");
//     crossMarginService.depositCollateral(address(this), address(weth), depositAmount);
//     vm.stopPrank();
//   }

//   // =========================================
//   // | ------- Test Correctness ------------ |
//   // =========================================

//   // Try deposit token collateral with initial balance and test accounting balance
//   function testCorrectness_depositCollateral_newDepositingToken() external {
//     // Before start depositing, ALICE must has 0 amount of WETH token
//     assertEq(vaultStorage.traderBalances(ALICE, address(weth)), 0);
//     assertEq(weth.balanceOf(address(vaultStorage)), 0);

//     weth.mint(ALICE, 10 ether);
//     simulateAliceDepositToken(address(weth), 10 ether);

//     // After deposited, ALICE must has 10 WETH as collateral token
//     assertEq(vaultStorage.traderBalances(ALICE, address(weth)), 10 ether);
//     assertEq(weth.balanceOf(address(vaultStorage)), 10 ether);
//   }

//   // Try deposit token collateral with initial balance and test deposit token lists
//   function testCorrectness_depositCollateral_newDepositingToken_traderTokenList() external {
//     // Before ALICE start depositing, token lists must contains no token
//     address[] memory traderTokenBefore = vaultStorage.getTraderTokens(ALICE);
//     assertEq(traderTokenBefore.length, 0);

//     weth.mint(ALICE, 10 ether);
//     simulateAliceDepositToken(address(weth), 10 ether);

//     // After ALICE start depositing, token lists must contains 1 token
//     address[] memory traderTokenAfter = vaultStorage.getTraderTokens(ALICE);
//     assertEq(traderTokenAfter.length, 1);
//   }

//   // Try deposit token collateral with existing balance and test deposit token lists + balance
//   function testCorrectness_depositCollateral_oldDepositingToken_traderTokenList() external {
//     // Before ALICE start depositing, token lists must contains no token
//     address[] memory traderTokenBefore = vaultStorage.getTraderTokens(ALICE);
//     assertEq(traderTokenBefore.length, 0);

//     // ALICE deposits first time
//     weth.mint(ALICE, 10 ether);
//     simulateAliceDepositToken(address(weth), 10 ether);

//     // ALICE deposits second time
//     weth.mint(ALICE, 10 ether);
//     simulateAliceDepositToken(address(weth), 10 ether);

//     // After ALICE start depositing, token lists must contains 1 token
//     address[] memory traderTokenAfter = vaultStorage.getTraderTokens(ALICE);
//     assertEq(traderTokenAfter.length, 1);

//     // After deposited, ALICE must has 20 WETH as collateral token
//     assertEq(vaultStorage.traderBalances(ALICE, address(weth)), 20 ether);
//     assertEq(weth.balanceOf(address(vaultStorage)), 20 ether);
//   }
// }
=======
// SPDX-License-Identifier: BUSL-1.1
pragma solidity 0.8.18;

import { console } from "forge-std/console.sol";

import { CrossMarginService_Base } from "./CrossMarginService_Base.t.sol";

// What is this test DONE
// - revert
//   - Try deposit token collateral with not in whitelist
//   - Try deposit token collaeral with not accepted token (Ex. Fx, Equity)
//   - Try deposit token collateral with incufficent allowance
//   - Try deposit token collateral with exceed trader's balance
// - success
//   - Try deposit token collateral with initial balance and test accounting balance
//   - Try deposit token collateral with initial balance and test deposit token lists
//   - Try deposit token collateral with existing balance and test deposit token lists + balance

contract CrossMarginService_DepositCollateral is CrossMarginService_Base {
  function setUp() public virtual override {
    super.setUp();
  }

  // =========================================
  // | ------- Test Revert ----------------- |
  // =========================================

  // Try deposit token collateral with not in whitelist
  function testRevert_depositCollateral_onlyWhitelistedExecutor() external {
    vm.expectRevert(abi.encodeWithSignature("IConfigStorage_NotWhiteListed()"));
    crossMarginService.depositCollateral(address(this), address(weth), 10 ether);
  }

  // Try deposit token collaeral with not accepted token (Ex. Fx, Equity)
  function testRevert_depositCollateral_onlyAcceptedToken() external {
    vm.prank(CROSS_MARGIN_HANDLER);
    vm.expectRevert(abi.encodeWithSignature("IConfigStorage_NotAcceptedCollateral()"));
    crossMarginService.depositCollateral(address(this), address(dai), 10 ether);
  }

  // Try deposit token collateral with incufficent allowance
  function testRevert_depositCollateral_InsufficientAllowance() external {
    vm.prank(CROSS_MARGIN_HANDLER);
    vm.expectRevert("ERC20: insufficient allowance");
    crossMarginService.depositCollateral(address(this), address(wbtc), 10 ether);
  }

  // Try deposit token collateral with exceed trader's balance
  function testRevert_depositCollateral_TransferExceedBalance() external {
    uint256 depositAmount = 10 ether;

    vm.startPrank(CROSS_MARGIN_HANDLER);
    wbtc.approve(address(crossMarginService), depositAmount);
    vm.expectRevert("ERC20: transfer amount exceeds balance");
    crossMarginService.depositCollateral(address(this), address(wbtc), depositAmount);
    vm.stopPrank();
  }

  // =========================================
  // | ------- Test Correctness ------------ |
  // =========================================

  // Try deposit token collateral with initial balance and test accounting balance
  function testCorrectness_depositCollateral_newDepositingToken() external {
    // Before start depositing, ALICE must has 0 amount of WETH token
    assertEq(vaultStorage.traderBalances(ALICE, address(weth)), 0);
    assertEq(weth.balanceOf(address(vaultStorage)), 0);

    weth.mint(ALICE, 10 ether);
    simulateAliceDepositToken(address(weth), 10 ether);

    // After deposited, ALICE must has 10 WETH as collateral token
    assertEq(vaultStorage.traderBalances(ALICE, address(weth)), 10 ether);
    assertEq(weth.balanceOf(address(vaultStorage)), 10 ether);
  }

  // Try deposit token collateral with initial balance and test deposit token lists
  function testCorrectness_depositCollateral_newDepositingToken_traderTokenList() external {
    // Before ALICE start depositing, token lists must contains no token
    address[] memory traderTokenBefore = vaultStorage.getTraderTokens(ALICE);
    assertEq(traderTokenBefore.length, 0);

    weth.mint(ALICE, 10 ether);
    simulateAliceDepositToken(address(weth), 10 ether);

    // After ALICE start depositing, token lists must contains 1 token
    address[] memory traderTokenAfter = vaultStorage.getTraderTokens(ALICE);
    assertEq(traderTokenAfter.length, 1);
  }

  // Try deposit token collateral with existing balance and test deposit token lists + balance
  function testCorrectness_depositCollateral_oldDepositingToken_traderTokenList() external {
    // Before ALICE start depositing, token lists must contains no token
    address[] memory traderTokenBefore = vaultStorage.getTraderTokens(ALICE);
    assertEq(traderTokenBefore.length, 0);

    // ALICE deposits first time
    weth.mint(ALICE, 10 ether);
    simulateAliceDepositToken(address(weth), 10 ether);

    // ALICE deposits second time
    weth.mint(ALICE, 10 ether);
    simulateAliceDepositToken(address(weth), 10 ether);

    // After ALICE start depositing, token lists must contains 1 token
    address[] memory traderTokenAfter = vaultStorage.getTraderTokens(ALICE);
    assertEq(traderTokenAfter.length, 1);

    // After deposited, ALICE must has 20 WETH as collateral token
    assertEq(vaultStorage.traderBalances(ALICE, address(weth)), 20 ether);
    assertEq(weth.balanceOf(address(vaultStorage)), 20 ether);
  }
}
>>>>>>> a96005ec
<|MERGE_RESOLUTION|>--- conflicted
+++ resolved
@@ -1,4 +1,3 @@
-<<<<<<< HEAD
 // // SPDX-License-Identifier: BUSL-1.1
 // pragma solidity 0.8.18;
 
@@ -39,23 +38,22 @@
 //     crossMarginService.depositCollateral(address(this), address(dai), 10 ether);
 //   }
 
-//   // Try deposit token collateral with incufficent allowance
-//   function testRevert_depositCollateral_InsufficientAllowance() external {
-//     vm.prank(CROSS_MARGIN_HANDLER);
-//     vm.expectRevert("ERC20: insufficient allowance");
-//     crossMarginService.depositCollateral(address(this), address(weth), 10 ether);
-//   }
+// Try deposit token collateral with incufficent allowance
+function testRevert_depositCollateral_InsufficientAllowance() external {
+  vm.prank(CROSS_MARGIN_HANDLER);
+  vm.expectRevert("ERC20: insufficient allowance");
+  crossMarginService.depositCollateral(address(this), address(wbtc), 10 ether);
 
-//   // Try deposit token collateral with exceed trader's balance
-//   function testRevert_depositCollateral_TransferExceedBalance() external {
-//     uint256 depositAmount = 10 ether;
+  //   // Try deposit token collateral with exceed trader's balance
+  //   function testRevert_depositCollateral_TransferExceedBalance() external {
+  //     uint256 depositAmount = 10 ether;
 
-//     vm.startPrank(CROSS_MARGIN_HANDLER);
-//     weth.approve(address(crossMarginService), depositAmount);
-//     vm.expectRevert("ERC20: transfer amount exceeds balance");
-//     crossMarginService.depositCollateral(address(this), address(weth), depositAmount);
-//     vm.stopPrank();
-//   }
+  vm.startPrank(CROSS_MARGIN_HANDLER);
+  wbtc.approve(address(crossMarginService), depositAmount);
+  vm.expectRevert("ERC20: transfer amount exceeds balance");
+  crossMarginService.depositCollateral(address(this), address(wbtc), depositAmount);
+  vm.stopPrank();
+}
 
 //   // =========================================
 //   // | ------- Test Correctness ------------ |
@@ -111,119 +109,4 @@
 //     assertEq(vaultStorage.traderBalances(ALICE, address(weth)), 20 ether);
 //     assertEq(weth.balanceOf(address(vaultStorage)), 20 ether);
 //   }
-// }
-=======
-// SPDX-License-Identifier: BUSL-1.1
-pragma solidity 0.8.18;
-
-import { console } from "forge-std/console.sol";
-
-import { CrossMarginService_Base } from "./CrossMarginService_Base.t.sol";
-
-// What is this test DONE
-// - revert
-//   - Try deposit token collateral with not in whitelist
-//   - Try deposit token collaeral with not accepted token (Ex. Fx, Equity)
-//   - Try deposit token collateral with incufficent allowance
-//   - Try deposit token collateral with exceed trader's balance
-// - success
-//   - Try deposit token collateral with initial balance and test accounting balance
-//   - Try deposit token collateral with initial balance and test deposit token lists
-//   - Try deposit token collateral with existing balance and test deposit token lists + balance
-
-contract CrossMarginService_DepositCollateral is CrossMarginService_Base {
-  function setUp() public virtual override {
-    super.setUp();
-  }
-
-  // =========================================
-  // | ------- Test Revert ----------------- |
-  // =========================================
-
-  // Try deposit token collateral with not in whitelist
-  function testRevert_depositCollateral_onlyWhitelistedExecutor() external {
-    vm.expectRevert(abi.encodeWithSignature("IConfigStorage_NotWhiteListed()"));
-    crossMarginService.depositCollateral(address(this), address(weth), 10 ether);
-  }
-
-  // Try deposit token collaeral with not accepted token (Ex. Fx, Equity)
-  function testRevert_depositCollateral_onlyAcceptedToken() external {
-    vm.prank(CROSS_MARGIN_HANDLER);
-    vm.expectRevert(abi.encodeWithSignature("IConfigStorage_NotAcceptedCollateral()"));
-    crossMarginService.depositCollateral(address(this), address(dai), 10 ether);
-  }
-
-  // Try deposit token collateral with incufficent allowance
-  function testRevert_depositCollateral_InsufficientAllowance() external {
-    vm.prank(CROSS_MARGIN_HANDLER);
-    vm.expectRevert("ERC20: insufficient allowance");
-    crossMarginService.depositCollateral(address(this), address(wbtc), 10 ether);
-  }
-
-  // Try deposit token collateral with exceed trader's balance
-  function testRevert_depositCollateral_TransferExceedBalance() external {
-    uint256 depositAmount = 10 ether;
-
-    vm.startPrank(CROSS_MARGIN_HANDLER);
-    wbtc.approve(address(crossMarginService), depositAmount);
-    vm.expectRevert("ERC20: transfer amount exceeds balance");
-    crossMarginService.depositCollateral(address(this), address(wbtc), depositAmount);
-    vm.stopPrank();
-  }
-
-  // =========================================
-  // | ------- Test Correctness ------------ |
-  // =========================================
-
-  // Try deposit token collateral with initial balance and test accounting balance
-  function testCorrectness_depositCollateral_newDepositingToken() external {
-    // Before start depositing, ALICE must has 0 amount of WETH token
-    assertEq(vaultStorage.traderBalances(ALICE, address(weth)), 0);
-    assertEq(weth.balanceOf(address(vaultStorage)), 0);
-
-    weth.mint(ALICE, 10 ether);
-    simulateAliceDepositToken(address(weth), 10 ether);
-
-    // After deposited, ALICE must has 10 WETH as collateral token
-    assertEq(vaultStorage.traderBalances(ALICE, address(weth)), 10 ether);
-    assertEq(weth.balanceOf(address(vaultStorage)), 10 ether);
-  }
-
-  // Try deposit token collateral with initial balance and test deposit token lists
-  function testCorrectness_depositCollateral_newDepositingToken_traderTokenList() external {
-    // Before ALICE start depositing, token lists must contains no token
-    address[] memory traderTokenBefore = vaultStorage.getTraderTokens(ALICE);
-    assertEq(traderTokenBefore.length, 0);
-
-    weth.mint(ALICE, 10 ether);
-    simulateAliceDepositToken(address(weth), 10 ether);
-
-    // After ALICE start depositing, token lists must contains 1 token
-    address[] memory traderTokenAfter = vaultStorage.getTraderTokens(ALICE);
-    assertEq(traderTokenAfter.length, 1);
-  }
-
-  // Try deposit token collateral with existing balance and test deposit token lists + balance
-  function testCorrectness_depositCollateral_oldDepositingToken_traderTokenList() external {
-    // Before ALICE start depositing, token lists must contains no token
-    address[] memory traderTokenBefore = vaultStorage.getTraderTokens(ALICE);
-    assertEq(traderTokenBefore.length, 0);
-
-    // ALICE deposits first time
-    weth.mint(ALICE, 10 ether);
-    simulateAliceDepositToken(address(weth), 10 ether);
-
-    // ALICE deposits second time
-    weth.mint(ALICE, 10 ether);
-    simulateAliceDepositToken(address(weth), 10 ether);
-
-    // After ALICE start depositing, token lists must contains 1 token
-    address[] memory traderTokenAfter = vaultStorage.getTraderTokens(ALICE);
-    assertEq(traderTokenAfter.length, 1);
-
-    // After deposited, ALICE must has 20 WETH as collateral token
-    assertEq(vaultStorage.traderBalances(ALICE, address(weth)), 20 ether);
-    assertEq(weth.balanceOf(address(vaultStorage)), 20 ether);
-  }
-}
->>>>>>> a96005ec
+// }