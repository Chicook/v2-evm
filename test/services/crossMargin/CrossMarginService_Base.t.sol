--- conflicted
+++ resolved
@@ -2,11 +2,8 @@
 pragma solidity 0.8.18;
 
 import { IERC20 } from "@openzeppelin/contracts/token/ERC20/IERC20.sol";
-<<<<<<< HEAD
-import { BaseTest, IConfigStorage, MockErc20 } from "../../base/BaseTest.sol";
-=======
-import { BaseTest, CrossMarginService, IConfigStorage, MockErc20 } from "@hmx-test/base/BaseTest.sol";
->>>>>>> e6d532fe
+import { BaseTest, IConfigStorage, MockErc20 } from "@hmx-test/base/BaseTest.sol";
+
 import { AddressUtils } from "../../../src/libraries/AddressUtils.sol";
 import { console } from "forge-std/console.sol";
 
