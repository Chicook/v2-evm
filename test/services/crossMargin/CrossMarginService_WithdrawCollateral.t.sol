--- conflicted
+++ resolved
@@ -27,54 +27,22 @@
 
   // Try withdraw token collateral with not in whitelist
   function testRevert_withdrawCollateral_onlyWhitelistedExecutor() external {
-<<<<<<< HEAD
-    vm.expectRevert(abi.encodeWithSignature("NotWhiteListed()"));
-    crossMarginService.withdrawCollateral(
-      address(this),
-      address(this),
-      address(weth),
-      10 ether
-    );
-=======
     vm.expectRevert(abi.encodeWithSignature("IConfigStorage_NotWhiteListed()"));
-    crossMarginService.withdrawCollateral(address(this), address(weth), 10 ether);
->>>>>>> 4b34b162
+    crossMarginService.withdrawCollateral(address(this), address(this), address(weth), 10 ether);
   }
 
   // Try withdraw token collaeral with not accepted token (Ex. Fx, Equity)
   function testRevert_withdrawCollateral_onlyAcceptedToken() external {
     vm.prank(CROSS_MARGIN_HANDLER);
-<<<<<<< HEAD
-    vm.expectRevert(abi.encodeWithSignature("NotAcceptedCollateral()"));
-    crossMarginService.withdrawCollateral(
-      address(this),
-      address(this),
-      address(dai),
-      10 ether
-    );
-=======
     vm.expectRevert(abi.encodeWithSignature("IConfigStorage_NotAcceptedCollateral()"));
-    crossMarginService.withdrawCollateral(address(this), address(dai), 10 ether);
->>>>>>> 4b34b162
+    crossMarginService.withdrawCollateral(address(this), address(this), address(dai), 10 ether);
   }
 
   //  Try withdraw token collateral with incufficent allowance
   function testRevert_withdrawCollateral_InsufficientBalance() external {
     vm.prank(CROSS_MARGIN_HANDLER);
-<<<<<<< HEAD
-    vm.expectRevert(
-      abi.encodeWithSignature("ICrossMarginService_InsufficientBalance()")
-    );
-    crossMarginService.withdrawCollateral(
-      address(this),
-      address(this),
-      address(weth),
-      10 ether
-    );
-=======
     vm.expectRevert(abi.encodeWithSignature("ICrossMarginService_InsufficientBalance()"));
-    crossMarginService.withdrawCollateral(address(this), address(weth), 10 ether);
->>>>>>> 4b34b162
+    crossMarginService.withdrawCollateral(address(this), address(this), address(weth), 10 ether);
   }
 
   // Try withdraw token collateral with equity below IMR
@@ -87,20 +55,8 @@
     mockCalculator.setIMR(12 ether);
 
     vm.startPrank(ALICE);
-<<<<<<< HEAD
-    vm.expectRevert(
-      abi.encodeWithSignature("ICrossMarginService_WithdrawBalanceBelowIMR()")
-    );
-    crossMarginService.withdrawCollateral(
-      ALICE,
-      ALICE,
-      address(weth),
-      10 ether
-    );
-=======
     vm.expectRevert(abi.encodeWithSignature("ICrossMarginService_WithdrawBalanceBelowIMR()"));
-    crossMarginService.withdrawCollateral(ALICE, address(weth), 10 ether);
->>>>>>> 4b34b162
+    crossMarginService.withdrawCollateral(ALICE, ALICE, address(weth), 10 ether);
     vm.stopPrank();
   }
 
