--- conflicted
+++ resolved
@@ -1,31 +1,21 @@
 // SPDX-License-Identifier: BUSL-1.1
 pragma solidity 0.8.18;
 
-<<<<<<< HEAD
-import { BaseTest, IConfigStorage, IVaultStorage, IPerpStorage } from "../../base/BaseTest.sol";
-
-import { LiquidityService } from "@hmx/services/LiquidityService.sol";
-=======
 import { BaseTest } from "@hmx-test/base/BaseTest.sol";
 import { Deployer } from "@hmx-test/libs/Deployer.sol";
 
 import { ILiquidityService } from "@hmx/services/interfaces/ILiquidityService.sol";
->>>>>>> 0e46d0a5
 
 abstract contract LiquidityService_Base is BaseTest {
   ILiquidityService liquidityService;
 
   function setUp() public virtual {
     // deploy liquidity service
-<<<<<<< HEAD
-    liquidityService = new LiquidityService(configStorage, vaultStorage, perpStorage);
-=======
     liquidityService = Deployer.deployLiquidityService(
       address(perpStorage),
       address(vaultStorage),
       address(configStorage)
     );
->>>>>>> 0e46d0a5
 
     // set this Test to be service executor
     configStorage.setServiceExecutor(address(liquidityService), address(this), true);
