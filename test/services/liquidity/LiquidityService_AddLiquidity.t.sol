// SPDX-License-Identifier: BUSL-1.1
pragma solidity 0.8.18;

import { LiquidityService_Base } from "./LiquidityService_Base.t.sol";
import { IConfigStorage } from "@hmx/storages/interfaces/IConfigStorage.sol";

// LiquidityService_AddLiquidity - unit test for add liquidity function
// What is this test DONE
// - correctness
//   - add liquidity
// - revert
//   - add liquidity when circuit break
//   - remove liquidity when circuit break
//   - add liquidity on unlisted token
//   - add liquidity on not accepted token
//   - add liquidity with zero amount
//   - slippage check fail
// What is this test not covered
//   - PLP transfer in cooldown period
//   - collect fee
//   - add liquidity with dynamic fee (will be test in Calculator and integration test)
contract LiquidityService_AddLiquidity is LiquidityService_Base {
  function setUp() public virtual override {
    super.setUp();

    // mint 100 WETH for ALICE
    weth.mint(address(this), 100 ether);
  }

  // add liquidity
  function testCorrectness_WhenPLPAddLiquidity() external {
    dai.approve(address(liquidityService), type(uint256).max);

    dai.mint(address(vaultStorage), 100 ether);
    liquidityService.addLiquidity(ALICE, address(dai), 100 ether, 0);

    assertEq(dai.balanceOf(address(vaultStorage)), 100 ether, "VaultStorage should receive DAI from Handler.");
    assertEq(plp.totalSupply(), 99.7 ether, "PLP Total Supply");
  }

<<<<<<< HEAD
  function testRevert_WhenPLPAddLiquidity_WithInvalidHandler() external {
    vm.prank(BOB);
    vm.expectRevert(abi.encodeWithSignature("IConfigStorage_NotWhiteListed()"));
    liquidityService.addLiquidity(ALICE, address(weth), 10 ether, type(uint256).max);
  }

=======
>>>>>>> 649535f8
  // add liquidity when circuit break
  function testRevert_WhenCircuitBreak_PLPShouldNotAddLiquidity() external {
    // disable liquidity config
    configStorage.setLiquidityEnabled(false);
    vm.expectRevert(abi.encodeWithSignature("LiquidityService_CircuitBreaker()"));
    liquidityService.addLiquidity(ALICE, address(weth), 10 ether, 0);
  }

  // remove liquidity when circuit break
  function testRevert_WhenCircuitBreak_PLPShouldNotRemoveLiquidity() external {
    configStorage.setLiquidityEnabled(false);
    vm.expectRevert(abi.encodeWithSignature("LiquidityService_CircuitBreaker()"));
    liquidityService.removeLiquidity(ALICE, address(weth), 10 ether, 0);
  }

  // add liquidity on unlisted token
  function testRevert_WhenPLPAddLiquidity_WithUnlistedToken() external {
    vm.expectRevert(abi.encodeWithSignature("IConfigStorage_NotAcceptedLiquidity()"));
    // bad is not listed as plp token
    liquidityService.addLiquidity(ALICE, address(bad), 10 ether, 0);
  }

  // add liquidity on not accepted token
  function testRevert_WhenPLPAddLiquidity_WithNotAcceptedToken() external {
    // update weth to not accepted
    IConfigStorage.PLPTokenConfig memory _plpTokenConfig = configStorage.getAssetPlpTokenConfigByToken(address(weth));
    _plpTokenConfig.accepted = false;
    configStorage.setPlpTokenConfig(address(weth), _plpTokenConfig);

    vm.expectRevert(abi.encodeWithSignature("IConfigStorage_NotAcceptedLiquidity()"));
    liquidityService.addLiquidity(ALICE, address(weth), 10 ether, 0);
  }

  // add liquidity with zero amount
  function testRevert_WhenPLPAddLiquidity_WithZeroAmount() external {
    vm.expectRevert(abi.encodeWithSignature("LiquidityService_BadAmount()"));
    liquidityService.addLiquidity(ALICE, address(weth), 0, 0);
  }

  // slippage check fail
  function testRevert_WhenPLPAddLiquidity_AndSlippageCheckFail() external {
    weth.mint(address(vaultStorage), 10 ether);
    vm.expectRevert(abi.encodeWithSignature("LiquidityService_InsufficientLiquidityMint()"));
    liquidityService.addLiquidity(ALICE, address(weth), 10 ether, type(uint256).max);
  }

  // function testRevert_WhenPLPTransferToken_AfterAddLiquidity_InCoolDownPeriod()
  //   external
  // {}
}<|MERGE_RESOLUTION|>--- conflicted
+++ resolved
@@ -38,15 +38,12 @@
     assertEq(plp.totalSupply(), 99.7 ether, "PLP Total Supply");
   }
 
-<<<<<<< HEAD
   function testRevert_WhenPLPAddLiquidity_WithInvalidHandler() external {
     vm.prank(BOB);
     vm.expectRevert(abi.encodeWithSignature("IConfigStorage_NotWhiteListed()"));
     liquidityService.addLiquidity(ALICE, address(weth), 10 ether, type(uint256).max);
   }
 
-=======
->>>>>>> 649535f8
   // add liquidity when circuit break
   function testRevert_WhenCircuitBreak_PLPShouldNotAddLiquidity() external {
     // disable liquidity config
