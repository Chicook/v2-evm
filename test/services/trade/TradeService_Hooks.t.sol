// SPDX-License-Identifier: BUSL-1.1
pragma solidity 0.8.18;

import { MockErc20 } from "../../mocks/MockErc20.sol";
import { TradeService_Base } from "./TradeService_Base.t.sol";

import { ITradeService } from "@hmx/services/interfaces/ITradeService.sol";

import { IPerpStorage } from "@hmx/storages/interfaces/IPerpStorage.sol";
import { IConfigStorage } from "@hmx/storages/interfaces/IConfigStorage.sol";
import { ITradingStaking } from "@hmx/staking/interfaces/ITradingStaking.sol";
import { IRewarder } from "@hmx/staking/interfaces/IRewarder.sol";
import { ITradeServiceHook } from "@hmx/services/interfaces/ITradeServiceHook.sol";
import { ITraderLoyaltyCredit } from "@hmx/tokens/interfaces/ITraderLoyaltyCredit.sol";
import { Deployer } from "@hmx-test/libs/Deployer.sol";
import { IERC20 } from "@openzeppelin/contracts/token/ERC20/IERC20.sol";
import { ITLCStaking } from "@hmx/staking/interfaces/ITLCStaking.sol";
import { IEpochRewarder } from "@hmx/staking/interfaces/IEpochRewarder.sol";
import { console } from "forge-std/console.sol";

contract TradeService_Hooks is TradeService_Base {
  MockErc20 internal rewardToken;
  ITraderLoyaltyCredit internal tlc;
  ITradingStaking internal tradingStaking;
  ITradeServiceHook internal tradingStakingHook;
  ITradeServiceHook internal tlcHook;
  IRewarder internal ethMarketRewarder;
  ITLCStaking internal tlcStaking;
  IEpochRewarder internal tlcRewarder;

  function setUp() public virtual override {
    super.setUp();

    rewardToken = new MockErc20("Reward Token", "RWD", 18);
    tradingStaking = Deployer.deployTradingStaking();
    tradingStakingHook = Deployer.deployTradingStakingHook(address(tradingStaking), address(tradeService));
    tlc = Deployer.deployTLCToken();
    tlcStaking = Deployer.deployTLCStaking(address(proxyAdmin), address(tlc));
    tlcHook = Deployer.deployTLCHook(address(tradeService), address(tlc), address(tlcStaking));

    address[] memory _hooks = new address[](2);
    _hooks[0] = address(tradingStakingHook);
    _hooks[1] = address(tlcHook);
    configStorage.setTradeServiceHooks(_hooks);

    ethMarketRewarder = Deployer.deployFeedableRewarder("Gov", address(rewardToken), address(tradingStaking));
    tlcRewarder = Deployer.deployEpochFeedableRewarder(
      address(proxyAdmin),
      "TLC",
      address(rewardToken),
      address(tlcStaking)
    );

    uint256[] memory _marketIndices = new uint256[](1);
    _marketIndices[0] = ethMarketIndex;
    tradingStaking.addRewarder(address(ethMarketRewarder), _marketIndices);
    tradingStaking.setWhitelistedCaller(address(tradingStakingHook));

    tlcStaking.addRewarder(address(tlcRewarder));
    tlcStaking.setWhitelistedCaller(address(tlcHook));

    rewardToken.mint(address(this), 100 ether);
    rewardToken.approve(address(ethMarketRewarder), 100 ether);
    ethMarketRewarder.feed(100 ether, 365 days);

    tlc.setMinter(address(tlcHook), true);
<<<<<<< HEAD

    rewardToken.mint(address(this), 300 ether);
    rewardToken.approve(address(tlcRewarder), 300 ether);
    tlcRewarder.feed(tlcRewarder.getCurrentEpochTimestamp(), 300 ether);
=======
>>>>>>> b407e897
  }

  function testRevert_TradingStaking_UnknownMarketIndex() external {
    // setup
    // TVL
    // 1000000 USDT -> 1000000 USD
    mockCalculator.setPLPValue(1_000_000 * 1e30);
    // ALICE add collateral
    // 10000 USDT -> free collateral -> 10000 USD
    mockCalculator.setFreeCollateral(10_000 * 1e30);

    // ETH price 1600 USD
    uint256 price = 1_600 * 1e30;
    mockOracle.setPrice(price);

    // input
    int256 sizeDelta = 1_000_000 * 1e30;

    vm.expectRevert(abi.encodeWithSignature("TradingStaking_UnknownMarketIndex()"));
    tradeService.increasePosition(ALICE, 0, btcMarketIndex, sizeDelta, 0);
  }

  function testRevert_TradingStaking_Forbidden() external {
    // setup
    // TVL
    // 1000000 USDT -> 1000000 USD
    mockCalculator.setPLPValue(1_000_000 * 1e30);
    // ALICE add collateral
    // 10000 USDT -> free collateral -> 10000 USD
    mockCalculator.setFreeCollateral(10_000 * 1e30);

    // ETH price 1600 USD
    uint256 price = 1_600 * 1e30;
    mockOracle.setPrice(price);

    // input
    int256 sizeDelta = 1_000_000 * 1e30;

    tradingStaking.setWhitelistedCaller(address(ALICE));
    vm.expectRevert(abi.encodeWithSignature("TradingStaking_Forbidden()"));
    tradeService.increasePosition(ALICE, 0, ethMarketIndex, sizeDelta, 0);
  }

  function testRevert_TradingStakingHook_Forbidden() external {
    // setup
    // TVL
    // 1000000 USDT -> 1000000 USD
    mockCalculator.setPLPValue(1_000_000 * 1e30);
    // ALICE add collateral
    // 10000 USDT -> free collateral -> 10000 USD
    mockCalculator.setFreeCollateral(10_000 * 1e30);

    // ETH price 1600 USD
    uint256 price = 1_600 * 1e30;
    mockOracle.setPrice(price);

    // input
    int256 sizeDelta = 1_000_000 * 1e30;

    vm.expectRevert(abi.encodeWithSignature("TradingStakingHook_Forbidden()"));
    tradingStakingHook.onIncreasePosition(ALICE, 0, ethMarketIndex, uint256(sizeDelta), "");
  }

  function testCorrectness_hookOnIncreaseAndDecreasePosition() external {
    // setup
    // TVL
    // 1000000 USDT -> 1000000 USD
    mockCalculator.setPLPValue(1_000_000 * 1e30);
    // ALICE add collateral
    // 10000 USDT -> free collateral -> 10000 USD
    mockCalculator.setFreeCollateral(10_000 * 1e30);

    // ETH price 1600 USD
    uint256 price = 1_600 * 1e30;
    mockOracle.setPrice(price);

    // input
    int256 sizeDelta = 1_000_000 * 1e30;

    // Alice increase a position with $1,000,000
    // TLC should be minted for 1,000,000 TLC and staked for Alice
    tradeService.increasePosition(ALICE, 0, ethMarketIndex, sizeDelta, 0);
    // assert that Trading Staking balance increased
    assertEq(tradingStaking.getUserTokenAmount(ethMarketIndex, ALICE), uint256(sizeDelta) / 1e12);
    // assert that TLC balance increased
    assertEq(tlcStaking.getUserTokenAmount(tlcRewarder.getCurrentEpochTimestamp(), ALICE), 1_000_000 * 1e18);

    // Decreaseing position should not mint new TLC
    tradeService.decreasePosition(ALICE, 0, ethMarketIndex, 300 * 1e30, address(wbtc), price);
    // assert that Trading Staking balance decreased
    assertEq(tradingStaking.getUserTokenAmount(ethMarketIndex, ALICE), uint256(sizeDelta - 300 * 1e30) / 1e12);
    // assert that TLC balance remain the same
    assertEq(tlcStaking.getUserTokenAmount(tlcRewarder.getCurrentEpochTimestamp(), ALICE), 1_000_000 * 1e18);
  }

  function testCorrectness_pendingRewardAndClaim() external {
    // setup
    // TVL
    // 1000000 USDT -> 1000000 USD
    mockCalculator.setPLPValue(1_000_000 * 1e30);
    // ALICE add collateral
    // 10000 USDT -> free collateral -> 10000 USD
    mockCalculator.setFreeCollateral(10_000 * 1e30);

    // ETH price 1600 USD
    uint256 price = 1_600 * 1e30;
    mockOracle.setPrice(price);

    // Alice open a position with $1,000,000 in size
    // Bob open a position with $400,000 in size
    tradeService.increasePosition(ALICE, 0, ethMarketIndex, 1_000_000 * 1e30, 0);
    tradeService.increasePosition(BOB, 0, ethMarketIndex, 400_000 * 1e30, 0);

    // Pending reward for both trading staking and TLC should be zero.
    // because time has not passed.
    assertEq(ethMarketRewarder.pendingReward(ALICE), 0 ether);
    assertEq(ethMarketRewarder.pendingReward(BOB), 0 ether);
    assertEq(tlcRewarder.pendingReward(0, 1, ALICE), 0 ether);
    assertEq(tlcRewarder.pendingReward(0, 1, BOB), 0 ether);

    vm.warp(block.timestamp + 3 days);
    // timePast = 60 * 60 * 24 * 3 = 259200
    // feedDuration = 60 * 60 * 24 * 365 = 31536000
    // Alice's share = 1,000,000 * 1e30
    // totalShare = 1,400,000 * 1e30
    // totalReward = 100 * 1e18
    // pendingReward = (timePast / feedDuration) * totalReward * (aliceShare / totalShare)
    //               = (259200 / 31536000) * 100 * 1e18 * ((1000000 * 1e30)/(1400000 * 1e30))
    //               = 0.587084148727899428
    assertEq(ethMarketRewarder.pendingReward(ALICE), 0.587084148727899428 ether);
    // timePast = 60 * 60 * 24 * 3 = 259200
    // feedDuration = 60 * 60 * 24 * 365 = 31536000
    // Bob's share = 400,000 * 1e30
    // totalShare = 1,400,000 * 1e30
    // totalReward = 100 * 1e18
    // pendingReward = (timePast / feedDuration) * totalReward * (aliceShare / totalShare)
    //               = (259200 / 31536000) * 100 * 1e18 * ((400000 * 1e30)/(1400000 * 1e30))
    //               = 0.234833659491159771
    assertEq(ethMarketRewarder.pendingReward(BOB), 0.234833659491159771 ether);
    // TLC pending reward will remain at zero, because a week (epoch length) has not passed.
    assertEq(tlcRewarder.pendingReward(0, type(uint256).max, ALICE), 0 ether);
    assertEq(tlcRewarder.pendingReward(0, type(uint256).max, BOB), 0 ether);

    // Forward to the end of the week
    vm.warp(block.timestamp + 4 days);
<<<<<<< HEAD
=======
    // Feed TLC reward at the end of the epoch
    rewardToken.mint(address(this), 300 ether);
    rewardToken.approve(address(tlcRewarder), 300 ether);
    tlcRewarder.feed(0, 300 ether);
>>>>>>> b407e897
    // timePast = 60 * 60 * 24 * 7 = 604800
    // feedDuration = 60 * 60 * 24 * 365 = 31536000
    // Alice's share = 1,000,000 * 1e30
    // totalShare = 1,400,000 * 1e30
    // totalReward = 100 * 1e18
    // pendingReward = (timePast / feedDuration) * totalReward * (aliceShare / totalShare)
    //               = (604800 / 31536000) * 100 * 1e18 * ((1000000 * 1e30)/(1400000 * 1e30))
    //               = 1.369863013698432000
    assertEq(ethMarketRewarder.pendingReward(ALICE), 1.369863013698432000 ether);
    // timePast = 60 * 60 * 24 * 7 = 604800
    // feedDuration = 60 * 60 * 24 * 365 = 31536000
    // Bob's share = 400,000 * 1e30
    // totalShare = 1,400,000 * 1e30
    // totalReward = 100 * 1e18
    // pendingReward = (timePast / feedDuration) * totalReward * (aliceShare / totalShare)
    //               = (604800 / 31536000) * 100 * 1e18 * ((400000 * 1e30)/(1400000 * 1e30))
    //               = 0.547945205479372800
    assertEq(tradingStaking.calculateTotalShare(address(ethMarketRewarder)), 1_400_000 ether);
    assertEq(ethMarketRewarder.pendingReward(BOB), 0.547945205479372800 ether);
    // Alice's TLC pending reward
    // = Alice Share / Total Share * Total Reward
    // = 1,000,000 * 300 / 1,400,000 = 214.285714285714285714
    assertEq(tlcRewarder.pendingReward(0, type(uint256).max, ALICE), 214.285714285714285714 ether);
    // Bob's TLC pending reward
    // = Alice Share / Total Share * Total Reward
    // = 400,000 * 300 / 1,400,000 = 85.714285714285714285
    assertEq(tlcRewarder.pendingReward(0, type(uint256).max, BOB), 85.714285714285714285 ether);

    // Start of a new epoch (new week)
    // Alice trade for $700,000, but Bob did nothing
    // Decrease position must not affect TLC balance
    assertEq(tradingStaking.calculateTotalShare(address(ethMarketRewarder)), 1_400_000 ether);
    tradeService.decreasePosition(ALICE, 0, ethMarketIndex, 700_000 * 1e30, address(0), 0);
    // Then increase again for $250,000
    tradeService.increasePosition(ALICE, 0, ethMarketIndex, 250_000 * 1e30, 0);

<<<<<<< HEAD
    // Forward 1 day
    vm.warp(block.timestamp + 1 days);

    // Feed 144 TLC reward for this week
    // This feed happened 1 day into the new week
    rewardToken.mint(address(this), 144 ether);
    rewardToken.approve(address(tlcRewarder), 144 ether);
    tlcRewarder.feed(tlcRewarder.getCurrentEpochTimestamp(), 144 ether);

    // Forward to the next week
    vm.warp(block.timestamp + 7 days);
=======
    // Forward to the next week
    vm.warp(block.timestamp + 8 days);
    // Feed 144 TLC reward for this week
    rewardToken.mint(address(this), 144 ether);
    rewardToken.approve(address(tlcRewarder), 144 ether);
    tlcRewarder.feed(1 weeks, 144 ether);
>>>>>>> b407e897
    // timePast = 60 * 60 * 24 * 8 = 691200
    // feedDuration = 60 * 60 * 24 * 365 = 31536000
    // Alice's share = 550,000 * 1e30
    // totalShare = 950,000 * 1e30
    // totalReward = 100 * 1e18
    // pendingReward = (timePast / feedDuration) * totalReward * (aliceShare / totalShare) + previousReward
    //               = (691200 / 31536000) * 100 * 1e18 * ((550000 * 1e30)/(950000 * 1e30)) + 1369863013698000000
    //               = 2.638788752703295326
    assertEq(tradingStaking.getUserTokenAmount(ethMarketIndex, ALICE), 550_000 ether);
    assertEq(tradingStaking.calculateTotalShare(address(ethMarketRewarder)), 950_000 ether);
    assertEq(ethMarketRewarder.pendingReward(ALICE), 2.638788752703295326 ether, "alice reward 4");
    // timePast = 60 * 60 * 24 * 7 = 691200
    // feedDuration = 60 * 60 * 24 * 365 = 31536000
    // Bob's share = 400,000 * 1e30
    // totalShare = 700,000 * 1e30
    // totalReward = 100 * 1e18
    // pendingReward = (timePast / feedDuration) * totalReward * (aliceShare / totalShare)
    //               = (691200 / 31536000) * 100 * 1e18 * ((400000 * 1e30)/(950000 * 1e30)) + 547945205479200000
    //               = 1.470800288392000673
    assertEq(ethMarketRewarder.pendingReward(BOB), 1.470800288392000673 ether);
    // Alice's TLC pending reward
    // = Alice Share / Total Share * Total Reward
    // = 250,000 * 144 / 250,000 = 144
    // Include last week reward = 214.28571428571428 + 144 = 358.285714285714285714
    assertEq(tlcRewarder.pendingReward(0, type(uint256).max, ALICE), 358.285714285714285714 ether);
    // Bob's TLC pending reward should remain the same as Bob did not make any new trade this week.
    assertEq(tlcRewarder.pendingReward(0, type(uint256).max, BOB), 85.714285714285714285 ether);

    // Claim trading staking reward
    address[] memory rewarders = new address[](1);
    rewarders[0] = address(ethMarketRewarder);

    // Alice should receive 2.638788752703295326 reward token
    uint256 rewardBalanceBeforeAlice = rewardToken.balanceOf(ALICE);
    vm.prank(ALICE);
    tradingStaking.harvest(rewarders);
    uint256 rewardBalanceAfterAlice = rewardToken.balanceOf(ALICE);
    assertEq(rewardBalanceAfterAlice - rewardBalanceBeforeAlice, 2.638788752703295326 ether);

    // Bob should receive 1.470800288392000673 reward token
    uint256 rewardBalanceBeforeBob = rewardToken.balanceOf(BOB);
    vm.prank(BOB);
    tradingStaking.harvest(rewarders);
    uint256 rewardBalanceAfterBob = rewardToken.balanceOf(BOB);
    assertEq(rewardBalanceAfterBob - rewardBalanceBeforeBob, 1.470800288392000673 ether);

    // Claim TLC Reward
    rewarders[0] = address(tlcRewarder);
    // Alice should receive 358.285714285714285714 reward token
    assertEq(tlcStaking.getUserTokenAmount(0, ALICE), 1_000_000 ether);
    assertEq(tlcStaking.getUserTokenAmount(1 weeks, ALICE), 250_000 ether);
    rewardBalanceBeforeAlice = rewardToken.balanceOf(ALICE);
    vm.prank(ALICE);
    tlcStaking.harvest(0, type(uint256).max, rewarders);
    rewardBalanceAfterAlice = rewardToken.balanceOf(ALICE);
    assertEq(rewardBalanceAfterAlice - rewardBalanceBeforeAlice, 358.285714285714285714 ether);
    // assert that after harvest, TLC balance should remain the same; no burning of TLC
    assertEq(tlcStaking.getUserTokenAmount(0, ALICE), 1_000_000 ether);
    assertEq(tlcStaking.getUserTokenAmount(1 weeks, ALICE), 250_000 ether);

    // Bob should receive 85.714285714285714285 reward token
    assertEq(tlcStaking.getUserTokenAmount(0, BOB), 400_000 ether);
    assertEq(tlcStaking.getUserTokenAmount(1 weeks, BOB), 0 ether);
    rewardBalanceBeforeBob = rewardToken.balanceOf(BOB);
    vm.prank(BOB);
    tlcStaking.harvest(0, type(uint256).max, rewarders);
    rewardBalanceAfterBob = rewardToken.balanceOf(BOB);
    assertEq(rewardBalanceAfterBob - rewardBalanceBeforeBob, 85.714285714285714285 ether);
    // assert that after harvest, TLC balance should remain the same; no burning of TLC
    assertEq(tlcStaking.getUserTokenAmount(0, BOB), 400_000 ether);
    assertEq(tlcStaking.getUserTokenAmount(1 weeks, BOB), 0 ether);
  }
}<|MERGE_RESOLUTION|>--- conflicted
+++ resolved
@@ -64,13 +64,6 @@
     ethMarketRewarder.feed(100 ether, 365 days);
 
     tlc.setMinter(address(tlcHook), true);
-<<<<<<< HEAD
-
-    rewardToken.mint(address(this), 300 ether);
-    rewardToken.approve(address(tlcRewarder), 300 ether);
-    tlcRewarder.feed(tlcRewarder.getCurrentEpochTimestamp(), 300 ether);
-=======
->>>>>>> b407e897
   }
 
   function testRevert_TradingStaking_UnknownMarketIndex() external {
@@ -216,13 +209,10 @@
 
     // Forward to the end of the week
     vm.warp(block.timestamp + 4 days);
-<<<<<<< HEAD
-=======
     // Feed TLC reward at the end of the epoch
     rewardToken.mint(address(this), 300 ether);
     rewardToken.approve(address(tlcRewarder), 300 ether);
     tlcRewarder.feed(0, 300 ether);
->>>>>>> b407e897
     // timePast = 60 * 60 * 24 * 7 = 604800
     // feedDuration = 60 * 60 * 24 * 365 = 31536000
     // Alice's share = 1,000,000 * 1e30
@@ -259,26 +249,12 @@
     // Then increase again for $250,000
     tradeService.increasePosition(ALICE, 0, ethMarketIndex, 250_000 * 1e30, 0);
 
-<<<<<<< HEAD
-    // Forward 1 day
-    vm.warp(block.timestamp + 1 days);
-
-    // Feed 144 TLC reward for this week
-    // This feed happened 1 day into the new week
-    rewardToken.mint(address(this), 144 ether);
-    rewardToken.approve(address(tlcRewarder), 144 ether);
-    tlcRewarder.feed(tlcRewarder.getCurrentEpochTimestamp(), 144 ether);
-
-    // Forward to the next week
-    vm.warp(block.timestamp + 7 days);
-=======
     // Forward to the next week
     vm.warp(block.timestamp + 8 days);
     // Feed 144 TLC reward for this week
     rewardToken.mint(address(this), 144 ether);
     rewardToken.approve(address(tlcRewarder), 144 ether);
     tlcRewarder.feed(1 weeks, 144 ether);
->>>>>>> b407e897
     // timePast = 60 * 60 * 24 * 8 = 691200
     // feedDuration = 60 * 60 * 24 * 365 = 31536000
     // Alice's share = 550,000 * 1e30
