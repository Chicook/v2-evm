// SPDX-License-Identifier: BUSL-1.1
pragma solidity 0.8.18;

import { TradeService_Base } from "./TradeService_Base.t.sol";

import { IPerpStorage } from "../../../src/storages/interfaces/IPerpStorage.sol";

import { AddressUtils } from "../../../src/libraries/AddressUtils.sol";

// What is this test DONE
// - success
//   - collect fee from increase position
//   - collect fee from decrease position
contract TradeService_BorrowingFee is TradeService_Base {
  using AddressUtils for address;

  function setUp() public virtual override {
    super.setUp();
  }

  function testCorrectness_borrowingFee_WhenIncreasePosition() external {
    // TVL
    // 1000000 USDT -> 1000000 USD
    mockCalculator.setPLPValue(1_000_000 * 1e30);
    // ALICE add collateral
    // 10000 USDT -> free collateral -> 10000 USD
    mockCalculator.setFreeCollateral(10_000 * 1e30);

    // ETH price 1600 USD
    mockOracle.setPrice(address(weth).toBytes32(), 1600 * 1e30);
    // USDT price 1 USD
    mockOracle.setPrice(address(usdt).toBytes32(), 1 * 1e30);

    address aliceAddress = getSubAccount(ALICE, 0);
    address bobAddress = getSubAccount(BOB, 0);
    vaultStorage.setTraderBalance(aliceAddress, address(usdt), 10 * 1e6);

    vm.warp(100);
    {
      tradeService.increasePosition(ALICE, 0, ethMarketIndex, 1_000_000 * 1e30,0);
      IPerpStorage.GlobalAssetClass memory _globalAssetClass = perpStorage.getGlobalAssetClassByIndex(0);
      assertEq(_globalAssetClass.sumBorrowingRate, 0);
      assertEq(_globalAssetClass.lastBorrowingTime, 100);

      assertEq(vaultStorage.traderBalances(aliceAddress, address(usdt)), 10 * 1e6);

      assertEq(vaultStorage.marginFee(address(usdt)), 0);

      assertEq(vaultStorage.devFees(address(usdt)), 0);
    }

    vm.warp(101);
    {
      tradeService.increasePosition(ALICE, 0, ethMarketIndex, 1_000_000 * 1e30,0);
      IPerpStorage.GlobalAssetClass memory _globalAssetClass = perpStorage.getGlobalAssetClassByIndex(0);
      // 0.0001 * 90000 / 1000000 = 0.000009
      assertEq(_globalAssetClass.sumBorrowingRate, 0.000009 * 1e18);
      assertEq(_globalAssetClass.lastBorrowingTime, 101);

      // 0.000009 * 90000 = 0.81
      assertEq(perpStorage.getSubAccountFee(aliceAddress), 0);

      // 1 * 10 = 10 | 10 - 0.81 = 9.19
      assertEq(vaultStorage.traderBalances(aliceAddress, address(usdt)), 9.19 * 1e6);

      // 0.81 * 85% = 0.6885
      assertEq(vaultStorage.marginFee(address(usdt)), 0.6885 * 1e6);
      // 0.81 * 15% = 0.1215
      assertEq(vaultStorage.devFees(address(usdt)), 0.1215 * 1e6);
    }

    vm.warp(120);
    {
      tradeService.increasePosition(ALICE, 0, ethMarketIndex, 1_000_000 * 1e30,0);
      IPerpStorage.GlobalAssetClass memory _globalAssetClass = perpStorage.getGlobalAssetClassByIndex(0);
      // 0.0001 * 180000 / 1000000 * (120 - 101) = 0.000342 | 0.000009 + 0.000342 = 0.000351
      assertEq(_globalAssetClass.sumBorrowingRate, 0.000351 * 1e18);
      assertEq(_globalAssetClass.lastBorrowingTime, 120);

      // (0.000351 - 0.000009) * 180000 = 61.56 | 61.56 - 9.19 = 52.37
      assertEq(perpStorage.getSubAccountFee(aliceAddress), 52.37 * 1e30);

      // 1 * 9.19 = 9.19 | 9.19 - 9.19 = 0
      assertEq(vaultStorage.traderBalances(aliceAddress, address(usdt)), 0);

      // 9.19 * 85% = 7.8115 | 0.6885 + 7.8115 = 8.5
      assertEq(vaultStorage.marginFee(address(usdt)), 8.5 * 1e6);
      // 9.19 * 15% = 1.3785 | 0.1215 + 1.3785 = 1.5
      assertEq(vaultStorage.devFees(address(usdt)), 1.5 * 1e6);
    }

    vm.warp(130);
    {
      tradeService.increasePosition(BOB, 0, ethMarketIndex, 500_000 * 1e30,0);
      IPerpStorage.GlobalAssetClass memory _globalAssetClass = perpStorage.getGlobalAssetClassByIndex(0);
      // 0.0001 * 270000 / 1000000 * (130 - 120) = 0.00027 | 0.000351 + 0.00027 = 0.000621
      assertEq(_globalAssetClass.sumBorrowingRate, 0.000621 * 1e18);
      assertEq(_globalAssetClass.lastBorrowingTime, 130);

      // (0.000621 - 0.000351) * 270000 = 30.78 | 52.37 + 30.78 = 83.15
      assertEq(perpStorage.getSubAccountFee(aliceAddress), 52.37 * 1e30);
      assertEq(perpStorage.getSubAccountFee(bobAddress), 0);

      assertEq(vaultStorage.traderBalances(aliceAddress, address(usdt)), 0);
      assertEq(vaultStorage.traderBalances(bobAddress, address(usdt)), 0);

      assertEq(vaultStorage.marginFee(address(usdt)), 8.5 * 1e6);
      assertEq(vaultStorage.devFees(address(usdt)), 1.5 * 1e6);
    }

    vm.warp(135);
    {
      tradeService.increasePosition(BOB, 0, ethMarketIndex, 200_000 * 1e30,0);
      IPerpStorage.GlobalAssetClass memory _globalAssetClass = perpStorage.getGlobalAssetClassByIndex(0);
      // 0.0001 * 315000 / 1000000 * (135 - 130) = 0.0001575 | 0.000621 + 0.0001575 = 0.0007785
      assertEq(_globalAssetClass.sumBorrowingRate, 0.0007785 * 1e18);
      assertEq(_globalAssetClass.lastBorrowingTime, 135);

      assertEq(perpStorage.getSubAccountFee(aliceAddress), 52.37 * 1e30);
      // (0.0007785 - 0.000621) * 45000 = 7.0875
      assertEq(perpStorage.getSubAccountFee(bobAddress), 7.0875 * 1e30);

      assertEq(vaultStorage.traderBalances(aliceAddress, address(usdt)), 0);
      assertEq(vaultStorage.traderBalances(bobAddress, address(usdt)), 0);

      assertEq(vaultStorage.marginFee(address(usdt)), 8.5 * 1e6);
      assertEq(vaultStorage.devFees(address(usdt)), 1.5 * 1e6);
    }
  }

  function testCorrectness_borrowingFee_WhenDecreasePosition() external {
    // TVL
    // 1000000 USDT -> 1000000 USD
    mockCalculator.setPLPValue(1_000_000 * 1e30);
    // ALICE add collateral
    // 10000 USDT -> free collateral -> 10000 USD
    mockCalculator.setFreeCollateral(10_000 * 1e30);

    // ETH price 1600 USD
    mockOracle.setPrice(address(weth).toBytes32(), 1600 * 1e30);
    // USDT price 1 USD
    mockOracle.setPrice(address(usdt).toBytes32(), 1 * 1e30);

    address aliceAddress = getSubAccount(ALICE, 0);
    address bobAddress = getSubAccount(BOB, 0);
    vaultStorage.setTraderBalance(aliceAddress, address(usdt), 10 * 1e6);
    vaultStorage.setTraderBalance(bobAddress, address(usdt), 5 * 1e6);

    vm.warp(100);
    {
      tradeService.increasePosition(ALICE, 0, ethMarketIndex, 1_000_000 * 1e30,0);
      tradeService.increasePosition(BOB, 0, ethMarketIndex, 500_000 * 1e30,0);

      IPerpStorage.GlobalAssetClass memory _globalAssetClass = perpStorage.getGlobalAssetClassByIndex(0);

      assertEq(_globalAssetClass.sumBorrowingRate, 0);
      assertEq(_globalAssetClass.lastBorrowingTime, 100);

      assertEq(vaultStorage.traderBalances(aliceAddress, address(usdt)), 10 * 1e6);
      assertEq(vaultStorage.traderBalances(bobAddress, address(usdt)), 5 * 1e6);

      assertEq(vaultStorage.marginFee(address(usdt)), 0);

      assertEq(vaultStorage.devFees(address(usdt)), 0);
    }

    vm.warp(110);
    {
<<<<<<< HEAD
      tradeService.decreasePosition(ALICE, 0, ethMarketIndex, 500_000 * 1e30, address(0),0);
=======
      vm.prank(ALICE);
      tradeService.decreasePosition(ALICE, 0, ethMarketIndex, 500_000 * 1e30, address(0));
>>>>>>> ae49dd79
      IPerpStorage.GlobalAssetClass memory _globalAssetClass = perpStorage.getGlobalAssetClassByIndex(0);
      // 0.0001 * 135000 / 1000000 * (110 - 100) = 0.000135
      assertEq(_globalAssetClass.sumBorrowingRate, 0.000135 * 1e18);
      assertEq(_globalAssetClass.lastBorrowingTime, 110);

      // (0.000135 - 0) * 90000 = 18.225 | 12.15 - 10 = 2.15
      assertEq(perpStorage.getSubAccountFee(aliceAddress), 2.15 * 1e30);
      assertEq(perpStorage.getSubAccountFee(bobAddress), 0);

      // 12.15 - 10 = 0
      assertEq(vaultStorage.traderBalances(aliceAddress, address(usdt)), 0);
      assertEq(vaultStorage.traderBalances(bobAddress, address(usdt)), 5 * 1e6);

      // 10 * 85% = 8.5
      assertEq(vaultStorage.marginFee(address(usdt)), 8.5 * 1e6);
      // 10 * 15% = 1.5
      assertEq(vaultStorage.devFees(address(usdt)), 1.5 * 1e6);
    }

    vm.warp(120);
    {
<<<<<<< HEAD
      tradeService.decreasePosition(BOB, 0, ethMarketIndex, 500_000 * 1e30, address(0),0);
=======
      vm.prank(BOB);
      tradeService.decreasePosition(BOB, 0, ethMarketIndex, 500_000 * 1e30, address(0));
>>>>>>> ae49dd79
      IPerpStorage.GlobalAssetClass memory _globalAssetClass = perpStorage.getGlobalAssetClassByIndex(0);
      // 0.0001 * 90000 / 1000000 * (120 - 110) = 0.00009 | 0.000135 + 0.00009 = 0.000225
      assertEq(_globalAssetClass.sumBorrowingRate, 0.000225 * 1e18);
      assertEq(_globalAssetClass.lastBorrowingTime, 120);

      assertEq(perpStorage.getSubAccountFee(aliceAddress), 2.15 * 1e30);
      // (0.000225 - 0) * 45000 = 10.125 | 10.125 - 5 = 5.125
      assertEq(perpStorage.getSubAccountFee(bobAddress), 5.125 * 1e30);

      assertEq(vaultStorage.traderBalances(aliceAddress, address(usdt)), 0);
      // 10.125 - 5 = 0
      assertEq(vaultStorage.traderBalances(bobAddress, address(usdt)), 0);

      // 5 * 85% = 4.25 | 8.5 + 4.25 = 12.75
      assertEq(vaultStorage.marginFee(address(usdt)), 12.75 * 1e6);
      // 5 * 15% = 0.75 | 1.5 + 0.75 = 2.25
      assertEq(vaultStorage.devFees(address(usdt)), 2.25 * 1e6);
    }
  }

  function testCorrectness_borrowingFee() external {
    // TVL
    // 1000000 USDT -> 1000000 USD
    mockCalculator.setPLPValue(1_000_000 * 1e30);
    // ALICE add collateral
    // 10000 USDT -> free collateral -> 10000 USD
    mockCalculator.setFreeCollateral(10_000 * 1e30);

    // ETH price 1600 USD
    mockOracle.setPrice(address(weth).toBytes32(), 1600 * 1e30);
    // BTC price 24000 USD
    mockOracle.setPrice(address(wbtc).toBytes32(), 24000 * 1e30);
    // USDT price 1 USD
    mockOracle.setPrice(address(usdt).toBytes32(), 1 * 1e30);

    address aliceAddress = getSubAccount(ALICE, 0);
    vaultStorage.setTraderBalance(aliceAddress, address(weth), 0.01 * 1e18);
    vaultStorage.setTraderBalance(aliceAddress, address(usdt), 100 * 1e6);

    address bobAddress = getSubAccount(BOB, 0);
    vaultStorage.setTraderBalance(bobAddress, address(wbtc), 0.01 * 1e8);
    vaultStorage.setTraderBalance(bobAddress, address(usdt), 50 * 1e6);

    vm.warp(100);
    {
      tradeService.increasePosition(ALICE, 0, ethMarketIndex, 1_000_000 * 1e30,0);
      tradeService.increasePosition(BOB, 0, ethMarketIndex, 500_000 * 1e30,0);

      IPerpStorage.GlobalAssetClass memory _globalAssetClass = perpStorage.getGlobalAssetClassByIndex(0);

      assertEq(_globalAssetClass.sumBorrowingRate, 0);
      assertEq(_globalAssetClass.lastBorrowingTime, 100);

      assertEq(vaultStorage.traderBalances(aliceAddress, address(weth)), 0.01 * 1e18);
      assertEq(vaultStorage.traderBalances(aliceAddress, address(usdt)), 100 * 1e6);

      assertEq(vaultStorage.traderBalances(bobAddress, address(wbtc)), 0.01 * 1e8);
      assertEq(vaultStorage.traderBalances(bobAddress, address(usdt)), 50 * 1e6);

      assertEq(vaultStorage.marginFee(address(usdt)), 0);

      assertEq(vaultStorage.devFees(address(usdt)), 0);
    }

    vm.warp(110);
    {
      tradeService.increasePosition(ALICE, 0, ethMarketIndex, 1_000_000 * 1e30,0);
      tradeService.increasePosition(BOB, 0, btcMarketIndex, 500_000 * 1e30,0);

      {
        IPerpStorage.GlobalAssetClass memory _globalAssetClass = perpStorage.getGlobalAssetClassByIndex(0);
        // 0.0001 * 135000 / 1000000 * (110 - 100) = 0.000135
        assertEq(_globalAssetClass.sumBorrowingRate, 0.000135 * 1e18);
        assertEq(_globalAssetClass.lastBorrowingTime, 110);
      }

      // (0.000135 - 0) * 90000 = 12.15 | 0.01 * 1600 = 16 | 12.15 - 16 = 0 |
      assertEq(perpStorage.getSubAccountFee(aliceAddress), 0);
      assertEq(perpStorage.getSubAccountFee(bobAddress), 0);

      // 12.15 / 1600 = 0.00759375 | 0.01 - 0.00759375 = 0.00240625
      assertEq(vaultStorage.traderBalances(aliceAddress, address(weth)), 0.00240625 * 1e18);
      assertEq(vaultStorage.traderBalances(aliceAddress, address(usdt)), 100 * 1e6);

      assertEq(vaultStorage.traderBalances(bobAddress, address(wbtc)), 0.01 * 1e8);
      assertEq(vaultStorage.traderBalances(bobAddress, address(usdt)), 50 * 1e6);

      // 0.00759375 * 85% = 0.0064546875
      assertEq(vaultStorage.marginFee(address(weth)), 0.0064546875 * 1e18);
      // 0.00759375 * 15% = 0.0011390625
      assertEq(vaultStorage.devFees(address(weth)), 0.0011390625 * 1e18);
    }

    vm.warp(150);
    {
<<<<<<< HEAD
      tradeService.decreasePosition(ALICE, 0, ethMarketIndex, 2_000_000 * 1e30, address(0),0);
      tradeService.decreasePosition(BOB, 0, btcMarketIndex, 100_000 * 1e30, address(0),0);
=======
      vm.prank(ALICE);
      tradeService.decreasePosition(ALICE, 0, ethMarketIndex, 2_000_000 * 1e30, address(0));
      vm.prank(BOB);
      tradeService.decreasePosition(BOB, 0, btcMarketIndex, 100_000 * 1e30, address(0));
>>>>>>> ae49dd79

      IPerpStorage.GlobalAssetClass memory _globalAssetClass = perpStorage.getGlobalAssetClassByIndex(0);
      // 0.0001 * 270000 / 1000000 * (150 - 110) = 0.00108 | 0.000135 + 0.00108 = 0.001215
      assertEq(_globalAssetClass.sumBorrowingRate, 0.001215 * 1e18);
      assertEq(_globalAssetClass.lastBorrowingTime, 150);

      // (0.001215 - 0.000135) * 180000 = 194.4 | 0.00240625 * 1600 = 3.85 | 194.4 - 3.85 = 190.55
      // 1 * 100 = 100 | 190.55 - 100 = 90.55
      assertEq(perpStorage.getSubAccountFee(aliceAddress), 90.55 * 1e30);
      // (0.001215 - 0.000135) * 45000 = 48.6 | 0.01 * 24000 = 240 | 48.6 - 240 = 0 191.4
      assertEq(perpStorage.getSubAccountFee(bobAddress), 0);

      // 3.85 / 1600 = 0.00240625 | 0.00240625 - 0.00240625 = 0
      assertEq(vaultStorage.traderBalances(aliceAddress, address(weth)), 0);
      // 100 - 190.55 = 0
      assertEq(vaultStorage.traderBalances(aliceAddress, address(usdt)), 0);

      // 48.6 / 24000 = 0.002025 | 0.01 - 0.002025 = 0.007975
      assertEq(vaultStorage.traderBalances(bobAddress, address(wbtc)), 0.007975 * 1e8);
      assertEq(vaultStorage.traderBalances(bobAddress, address(usdt)), 50 * 1e6);

      // 0.00240625 * 85% = 0.0020453125 | 0.0064546875 + 0.0020453125 = 0.0085
      assertEq(vaultStorage.marginFee(address(weth)), 0.0085 * 1e18);
      // 0.002025 * 85% = 0.00172125
      assertEq(vaultStorage.marginFee(address(wbtc)), 0.00172125 * 1e8);
      // 100 * 85% = 85
      assertEq(vaultStorage.marginFee(address(usdt)), 85 * 1e6);
      // 0.00240625 * 15% = 0.0003609375 | 0.0011390625 + 0.0003609375 = 0.0015
      assertEq(vaultStorage.devFees(address(weth)), 0.0015 * 1e18);
      // 0.002025 * 15% = 0.00030375
      assertEq(vaultStorage.devFees(address(wbtc)), 0.00030375 * 1e8);
      // 100 * 15% = 15
      assertEq(vaultStorage.devFees(address(usdt)), 15 * 1e6);
    }
  }
}<|MERGE_RESOLUTION|>--- conflicted
+++ resolved
@@ -37,7 +37,7 @@
 
     vm.warp(100);
     {
-      tradeService.increasePosition(ALICE, 0, ethMarketIndex, 1_000_000 * 1e30,0);
+      tradeService.increasePosition(ALICE, 0, ethMarketIndex, 1_000_000 * 1e30, 0);
       IPerpStorage.GlobalAssetClass memory _globalAssetClass = perpStorage.getGlobalAssetClassByIndex(0);
       assertEq(_globalAssetClass.sumBorrowingRate, 0);
       assertEq(_globalAssetClass.lastBorrowingTime, 100);
@@ -51,7 +51,7 @@
 
     vm.warp(101);
     {
-      tradeService.increasePosition(ALICE, 0, ethMarketIndex, 1_000_000 * 1e30,0);
+      tradeService.increasePosition(ALICE, 0, ethMarketIndex, 1_000_000 * 1e30, 0);
       IPerpStorage.GlobalAssetClass memory _globalAssetClass = perpStorage.getGlobalAssetClassByIndex(0);
       // 0.0001 * 90000 / 1000000 = 0.000009
       assertEq(_globalAssetClass.sumBorrowingRate, 0.000009 * 1e18);
@@ -71,7 +71,7 @@
 
     vm.warp(120);
     {
-      tradeService.increasePosition(ALICE, 0, ethMarketIndex, 1_000_000 * 1e30,0);
+      tradeService.increasePosition(ALICE, 0, ethMarketIndex, 1_000_000 * 1e30, 0);
       IPerpStorage.GlobalAssetClass memory _globalAssetClass = perpStorage.getGlobalAssetClassByIndex(0);
       // 0.0001 * 180000 / 1000000 * (120 - 101) = 0.000342 | 0.000009 + 0.000342 = 0.000351
       assertEq(_globalAssetClass.sumBorrowingRate, 0.000351 * 1e18);
@@ -91,7 +91,7 @@
 
     vm.warp(130);
     {
-      tradeService.increasePosition(BOB, 0, ethMarketIndex, 500_000 * 1e30,0);
+      tradeService.increasePosition(BOB, 0, ethMarketIndex, 500_000 * 1e30, 0);
       IPerpStorage.GlobalAssetClass memory _globalAssetClass = perpStorage.getGlobalAssetClassByIndex(0);
       // 0.0001 * 270000 / 1000000 * (130 - 120) = 0.00027 | 0.000351 + 0.00027 = 0.000621
       assertEq(_globalAssetClass.sumBorrowingRate, 0.000621 * 1e18);
@@ -110,7 +110,7 @@
 
     vm.warp(135);
     {
-      tradeService.increasePosition(BOB, 0, ethMarketIndex, 200_000 * 1e30,0);
+      tradeService.increasePosition(BOB, 0, ethMarketIndex, 200_000 * 1e30, 0);
       IPerpStorage.GlobalAssetClass memory _globalAssetClass = perpStorage.getGlobalAssetClassByIndex(0);
       // 0.0001 * 315000 / 1000000 * (135 - 130) = 0.0001575 | 0.000621 + 0.0001575 = 0.0007785
       assertEq(_globalAssetClass.sumBorrowingRate, 0.0007785 * 1e18);
@@ -148,8 +148,8 @@
 
     vm.warp(100);
     {
-      tradeService.increasePosition(ALICE, 0, ethMarketIndex, 1_000_000 * 1e30,0);
-      tradeService.increasePosition(BOB, 0, ethMarketIndex, 500_000 * 1e30,0);
+      tradeService.increasePosition(ALICE, 0, ethMarketIndex, 1_000_000 * 1e30, 0);
+      tradeService.increasePosition(BOB, 0, ethMarketIndex, 500_000 * 1e30, 0);
 
       IPerpStorage.GlobalAssetClass memory _globalAssetClass = perpStorage.getGlobalAssetClassByIndex(0);
 
@@ -166,12 +166,7 @@
 
     vm.warp(110);
     {
-<<<<<<< HEAD
-      tradeService.decreasePosition(ALICE, 0, ethMarketIndex, 500_000 * 1e30, address(0),0);
-=======
-      vm.prank(ALICE);
-      tradeService.decreasePosition(ALICE, 0, ethMarketIndex, 500_000 * 1e30, address(0));
->>>>>>> ae49dd79
+      tradeService.decreasePosition(ALICE, 0, ethMarketIndex, 500_000 * 1e30, address(0), 0);
       IPerpStorage.GlobalAssetClass memory _globalAssetClass = perpStorage.getGlobalAssetClassByIndex(0);
       // 0.0001 * 135000 / 1000000 * (110 - 100) = 0.000135
       assertEq(_globalAssetClass.sumBorrowingRate, 0.000135 * 1e18);
@@ -193,12 +188,7 @@
 
     vm.warp(120);
     {
-<<<<<<< HEAD
-      tradeService.decreasePosition(BOB, 0, ethMarketIndex, 500_000 * 1e30, address(0),0);
-=======
-      vm.prank(BOB);
-      tradeService.decreasePosition(BOB, 0, ethMarketIndex, 500_000 * 1e30, address(0));
->>>>>>> ae49dd79
+      tradeService.decreasePosition(BOB, 0, ethMarketIndex, 500_000 * 1e30, address(0), 0);
       IPerpStorage.GlobalAssetClass memory _globalAssetClass = perpStorage.getGlobalAssetClassByIndex(0);
       // 0.0001 * 90000 / 1000000 * (120 - 110) = 0.00009 | 0.000135 + 0.00009 = 0.000225
       assertEq(_globalAssetClass.sumBorrowingRate, 0.000225 * 1e18);
@@ -244,8 +234,8 @@
 
     vm.warp(100);
     {
-      tradeService.increasePosition(ALICE, 0, ethMarketIndex, 1_000_000 * 1e30,0);
-      tradeService.increasePosition(BOB, 0, ethMarketIndex, 500_000 * 1e30,0);
+      tradeService.increasePosition(ALICE, 0, ethMarketIndex, 1_000_000 * 1e30, 0);
+      tradeService.increasePosition(BOB, 0, ethMarketIndex, 500_000 * 1e30, 0);
 
       IPerpStorage.GlobalAssetClass memory _globalAssetClass = perpStorage.getGlobalAssetClassByIndex(0);
 
@@ -265,8 +255,8 @@
 
     vm.warp(110);
     {
-      tradeService.increasePosition(ALICE, 0, ethMarketIndex, 1_000_000 * 1e30,0);
-      tradeService.increasePosition(BOB, 0, btcMarketIndex, 500_000 * 1e30,0);
+      tradeService.increasePosition(ALICE, 0, ethMarketIndex, 1_000_000 * 1e30, 0);
+      tradeService.increasePosition(BOB, 0, btcMarketIndex, 500_000 * 1e30, 0);
 
       {
         IPerpStorage.GlobalAssetClass memory _globalAssetClass = perpStorage.getGlobalAssetClassByIndex(0);
@@ -294,15 +284,8 @@
 
     vm.warp(150);
     {
-<<<<<<< HEAD
-      tradeService.decreasePosition(ALICE, 0, ethMarketIndex, 2_000_000 * 1e30, address(0),0);
-      tradeService.decreasePosition(BOB, 0, btcMarketIndex, 100_000 * 1e30, address(0),0);
-=======
-      vm.prank(ALICE);
-      tradeService.decreasePosition(ALICE, 0, ethMarketIndex, 2_000_000 * 1e30, address(0));
-      vm.prank(BOB);
-      tradeService.decreasePosition(BOB, 0, btcMarketIndex, 100_000 * 1e30, address(0));
->>>>>>> ae49dd79
+      tradeService.decreasePosition(ALICE, 0, ethMarketIndex, 2_000_000 * 1e30, address(0), 0);
+      tradeService.decreasePosition(BOB, 0, btcMarketIndex, 100_000 * 1e30, address(0), 0);
 
       IPerpStorage.GlobalAssetClass memory _globalAssetClass = perpStorage.getGlobalAssetClassByIndex(0);
       // 0.0001 * 270000 / 1000000 * (150 - 110) = 0.00108 | 0.000135 + 0.00108 = 0.001215
