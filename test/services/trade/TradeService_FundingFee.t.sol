// SPDX-License-Identifier: BUSL-1.1
pragma solidity 0.8.18;

import { TradeService_Base } from "./TradeService_Base.t.sol";

import { IPerpStorage } from "@hmx/storages/interfaces/IPerpStorage.sol";

import { IConfigStorage } from "@hmx/storages/interfaces/IConfigStorage.sol";

import { MockCalculatorWithRealCalculator } from "../../mocks/MockCalculatorWithRealCalculator.sol";

contract TradeService_FundingFee is TradeService_Base {
  function setUp() public virtual override {
    super.setUp();

    // Override the mock calculator
    {
      mockCalculator = new MockCalculatorWithRealCalculator(
        address(mockOracle),
        address(vaultStorage),
        address(perpStorage),
        address(configStorage)
      );
      MockCalculatorWithRealCalculator(address(mockCalculator)).useActualFunction("getNextFundingRate");
      MockCalculatorWithRealCalculator(address(mockCalculator)).useActualFunction("getFundingFee");
      configStorage.setCalculator(address(mockCalculator));
      tradeService.reloadConfig();
      tradeHelper.reloadConfig();
    }

    // Set PLPLiquidity
    vaultStorage.addPLPLiquidity(configStorage.getPlpTokens()[0], 1000 * 1e18);

    // Ignore Borrowing fee on this test
    IConfigStorage.AssetClassConfig memory _cryptoConfig = IConfigStorage.AssetClassConfig({ baseBorrowingRate: 0 });
    configStorage.setAssetClassConfigByIndex(0, _cryptoConfig);

    // Ignore Developer fee on this test
    configStorage.setTradingConfig(
      IConfigStorage.TradingConfig({ fundingInterval: 1, devFeeRateBPS: 0, minProfitDuration: 0, maxPosition: 5 })
    );

    // Set funding rate config
    IConfigStorage.MarketConfig memory _marketConfig = configStorage.getMarketConfigByIndex(ethMarketIndex);
    _marketConfig.fundingRate.maxFundingRate = 0.0004 * 1e18;
    _marketConfig.fundingRate.maxSkewScaleUSD = 3_000_000 * 1e30;

    configStorage.setMarketConfig(ethMarketIndex, _marketConfig);
  }

  // TODO
  // function testCorrectness_fundingFee() external {
  //   // Set fundingFee to have enough token amounts to repay funding fee
  //   vaultStorage.addFundingFee(configStorage.getPlpTokens()[0], 10 * 1e18);

  //   // TVL
  //   // 1000000 USDT -> 1000000 USD
  //   mockCalculator.setPLPValue(1_000_000 * 1e30);
  //   // ALICE add collateral
  //   // 10000 USDT -> free collateral -> 10000 USD
  //   mockCalculator.setFreeCollateral(10_000 * 1e30);

  //   // ETH price 1 USD
  //   mockOracle.setPrice(1600 * 1e30);
  //   mockOracle.setPrice(wethAssetId, 1600 * 1e30);

  //   address aliceAddress = getSubAccount(ALICE, 0);
  //   vaultStorage.setTraderBalance(aliceAddress, address(weth), 1 * 1e18);
  //   vaultStorage.setTraderBalance(aliceAddress, address(usdt), 1_000 * 1e6);

  //   vm.warp(100);
  //   {
  //     tradeService.increasePosition(ALICE, 0, ethMarketIndex, 1_000_000 * 1e30, 0);

  //     IPerpStorage.GlobalAssetClass memory _globalAssetClass = perpStorage.getGlobalAssetClassByIndex(0);
  //     IPerpStorage.GlobalMarket memory _globalMarket = perpStorage.getGlobalMarketByIndex(0);

  //     assertEq(_globalAssetClass.sumBorrowingRate, 0);
  //     assertEq(_globalAssetClass.lastBorrowingTime, 100);

  //     assertEq(_globalMarket.currentFundingRate, 0);
  //     assertEq(_globalMarket.accumFundingLong, 0);
  //     assertEq(_globalMarket.accumFundingShort, 0);

  //     assertEq(vaultStorage.traderBalances(aliceAddress, address(weth)), 1 * 1e18);
  //     assertEq(vaultStorage.traderBalances(aliceAddress, address(usdt)), 1_000 * 1e6);

  //     assertEq(vaultStorage.devFees(address(weth)), 0);
  //     assertEq(vaultStorage.fundingFee(address(weth)), 10 * 1e18); // Initial margin fee WETH = 10 WETH
  //   }

  //   vm.warp(block.timestamp + 1);
  //   {
  //     tradeService.increasePosition(ALICE, 0, ethMarketIndex, 1_000_000 * 1e30, 0);

<<<<<<< HEAD
  //     {
  //       IPerpStorage.GlobalMarket memory _globalMarket = perpStorage.getGlobalMarketByIndex(0);

  //       // Long position now must pay 133$ to Short Side
  //       assertEq(_globalMarket.accumFundingLong, -133333333333333000000); // -133.33$
  //       assertEq(_globalMarket.accumFundingShort, 0); //

  //       // Repay WETH Amount = 133.333333333333/1600 = 0.083333333333333125 WETH
  //       // Dev fee = 0.083333333333333125  * 0 = 0 WETH
  //       assertEq(vaultStorage.devFees(address(weth)), 0, "Dev fee");

  //       // After Alice pay fee, Alice's WETH amount will be decreased
  //       // Alice's WETH remaining = 1 + 0.083333333333333125 = 1.083333333333333125 WETH
  //       assertEq(vaultStorage.traderBalances(aliceAddress, address(weth)), 1083333333333333125, "Weth balance");

  //       // Alice already paid all fees
  //       assertEq(perpStorage.getSubAccountFee(aliceAddress), 0, "Subaccount fee");

  //       // new fundingFee = old fundingFee + (fee collect from ALICE - dev Fee) = 10 + ( 0.08383958333333312 - 0) = 10083333333333333125 WETH
  //       // assertEq(vaultStorage.fundingFee(address(weth)), 10083333333333333125, "Funding fee");
  //     }
  //   }
  // }
=======
        // new fundingFee = old fundingFee + (fee collect from ALICE - dev Fee) = 10 + ( 0.08383958333333312 - 0) = 10083333333333333125 WETH
        // assertEq(vaultStorage.fundingFee(address(weth)), 10083333333333333125, "Funding fee");
      }
    }
  }
>>>>>>> dce7b38d

  // TODO: Working on this later -> (cause from fixed accum funding rate logic)
  // function testCorrectness_fundingFee_borrowFundingFeeFromPLP() external {
  //   // TVL
  //   // 1000000 USDT -> 1000000 USD
  //   mockCalculator.setPLPValue(1_000_000 * 1e30);
  //   // ALICE add collateral
  //   // 10000 USDT -> free collateral -> 10000 USD
  //   mockCalculator.setFreeCollateral(10_000 * 1e30);

  //   // ETH price 1500 USD
  //   mockOracle.setPrice(1500 * 1e30);
  //   mockOracle.setPrice(wethAssetId, 1500 * 1e30);

  //   address aliceAddress = getSubAccount(ALICE, 0);
  //   address bobAddress = getSubAccount(BOB, 0);
  //   // Set Alice collateral balance
  //   vaultStorage.setTraderBalance(aliceAddress, address(usdt), 1_000 * 1e6);
  //   vaultStorage.setTraderBalance(bobAddress, address(usdt), 500 * 1e6);

  //   vm.warp(100);
  //   {
  //     tradeService.increasePosition(ALICE, 0, ethMarketIndex, 500_000 * 1e30, 0);

  //     IPerpStorage.GlobalMarket memory _globalMarket = perpStorage.getGlobalMarketByIndex(0);
  //     assertEq(_globalMarket.currentFundingRate, 0);
  //     assertEq(_globalMarket.accumFundingLong, 0);
  //     assertEq(_globalMarket.accumFundingShort, 0);

  //     assertEq(vaultStorage.traderBalances(aliceAddress, address(usdt)), 1_000 * 1e6);
  //     assertEq(vaultStorage.traderBalances(bobAddress, address(usdt)), 500 * 1e6);
  //   }

  //   vm.warp(block.timestamp + 1);
  //   {
  //     tradeService.increasePosition(BOB, 0, ethMarketIndex, -200_000 * 1e30, 0);
  //     IPerpStorage.GlobalMarket memory _globalMarket = perpStorage.getGlobalMarketByIndex(0);
  //     assertEq(_globalMarket.currentFundingRate, -66666666666666); // LONG PAY SHORT
  //     // Alice increase long position size * funding Rate = 500_000 * -0.000066666666666666 = -33.333333333333 $
  //     assertEq(_globalMarket.accumFundingLong, -33333333333333000000);
  //     assertEq(_globalMarket.accumFundingShort, 0);

  //     assertEq(vaultStorage.fundingFee(address(usdt)), 0);
  //   }

  //   // Simulate BOB close Short position, BOB should receive funding fee
  //   vm.warp(block.timestamp + 1);
  //   {
  //     assertEq(vaultStorage.traderBalances(bobAddress, address(weth)), 0);
  //     assertEq(vaultStorage.plpLiquidityDebtUSDE30(), 0);

  //     tradeService.decreasePosition(BOB, 0, ethMarketIndex, 200_000 * 1e30, address(0), 0);
  //     IPerpStorage.GlobalMarket memory _globalMarket = perpStorage.getGlobalMarketByIndex(0);
  //     assertEq(_globalMarket.currentFundingRate, -106666666666666); // LONG PAY SHORT
  //     // Alice increase long position size * funding Rate * elapsedInterval = (500_000 * -0.000106666666666666) + last accumFundingLong = -53.333333333333 + -33.333333333333 = -86.666666666666$
  //     assertEq(_globalMarket.accumFundingLong, -86666666666666000000);
  //     assertEq(_globalMarket.accumFundingShort, 21333333333333200000);

  //     // After BOB close short position, BOB must get funding fee
  //     assertEq(vaultStorage.fundingFee(address(usdt)), 0);
  //     assertEq(vaultStorage.plpLiquidityDebtUSDE30(), 8000000000000000000000000000000); // 8$
  //     assertEq(vaultStorage.traderBalances(bobAddress, address(weth)), 5333333333333333); // 0.005333333333333333 ETH
  //     assertEq(vaultStorage.traderBalances(bobAddress, address(usdt)), 500 * 1e6);
  //   }
  // }
}<|MERGE_RESOLUTION|>--- conflicted
+++ resolved
@@ -48,82 +48,70 @@
     configStorage.setMarketConfig(ethMarketIndex, _marketConfig);
   }
 
-  // TODO
-  // function testCorrectness_fundingFee() external {
-  //   // Set fundingFee to have enough token amounts to repay funding fee
-  //   vaultStorage.addFundingFee(configStorage.getPlpTokens()[0], 10 * 1e18);
+  function testCorrectness_fundingFee() external {
+    // Set fundingFee to have enough token amounts to repay funding fee
+    vaultStorage.addFundingFee(configStorage.getPlpTokens()[0], 10 * 1e18);
 
-  //   // TVL
-  //   // 1000000 USDT -> 1000000 USD
-  //   mockCalculator.setPLPValue(1_000_000 * 1e30);
-  //   // ALICE add collateral
-  //   // 10000 USDT -> free collateral -> 10000 USD
-  //   mockCalculator.setFreeCollateral(10_000 * 1e30);
+    // TVL
+    // 1000000 USDT -> 1000000 USD
+    mockCalculator.setPLPValue(1_000_000 * 1e30);
+    // ALICE add collateral
+    // 10000 USDT -> free collateral -> 10000 USD
+    mockCalculator.setFreeCollateral(10_000 * 1e30);
 
-  //   // ETH price 1 USD
-  //   mockOracle.setPrice(1600 * 1e30);
-  //   mockOracle.setPrice(wethAssetId, 1600 * 1e30);
+    // ETH price 1 USD
+    mockOracle.setPrice(1600 * 1e30);
+    mockOracle.setPrice(wethAssetId, 1600 * 1e30);
 
-  //   address aliceAddress = getSubAccount(ALICE, 0);
-  //   vaultStorage.setTraderBalance(aliceAddress, address(weth), 1 * 1e18);
-  //   vaultStorage.setTraderBalance(aliceAddress, address(usdt), 1_000 * 1e6);
+    address aliceAddress = getSubAccount(ALICE, 0);
+    vaultStorage.setTraderBalance(aliceAddress, address(weth), 1 * 1e18);
+    vaultStorage.setTraderBalance(aliceAddress, address(usdt), 1_000 * 1e6);
 
-  //   vm.warp(100);
-  //   {
-  //     tradeService.increasePosition(ALICE, 0, ethMarketIndex, 1_000_000 * 1e30, 0);
+    vm.warp(100);
+    {
+      tradeService.increasePosition(ALICE, 0, ethMarketIndex, 1_000_000 * 1e30, 0);
 
-  //     IPerpStorage.GlobalAssetClass memory _globalAssetClass = perpStorage.getGlobalAssetClassByIndex(0);
-  //     IPerpStorage.GlobalMarket memory _globalMarket = perpStorage.getGlobalMarketByIndex(0);
+      IPerpStorage.GlobalAssetClass memory _globalAssetClass = perpStorage.getGlobalAssetClassByIndex(0);
+      IPerpStorage.GlobalMarket memory _globalMarket = perpStorage.getGlobalMarketByIndex(0);
 
-  //     assertEq(_globalAssetClass.sumBorrowingRate, 0);
-  //     assertEq(_globalAssetClass.lastBorrowingTime, 100);
+      assertEq(_globalAssetClass.sumBorrowingRate, 0);
+      assertEq(_globalAssetClass.lastBorrowingTime, 100);
 
-  //     assertEq(_globalMarket.currentFundingRate, 0);
-  //     assertEq(_globalMarket.accumFundingLong, 0);
-  //     assertEq(_globalMarket.accumFundingShort, 0);
+      assertEq(_globalMarket.currentFundingRate, 0);
+      assertEq(_globalMarket.accumFundingLong, 0);
+      assertEq(_globalMarket.accumFundingShort, 0);
 
-  //     assertEq(vaultStorage.traderBalances(aliceAddress, address(weth)), 1 * 1e18);
-  //     assertEq(vaultStorage.traderBalances(aliceAddress, address(usdt)), 1_000 * 1e6);
+      assertEq(vaultStorage.traderBalances(aliceAddress, address(weth)), 1 * 1e18);
+      assertEq(vaultStorage.traderBalances(aliceAddress, address(usdt)), 1_000 * 1e6);
 
-  //     assertEq(vaultStorage.devFees(address(weth)), 0);
-  //     assertEq(vaultStorage.fundingFee(address(weth)), 10 * 1e18); // Initial margin fee WETH = 10 WETH
-  //   }
+      assertEq(vaultStorage.devFees(address(weth)), 0);
+      assertEq(vaultStorage.fundingFee(address(weth)), 10 * 1e18); // Initial margin fee WETH = 10 WETH
+    }
 
-  //   vm.warp(block.timestamp + 1);
-  //   {
-  //     tradeService.increasePosition(ALICE, 0, ethMarketIndex, 1_000_000 * 1e30, 0);
+    vm.warp(block.timestamp + 1);
+    {
+      tradeService.increasePosition(ALICE, 0, ethMarketIndex, 1_000_000 * 1e30, 0);
 
-<<<<<<< HEAD
-  //     {
-  //       IPerpStorage.GlobalMarket memory _globalMarket = perpStorage.getGlobalMarketByIndex(0);
+      {
+        IPerpStorage.GlobalMarket memory _globalMarket = perpStorage.getGlobalMarketByIndex(0);
 
-  //       // Long position now must pay 133$ to Short Side
-  //       assertEq(_globalMarket.accumFundingLong, -133333333333333000000); // -133.33$
-  //       assertEq(_globalMarket.accumFundingShort, 0); //
+        // Long position now must pay 133$ to Short Side
+        assertEq(_globalMarket.accumFundingLong, -133333333333333000000); // -133.33$
+        assertEq(_globalMarket.accumFundingShort, 0); //
 
-  //       // Repay WETH Amount = 133.333333333333/1600 = 0.083333333333333125 WETH
-  //       // Dev fee = 0.083333333333333125  * 0 = 0 WETH
-  //       assertEq(vaultStorage.devFees(address(weth)), 0, "Dev fee");
+        // Repay WETH Amount = 133.333333333333/1600 = 0.083333333333333125 WETH
+        // Dev fee = 0.083333333333333125  * 0 = 0 WETH
+        assertEq(vaultStorage.devFees(address(weth)), 0, "Dev fee");
 
-  //       // After Alice pay fee, Alice's WETH amount will be decreased
-  //       // Alice's WETH remaining = 1 + 0.083333333333333125 = 1.083333333333333125 WETH
-  //       assertEq(vaultStorage.traderBalances(aliceAddress, address(weth)), 1083333333333333125, "Weth balance");
+        // After Alice pay fee, Alice's WETH amount will be decreased
+        // Alice's WETH remaining = 1 + 0.083333333333333125 = 1.083333333333333125 WETH
+        assertEq(vaultStorage.traderBalances(aliceAddress, address(weth)), 1083333333333333125, "Weth balance");
 
-  //       // Alice already paid all fees
-  //       assertEq(perpStorage.getSubAccountFee(aliceAddress), 0, "Subaccount fee");
-
-  //       // new fundingFee = old fundingFee + (fee collect from ALICE - dev Fee) = 10 + ( 0.08383958333333312 - 0) = 10083333333333333125 WETH
-  //       // assertEq(vaultStorage.fundingFee(address(weth)), 10083333333333333125, "Funding fee");
-  //     }
-  //   }
-  // }
-=======
         // new fundingFee = old fundingFee + (fee collect from ALICE - dev Fee) = 10 + ( 0.08383958333333312 - 0) = 10083333333333333125 WETH
         // assertEq(vaultStorage.fundingFee(address(weth)), 10083333333333333125, "Funding fee");
       }
     }
   }
->>>>>>> dce7b38d
 
   // TODO: Working on this later -> (cause from fixed accum funding rate logic)
   // function testCorrectness_fundingFee_borrowFundingFeeFromPLP() external {
