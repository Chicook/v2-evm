// SPDX-License-Identifier: BUSL-1.1
pragma solidity 0.8.18;

import { TradeService_Base } from "./TradeService_Base.t.sol";
import { PositionTester } from "../../testers/PositionTester.sol";

import { IPerpStorage } from "../../../src/storages/interfaces/IPerpStorage.sol";
import { ITradeService } from "../../../src/services/interfaces/ITradeService.sol";

contract TradeService_DecreasePosition is TradeService_Base {
  function setUp() public virtual override {
    super.setUp();

    // assume ALICE has free collateral for 10,000 USD
    mockCalculator.setEquity(10_000 * 1e30);
  }

  // -- pre validation

  // validate market active on perp protocol
  function testRevert_WhenMarketIsDelistedFromPerp() external {
    // ALICE open LONG position
    // sub account id - 0
    // position size  - 1,000,000 USD
    // IMR            - 10,000 USD (1% IMF)
    // leverage       - 100x
    openPosition(ALICE, 0, ethMarketIndex, 1_000_000 * 1e30);

    // someone delist market
    configStorage.delistMarket(ethMarketIndex);

    vm.expectRevert(
      abi.encodeWithSelector(
        ITradeService.ITradeService_MarketIsDelisted.selector
      )
    );
    tradeService.decreasePosition(ALICE, 0, ethMarketIndex, 10 * 1e30);
  }

  // validate market status base on pyth network
  function testRevert_WhenOracleTellMarketIsClose() external {
    // ALICE open LONG position
    // sub account id - 0
    // position size  - 1,000,000 USD
    // IMR            - 10,000 USD (1% IMF)
    // leverage       - 100x
    openPosition(ALICE, 0, ethMarketIndex, 1_000_000 * 1e30);

    // set market status from oracle is inactive
    mockOracle.setMarketStatus(1);

    vm.expectRevert(
      abi.encodeWithSelector(
        ITradeService.ITradeService_MarketIsClosed.selector
      )
    );
    tradeService.decreasePosition(ALICE, 0, ethMarketIndex, 10 * 1e30);
  }

  // validate price stale
  function testRevert_WhenPriceStale() external {
    // ALICE open LONG position
    // sub account id - 0
    // position size  - 1,000,000 USD
    // IMR            - 10,000 USD (1% IMF)
    // leverage       - 100x
    openPosition(ALICE, 0, ethMarketIndex, 1_000_000 * 1e30);

    // note: to check price stale is 30 seconds (hardcode) from published seconds
    vm.warp(block.timestamp + 50);

    vm.expectRevert(
      abi.encodeWithSelector(ITradeService.ITradeService_PriceStale.selector)
    );
    tradeService.decreasePosition(ALICE, 0, ethMarketIndex, 10 * 1e30);
  }

  // validate MMR
  function testRevert_WhenSubAccountEquityIsLessThanMMR() external {
    // ALICE open LONG position
    // sub account id - 0
    // position size  - 1,000,000 USD
    // IMR            - 10,000 USD (1% IMF)
    // leverage       - 100x
    openPosition(ALICE, 0, ethMarketIndex, 1_000_000 * 1e30);

    // mock MMR as very big number, to make this sub account unhealthy
    mockCalculator.setMMR(type(uint256).max);

    vm.expectRevert(
      abi.encodeWithSelector(
        ITradeService.ITradeService_SubAccountEquityIsUnderMMR.selector
      )
    );
    tradeService.decreasePosition(ALICE, 0, ethMarketIndex, 10 * 1e30);
  }

  // -- normal case
  // -- LONG position
  // able to decrease long position
  // todo: support open interest change when price changed
  function testCorrectness_WhenTraderDecreaseLongPosition() external {
    // ALICE open LONG position
    // sub account id - 0
    // position size  - 1,000,000 USD
    // IMR            - 10,000 USD (1% IMF)
    // leverage       - 100x
    openPosition(ALICE, 0, ethMarketIndex, 1_000_000 * 1e30);

    // let position tester watch this position
    bytes32 _positionId = getPositionId(ALICE, 0, ethMarketIndex);
<<<<<<< HEAD
    positionTester.watch(_positionId);

    tradeService.decreasePosition(ALICE, 0, ethMarketIndex, 500_000 * 1e30);

    // check position after decrease
    PositionTester.DecreaePositionAssertionData
      memory _assertData = PositionTester.DecreaePositionAssertionData({
        sizeDelta: 500_000 * 1e30,
        avgPriceDelta: 0,
        reserveValueDelta: 45_000 * 1e30
      });
    positionTester.assertDecreasePositionResult(_assertData);
=======
    IPerpStorage.Position memory _position = perpStorage.getPositionById(
      _positionId
    );

    // check before decrease position
    assertEq(_position.positionSizeE30, 1_000_000 * 1e30);
    assertEq(_position.avgEntryPriceE30, 1 * 1e30);
    assertEq(_position.reserveValueE30, 90_000 * 1e30);
    assertEq(_position.openInterest, 10_000 * 1e18);

    tradeService.decreasePosition(ALICE, 0, ethMarketIndex, 500_000 * 1e30);

    // update position info
    _position = perpStorage.getPositionById(_positionId);

    // check after decrease
    assertEq(_position.positionSizeE30, 500_000 * 1e30);
    assertEq(_position.avgEntryPriceE30, 1 * 1e30);
    assertEq(_position.reserveValueE30, 45_000 * 1e30);
    // new open interest = open interest * size delta / position size
    //                   = 10000 * 500000 / 1000000 = 5000
    assertEq(_position.openInterest, 5_000 * 1e18);
>>>>>>> 21373f43
  }

  function testRevert_TraderDecreaseTooMuchLongPositionSize() external {
    // ALICE open LONG position
    // sub account id - 0
    // position size  - 1,000,000 USD
    // IMR            - 10,000 USD (1% IMF)
    // leverage       - 100x
    openPosition(ALICE, 0, ethMarketIndex, 1_000_000 * 1e30);

    vm.expectRevert(
      abi.encodeWithSelector(
        ITradeService.ITradeService_DecreaseTooHighPositionSize.selector
      )
    );
    tradeService.decreasePosition(ALICE, 0, ethMarketIndex, 1_000_001 * 1e30);
  }

  function testRevert_TraderDecreaseLongPositionWhichAlreadyClosed() external {
    // ALICE open LONG position
    // sub account id - 0
    // position size  - 1,000,000 USD
    // IMR            - 10,000 USD (1% IMF)
    // leverage       - 100x
    openPosition(ALICE, 0, ethMarketIndex, 1_000_000 * 1e30);

    // ALICE close all position
    tradeService.decreasePosition(ALICE, 0, ethMarketIndex, 1_000_000 * 1e30);

    // ALICE try to decrease again
    vm.expectRevert(
      abi.encodeWithSelector(
        ITradeService.ITradeService_PositionAlreadyClosed.selector
      )
    );
    tradeService.decreasePosition(ALICE, 0, ethMarketIndex, 1_000_000 * 1e30);
  }

  // validate too tiny remaining position size
  function testRevert_RemainingLongPositionSizeIsTooTiny() external {
    // ALICE open LONG position
    // sub account id - 0
    // position size  - 1,000,000 USD
    // IMR            - 10,000 USD (1% IMF)
    // leverage       - 100x
    openPosition(ALICE, 0, ethMarketIndex, 1_000_000 * 1e30);
    vm.expectRevert(
      abi.encodeWithSelector(
        ITradeService.ITradeService_TooTinyPosition.selector
      )
    );
    // decrease position for 999,999.9
    tradeService.decreasePosition(ALICE, 0, ethMarketIndex, 9_999_999 * 1e29);
  }

  // -- SHORT position
  // todo: support open interest change when price changed
  function testCorrectness_WhenTraderDecreaseShortPosition() external {
    // ALICE open SHORT position
    // sub account id - 0
    // position size  - 1,000,000 USD
    // IMR            - 10,000 USD (1% IMF)
    // leverage       - 100x
    // price          - 1 USD
    // open interest  - 10,000 TOKENs
    openPosition(ALICE, 0, ethMarketIndex, -1_000_000 * 1e30);

    // cache position
    bytes32 _positionId = getPositionId(ALICE, 0, ethMarketIndex);
<<<<<<< HEAD
    positionTester.watch(_positionId);

    tradeService.decreasePosition(ALICE, 0, ethMarketIndex, 500_000 * 1e30);

    // check position after decrease
    PositionTester.DecreaePositionAssertionData
      memory _assertData = PositionTester.DecreaePositionAssertionData({
        sizeDelta: 500_000 * 1e30,
        avgPriceDelta: 0,
        reserveValueDelta: 45_000 * 1e30
      });
    positionTester.assertDecreasePositionResult(_assertData);
=======
    IPerpStorage.Position memory _position = perpStorage.getPositionById(
      _positionId
    );

    // check before decrease position
    assertEq(_position.positionSizeE30, -1_000_000 * 1e30);
    assertEq(_position.avgEntryPriceE30, 1 * 1e30);
    assertEq(_position.reserveValueE30, 90_000 * 1e30);
    assertEq(_position.openInterest, 10_000 * 1e18);

    tradeService.decreasePosition(ALICE, 0, ethMarketIndex, 500_000 * 1e30);

    // update position info
    _position = perpStorage.getPositionById(_positionId);

    // check after decrease
    assertEq(_position.positionSizeE30, -500_000 * 1e30);
    assertEq(_position.avgEntryPriceE30, 1 * 1e30);
    assertEq(_position.reserveValueE30, 45_000 * 1e30);
    // new open interest = open interest * size delta / position size
    //                   = 10000 * 500000 / 1000000 = 5000
    assertEq(_position.openInterest, 5_000 * 1e18);
>>>>>>> 21373f43
  }

  function testRevert_TraderDecreaseTooMuchShortPositionSize() external {
    // ALICE open SHORT position
    // sub account id - 0
    // position size  - 1,000,000 USD
    // IMR            - 10,000 USD (1% IMF)
    // leverage       - 100x
    openPosition(ALICE, 0, ethMarketIndex, -1_000_000 * 1e30);

    vm.expectRevert(
      abi.encodeWithSelector(
        ITradeService.ITradeService_DecreaseTooHighPositionSize.selector
      )
    );
    tradeService.decreasePosition(ALICE, 0, ethMarketIndex, 1_000_001 * 1e30);
  }

  function testRevert_TraderDecreaseShortPositionWhichAlreadyClosed() external {
    // ALICE open SHORT position
    // sub account id - 0
    // position size  - 1,000,000 USD
    // IMR            - 10,000 USD (1% IMF)
    // leverage       - 100x
    openPosition(ALICE, 0, ethMarketIndex, -1_000_000 * 1e30);

    // ALICE close all position
    tradeService.decreasePosition(ALICE, 0, ethMarketIndex, 1_000_000 * 1e30);

    // ALICE try to decrease again
    vm.expectRevert(
      abi.encodeWithSelector(
        ITradeService.ITradeService_PositionAlreadyClosed.selector
      )
    );
    tradeService.decreasePosition(ALICE, 0, ethMarketIndex, 1_000_000 * 1e30);
  }

  // validate too tiny remaining position size
  function testRevert_RemainingShortPositionSizeIsTooTiny() external {
    // ALICE open SHORT position
    // sub account id - 0
    // position size  - 1,000,000 USD
    // IMR            - 10,000 USD (1% IMF)
    // leverage       - 100x
    openPosition(ALICE, 0, ethMarketIndex, -1_000_000 * 1e30);
    vm.expectRevert(
      abi.encodeWithSelector(
        ITradeService.ITradeService_TooTinyPosition.selector
      )
    );
    // decrease position for 999,999.9
    tradeService.decreasePosition(ALICE, 0, ethMarketIndex, 9_999_999 * 1e29);
  }

  // -- borrowing fee
  // -- funding fee
  // -- settlement
  // profit
  // loss
  // -- post validation

  // validate MMR in post validation
  // note: this case need to open many position and then decrease 1 with a lot of loss size
  //       now we still not support about settle profit and loss todo: make this test valid
  //       may can move this to complex test case
  // function testRevert_AfterPositionDecreasedAndSubAccountEquityIsLessThanMMR()
  //   external
  // {}
}<|MERGE_RESOLUTION|>--- conflicted
+++ resolved
@@ -109,7 +109,6 @@
 
     // let position tester watch this position
     bytes32 _positionId = getPositionId(ALICE, 0, ethMarketIndex);
-<<<<<<< HEAD
     positionTester.watch(_positionId);
 
     tradeService.decreasePosition(ALICE, 0, ethMarketIndex, 500_000 * 1e30);
@@ -122,30 +121,6 @@
         reserveValueDelta: 45_000 * 1e30
       });
     positionTester.assertDecreasePositionResult(_assertData);
-=======
-    IPerpStorage.Position memory _position = perpStorage.getPositionById(
-      _positionId
-    );
-
-    // check before decrease position
-    assertEq(_position.positionSizeE30, 1_000_000 * 1e30);
-    assertEq(_position.avgEntryPriceE30, 1 * 1e30);
-    assertEq(_position.reserveValueE30, 90_000 * 1e30);
-    assertEq(_position.openInterest, 10_000 * 1e18);
-
-    tradeService.decreasePosition(ALICE, 0, ethMarketIndex, 500_000 * 1e30);
-
-    // update position info
-    _position = perpStorage.getPositionById(_positionId);
-
-    // check after decrease
-    assertEq(_position.positionSizeE30, 500_000 * 1e30);
-    assertEq(_position.avgEntryPriceE30, 1 * 1e30);
-    assertEq(_position.reserveValueE30, 45_000 * 1e30);
-    // new open interest = open interest * size delta / position size
-    //                   = 10000 * 500000 / 1000000 = 5000
-    assertEq(_position.openInterest, 5_000 * 1e18);
->>>>>>> 21373f43
   }
 
   function testRevert_TraderDecreaseTooMuchLongPositionSize() external {
@@ -215,7 +190,6 @@
 
     // cache position
     bytes32 _positionId = getPositionId(ALICE, 0, ethMarketIndex);
-<<<<<<< HEAD
     positionTester.watch(_positionId);
 
     tradeService.decreasePosition(ALICE, 0, ethMarketIndex, 500_000 * 1e30);
@@ -228,30 +202,6 @@
         reserveValueDelta: 45_000 * 1e30
       });
     positionTester.assertDecreasePositionResult(_assertData);
-=======
-    IPerpStorage.Position memory _position = perpStorage.getPositionById(
-      _positionId
-    );
-
-    // check before decrease position
-    assertEq(_position.positionSizeE30, -1_000_000 * 1e30);
-    assertEq(_position.avgEntryPriceE30, 1 * 1e30);
-    assertEq(_position.reserveValueE30, 90_000 * 1e30);
-    assertEq(_position.openInterest, 10_000 * 1e18);
-
-    tradeService.decreasePosition(ALICE, 0, ethMarketIndex, 500_000 * 1e30);
-
-    // update position info
-    _position = perpStorage.getPositionById(_positionId);
-
-    // check after decrease
-    assertEq(_position.positionSizeE30, -500_000 * 1e30);
-    assertEq(_position.avgEntryPriceE30, 1 * 1e30);
-    assertEq(_position.reserveValueE30, 45_000 * 1e30);
-    // new open interest = open interest * size delta / position size
-    //                   = 10000 * 500000 / 1000000 = 5000
-    assertEq(_position.openInterest, 5_000 * 1e18);
->>>>>>> 21373f43
   }
 
   function testRevert_TraderDecreaseTooMuchShortPositionSize() external {
