--- conflicted
+++ resolved
@@ -46,11 +46,7 @@
     int256 _sizeE30
   ) internal {
     IConfigStorage.MarketConfig memory _marketConfig = configStorage
-<<<<<<< HEAD
-      .getMarketConfigById(ethMarketIndex);
-=======
       .getMarketConfigById(_marketIndex);
->>>>>>> 21373f43
     bytes32 _positionId = getPositionId(ALICE, 0, ethMarketIndex);
     uint256 _absoluteSizeE30 = _sizeE30 > 0
       ? uint256(_sizeE30)
@@ -67,15 +63,9 @@
       _marketIndex,
       _positionId,
       _sizeE30,
-<<<<<<< HEAD
-      (((_absoluteSizeE30 * _marketConfig.initialMarginFraction) / 1e18) *
-        _marketConfig.maxProfitRate) / 1e18, // assume max profit is 900%
-      _priceE30
-=======
       _reserveValueE30,
       _priceE30,
       (_imr * 1e18) / _priceE30
->>>>>>> 21373f43
     );
 
     IPerpStorage.GlobalMarket memory _globalMarket = perpStorage
