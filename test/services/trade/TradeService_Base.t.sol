--- conflicted
+++ resolved
@@ -38,52 +38,50 @@
   }
 
   function openPosition(address _account, uint256 _subAccountId, uint256 _marketIndex, int256 _sizeE30) internal {
-<<<<<<< HEAD
-    IConfigStorage.MarketConfig memory _marketConfig = configStorage.getMarketConfigByIndex(_marketIndex);
-    bytes32 _positionId = getPositionId(ALICE, 0, ethMarketIndex);
-    uint256 _absoluteSizeE30 = _sizeE30 > 0 ? uint256(_sizeE30) : uint256(-_sizeE30);
+    // IConfigStorage.MarketConfig memory _marketConfig = configStorage.getMarketConfigByIndex(_marketIndex);
+    // bytes32 _positionId = getPositionId(ALICE, 0, ethMarketIndex);
+    // uint256 _absoluteSizeE30 = _sizeE30 > 0 ? uint256(_sizeE30) : uint256(-_sizeE30);
 
-    uint256 _priceE30 = 1e30;
-    uint256 _imr = (_absoluteSizeE30 * _marketConfig.initialMarginFraction) / 1e18;
-    uint256 _reserveValueE30 = (_imr * _marketConfig.maxProfitRate) / 1e18;
+    // uint256 _priceE30 = 1e30;
+    // uint256 _imr = (_absoluteSizeE30 * _marketConfig.initialMarginFraction) / 1e18;
+    // uint256 _reserveValueE30 = (_imr * _marketConfig.maxProfitRate) / 1e18;
 
-    perpStorage.addPosition(
-      _account,
-      _subAccountId,
-      _marketIndex,
-      _positionId,
-      _sizeE30,
-      _reserveValueE30,
-      _priceE30,
-      (_imr * 1e18) / _priceE30
-    );
+    // perpStorage.addPosition(
+    //   _account,
+    //   _subAccountId,
+    //   _marketIndex,
+    //   _positionId,
+    //   _sizeE30,
+    //   _reserveValueE30,
+    //   _priceE30,
+    //   (_imr * 1e18) / _priceE30
+    // );
 
-    IPerpStorage.GlobalMarket memory _globalMarket = perpStorage.getGlobalMarketByIndex(_marketIndex);
+    // IPerpStorage.GlobalMarket memory _globalMarket = perpStorage.getGlobalMarketByIndex(_marketIndex);
 
-    if (_sizeE30 > 0) {
-      perpStorage.updateGlobalLongMarketById(
-        _marketIndex,
-        _globalMarket.longPositionSize + _absoluteSizeE30,
-        _priceE30,
-        _globalMarket.longOpenInterest + ((_imr * 1e18) / _priceE30)
-      );
-    } else {
-      perpStorage.updateGlobalShortMarketById(
-        _marketIndex,
-        _globalMarket.shortPositionSize + _absoluteSizeE30,
-        _priceE30,
-        _globalMarket.shortOpenInterest + ((_imr * 1e18) / _priceE30)
-      );
-    }
+    // if (_sizeE30 > 0) {
+    //   perpStorage.updateGlobalLongMarketById(
+    //     _marketIndex,
+    //     _globalMarket.longPositionSize + _absoluteSizeE30,
+    //     _priceE30,
+    //     _globalMarket.longOpenInterest + ((_imr * 1e18) / _priceE30)
+    //   );
+    // } else {
+    //   perpStorage.updateGlobalShortMarketById(
+    //     _marketIndex,
+    //     _globalMarket.shortPositionSize + _absoluteSizeE30,
+    //     _priceE30,
+    //     _globalMarket.shortOpenInterest + ((_imr * 1e18) / _priceE30)
+    //   );
+    // }
 
-    IPerpStorage.GlobalState memory _globalState = perpStorage.getGlobalState();
-    _globalState.reserveValueE30 = _reserveValueE30;
-    perpStorage.updateGlobalState(_globalState);
+    // IPerpStorage.GlobalState memory _globalState = perpStorage.getGlobalState();
+    // _globalState.reserveValueE30 = _reserveValueE30;
+    // perpStorage.updateGlobalState(_globalState);
 
-    // MMR = 0.5% of position size
-    mockCalculator.setMMR((_absoluteSizeE30 * 5e15) / 1e18);
-=======
+    // // MMR = 0.5% of position size
+    // mockCalculator.setMMR((_absoluteSizeE30 * 5e15) / 1e18);
+
     tradeService.increasePosition(_account, _subAccountId, _marketIndex, _sizeE30);
->>>>>>> 806ec04e
   }
 }