// SPDX-License-Identifier: BUSL-1.1
pragma solidity 0.8.18;

import { TradeService_Base } from "./TradeService_Base.t.sol";
import { PositionTester } from "../../testers/PositionTester.sol";

import { ITradeService } from "../../../src/services/interfaces/ITradeService.sol";

import { IPerpStorage } from "../../../src/storages/interfaces/IPerpStorage.sol";
import { IConfigStorage } from "../../../src/storages/interfaces/IConfigStorage.sol";

contract TradeService_IncreasePosition is TradeService_Base {
  function setUp() public virtual override {
    super.setUp();
  }

  ////////////////////////////////////////////////////////////////////////////////////
  //////////////////////  getDelta FUNCTION  /////////////////////////////////////////
  ////////////////////////////////////////////////////////////////////////////////////

  function testRevert_getDelta_WhenBadAveragePrice() external {
    // Bad position average price
    uint256 avgPriceE30 = 0;
    bool isLong = true;
    uint256 size = 1_000 * 1e30;

    vm.expectRevert(abi.encodeWithSignature("ITradeService_InvalidAveragePrice()"));
    tradeService.getDelta(0, size, isLong, avgPriceE30);
  }

  function testCorrectness_getDelta_WhenLongAndPriceUp() external {
    uint256 avgPriceE30 = 22_000 * 1e30;
    uint256 nextPrice = 24_200 * 1e30;
    bool isLong = true;
    uint256 size = 1_000 * 1e30;

    // price up 10% -> profit 10% of size
    mockOracle.setPrice(nextPrice);
    (bool isProfit, uint256 delta) = tradeService.getDelta(0, size, isLong, avgPriceE30);
    assertEq(isProfit, true);
    assertEq(delta, 100 * 1e30);
  }

  function testCorrectness_getDelta_WhenLongAndPriceDown() external {
    uint256 avgPriceE30 = 22_000 * 1e30;
    uint256 nextPrice = 18_700 * 1e30;
    bool isLong = true;
    uint256 size = 1_000 * 1e30;

    // price down 15% -> loss 15% of size
    mockOracle.setPrice(nextPrice);
    (bool isProfit, uint256 delta) = tradeService.getDelta(0, size, isLong, avgPriceE30);
    assertEq(isProfit, false);
    assertEq(delta, 150 * 1e30);
  }

  function testCorrectness_getDelta_WhenShortAndPriceUp() external {
    uint256 avgPriceE30 = 22_000 * 1e30;
    uint256 nextPrice = 23_100 * 1e30;
    bool isLong = false;
    uint256 size = 1_000 * 1e30;

    // price up 5% -> loss 5% of size
    mockOracle.setPrice(nextPrice);
    (bool isProfit, uint256 delta) = tradeService.getDelta(0, size, isLong, avgPriceE30);
    assertEq(isProfit, false);
    assertEq(delta, 50 * 1e30);
  }

  function testCorrectness_getDelta_WhenShortAndPriceDown() external {
    uint256 avgPriceE30 = 22_000 * 1e30;
    uint256 nextPrice = 11_000 * 1e30;
    bool isLong = false;
    uint256 size = 1_000 * 1e30;

    // price down 50% -> profit 50% of size
    mockOracle.setPrice(nextPrice);
    (bool isProfit, uint256 delta) = tradeService.getDelta(0, size, isLong, avgPriceE30);
    assertEq(isProfit, true);
    assertEq(delta, 500 * 1e30);
  }

  ////////////////////////////////////////////////////////////////////////////////////
  /////////////////////  increasePosition FUNCTION  //////////////////////////////////
  ////////////////////////////////////////////////////////////////////////////////////

  function testRevert_increasePosition_WhenBadSizeDelta() external {
    // Increase Long ETH size 0
    {
      int256 sizeDelta = 0;
      vm.expectRevert(abi.encodeWithSignature("ITradeService_BadSizeDelta()"));
      tradeService.increasePosition(ALICE, 0, ethMarketIndex, sizeDelta);
    }
  }

  function testRevert_increasePosition_WhenNotAllowIncreasePosition() external {
    configStorage.setMarketConfig(
      0,
      IConfigStorage.MarketConfig({
        assetId: "ETH",
        assetClass: 0,
        maxProfitRate: 9e18,
        longMaxOpenInterestUSDE30: 1_000_000 * 1e30,
        shortMaxOpenInterestUSDE30: 1_000_000 * 1e30,
        minLeverage: 1 * 1e18,
        initialMarginFraction: 0.01 * 1e18,
        maintenanceMarginFraction: 0.005 * 1e18,
        increasePositionFeeRate: 0,
        decreasePositionFeeRate: 0,
        maxFundingRate: 0,
        priceConfidentThreshold: 0.01 * 1e18,
        allowIncreasePosition: false,
        active: true
      })
    );

    // Increase Long ETH size 1,000,000
    {
      int256 sizeDelta = 1_000_000 * 1e30;
      vm.expectRevert(abi.encodeWithSignature("ITradeService_NotAllowIncrease()"));
      tradeService.increasePosition(ALICE, 0, ethMarketIndex, sizeDelta);
    }
  }

  function testRevert_increasePosition_WhenBadNumberOfPosition() external {
    // Set max position 1
    configStorage.setTradingConfig(
<<<<<<< HEAD
      IConfigStorage.TradingConfig({ fundingInterval: 1, borrowingDevFeeRate: 0, minProfitDuration: 0, maxPosition: 1 })
=======
      IConfigStorage.TradingConfig({ fundingInterval: 1, devFeeRate: 0, minProfitDuration: 0, maxPosition: 1 })
>>>>>>> a2416181
    );
    // TVL
    // 1000000 USDT -> 1000000 USD
    mockCalculator.setPLPValue(1_000_000 * 1e30);
    // ALICE add collateral
    // 10000 USDT -> free collateral -> 10000 USD
    mockCalculator.setFreeCollateral(10_000 * 1e30);

    // ETH price 1600 USD
    {
      uint256 price = 1_600 * 1e30;
      mockOracle.setPrice(price);
    }

    // BTC price 24000 USD
    {
      uint256 price = 24_000 * 1e30;
      mockOracle.setPrice(price);
    }

    // Increase Long ETH size 1,000,000
    {
      int256 sizeDelta = 1_000_000 * 1e30;
      tradeService.increasePosition(ALICE, 0, ethMarketIndex, sizeDelta);
    }
    // Increase Long BTC size 1,000,000
    {
      int256 sizeDelta = 1_000_000 * 1e30;
      vm.expectRevert(abi.encodeWithSignature("ITradeService_BadNumberOfPosition()"));
      tradeService.increasePosition(ALICE, 0, btcMarketIndex, sizeDelta);
    }
  }

  function testRevert_increasePosition_WhenBadExposure() external {
    // TVL
    // 1000000 USDT -> 1000000 USD
    mockCalculator.setPLPValue(1_000_000 * 1e30);
    // ALICE add collateral
    // 10000 USDT -> free collateral -> 10000 USD
    mockCalculator.setFreeCollateral(10_000 * 1e30);

    // ETH price 1600 USD
    uint256 price = 1_600 * 1e30;
    mockOracle.setPrice(price);

    // Increase Long ETH size 1,000,000
    {
      int256 sizeDelta = 1_000_000 * 1e30;
      tradeService.increasePosition(ALICE, 0, ethMarketIndex, sizeDelta);
    }
    // Increase Short ETH size 500,000
    {
      int256 sizeDelta = -500_000 * 1e30;
      vm.expectRevert(abi.encodeWithSignature("ITradeService_BadExposure()"));
      tradeService.increasePosition(ALICE, 0, ethMarketIndex, sizeDelta);
    }
  }

  // TODO: Test price revert

  function testRevert_increasePosition_WhenInsufficientFreeCollateral_OnePosition() external {
    // TVL
    // 1000000 USDT -> 1000000 USD
    mockCalculator.setPLPValue(1_000_000 * 1e30);
    // ALICE add collateral
    // 8000 USDT -> free collateral -> 8000 USD
    mockCalculator.setFreeCollateral(8_000 * 1e30);

    // ETH price 1600 USD
    uint256 price = 1_600 * 1e30;
    mockOracle.setPrice(price);

    // Increase Long ETH size 1,000,000
    {
      int256 sizeDelta = 1_000_000 * 1e30;
      vm.expectRevert(abi.encodeWithSignature("ITradeService_InsufficientFreeCollateral()"));
      tradeService.increasePosition(ALICE, 0, ethMarketIndex, sizeDelta);
    }
  }

  function testRevert_increasePosition_WhenInsufficientFreeCollateral_TwoPosition() external {
    // TVL
    // 1000000 USDT -> 1000000 USD
    mockCalculator.setPLPValue(1_000_000 * 1e30);
    // ALICE add collateral
    // 10000 USDT -> free collateral -> 10000 USD
    mockCalculator.setFreeCollateral(10_000 * 1e30);

    // ETH price 1600 USD
    {
      uint256 price = 1_600 * 1e30;
      mockOracle.setPrice(price);
    }

    // BTC price 24000 USD
    {
      uint256 price = 24_000 * 1e30;
      mockOracle.setPrice(price);
    }

    // Increase Long ETH size 800,000
    {
      int256 sizeDelta = 800_000 * 1e30;
      tradeService.increasePosition(ALICE, 0, ethMarketIndex, sizeDelta);
    }

    // Fee collateral decrease 8000 -> 2000 USD
    mockCalculator.setFreeCollateral(2_000 * 1e30);

    // Increase Long BTC size 500,000
    {
      int256 sizeDelta = 500_000 * 1e30;
      vm.expectRevert(abi.encodeWithSignature("ITradeService_InsufficientFreeCollateral()"));
      tradeService.increasePosition(ALICE, 0, btcMarketIndex, sizeDelta);
    }
  }

  function testRevert_increasePosition_WhenITradeService_InsufficientLiquidity_OnePosition() external {
    // TVL
    // 10000 USDT -> 10000 USD
    mockCalculator.setPLPValue(10_000 * 1e30);
    // ALICE add collateral
    // 20000 USDT -> free collateral -> 20000 USD
    mockCalculator.setFreeCollateral(20_000 * 1e30);

    // ETH price 1600 USD
    uint256 price = 1_600 * 1e30;
    mockOracle.setPrice(price);

    // Increase Long ETH size 2,000,000
    {
      int256 sizeDelta = 2_000_000 * 1e30;
      vm.expectRevert(abi.encodeWithSignature("ITradeService_InsufficientLiquidity()"));
      tradeService.increasePosition(ALICE, 0, ethMarketIndex, sizeDelta);
    }
  }

  function testRevert_increasePosition_WhenITradeService_InsufficientLiquidity_TwoPosition() external {
    // TVL
    // 16800 USDT -> 168000 USD
    mockCalculator.setPLPValue(168_000 * 1e30);
    // ALICE add collateral
    // 20000 USDT -> free collateral -> 20000 USD
    mockCalculator.setFreeCollateral(20_000 * 1e30);

    // ETH price 1600 USD
    {
      uint256 price = 1_600 * 1e30;
      mockOracle.setPrice(price);
    }

    // BTC price 24000 USD
    {
      uint256 price = 24_000 * 1e30;
      mockOracle.setPrice(price);
    }

    // Increase Long ETH size 1,000,000
    // Reserve value 10,000 * 9 = 90,000
    {
      int256 sizeDelta = 1_000_000 * 1e30;
      tradeService.increasePosition(ALICE, 0, ethMarketIndex, sizeDelta);
    }

    // // Fee collateral decrease 8000 -> 2000 USD
    // mockCalculator.setFreeCollateral(2_000 * 1e30);

    // Increase Long BTC size 888,000
    // Reserve value 8,800 * 9 = 79,200
    {
      int256 sizeDelta = 888_000 * 1e30;
      vm.expectRevert(abi.encodeWithSignature("ITradeService_InsufficientLiquidity()"));
      tradeService.increasePosition(ALICE, 0, btcMarketIndex, sizeDelta);
    }
  }

  function testCorrectness_increasePosition_WhenLongMarket01() external {
    // TVL
    // 1000000 USDT -> 1000000 USD
    mockCalculator.setPLPValue(1_000_000 * 1e30);
    // ALICE add collateral
    // 10000 USDT -> free collateral -> 10000 USD
    mockCalculator.setFreeCollateral(10_000 * 1e30);

    // ETH price 1600 USD
    uint256 price = 1_600 * 1e30;
    mockOracle.setPrice(price);

    int256 sizeDelta = 1_000_000 * 1e30;

    bytes32 _positionId = getPositionId(ALICE, 0, ethMarketIndex);

    IPerpStorage.Position memory _positionBefore = perpStorage.getPositionById(_positionId);

    tradeService.increasePosition(ALICE, 0, ethMarketIndex, sizeDelta);

    IPerpStorage.Position memory _positionAfter = perpStorage.getPositionById(_positionId);

    assertEq(_positionAfter.primaryAccount, ALICE);
    assertEq(_positionAfter.subAccountId, 0);
    assertEq(_positionAfter.marketIndex, ethMarketIndex);
    assertEq(_positionAfter.positionSizeE30 - _positionBefore.positionSizeE30, sizeDelta);
    assertEq(_positionAfter.avgEntryPriceE30, price);
    assertEq(_positionAfter.reserveValueE30, 9 * 10_000 * 1e30);
    assertEq(_positionAfter.lastIncreaseTimestamp, 0);
    assertEq(_positionAfter.realizedPnl, 0);
    assertEq(_positionAfter.openInterest, 625 * 1e30);
  }

  function testCorrectness_increasePosition_WhenShortMarket02() external {
    // TVL
    // 1000000 USDT -> 1000000 USD
    mockCalculator.setPLPValue(1_000_000 * 1e30);
    // ALICE add collateral
    // 10000 USDT -> free collateral -> 10000 USD
    mockCalculator.setFreeCollateral(10_000 * 1e30);

    // BTC price 25000 USD
    uint256 price = 25_000 * 1e30;
    mockOracle.setPrice(price);

    int256 sizeDelta = -800_000 * 1e30;

    bytes32 _positionId = getPositionId(ALICE, 0, btcMarketIndex);

    IPerpStorage.Position memory _positionBefore = perpStorage.getPositionById(_positionId);

    tradeService.increasePosition(ALICE, 0, btcMarketIndex, sizeDelta);

    IPerpStorage.Position memory _positionAfter = perpStorage.getPositionById(_positionId);

    assertEq(_positionAfter.primaryAccount, ALICE);
    assertEq(_positionAfter.subAccountId, 0);
    assertEq(_positionAfter.marketIndex, btcMarketIndex);
    assertEq(_positionAfter.positionSizeE30 - _positionBefore.positionSizeE30, sizeDelta);
    assertEq(_positionAfter.avgEntryPriceE30, price);
    assertEq(_positionAfter.reserveValueE30, 9 * 8_000 * 1e30);
    assertEq(_positionAfter.lastIncreaseTimestamp, 0);
    assertEq(_positionAfter.realizedPnl, 0);
    assertEq(_positionAfter.openInterest, 32 * 1e30);
  }

  function testCorrectness_increasePosition_WhenIncreaseAndAdjustLongMarket01() external {
    // TVL
    // 1000000 USDT -> 1000000 USD
    mockCalculator.setPLPValue(1_000_000 * 1e30);
    // ALICE add collateral
    // 10000 USDT -> free collateral -> 10000 USD
    mockCalculator.setFreeCollateral(10_000 * 1e30);

    // ETH price 1600 USD
    uint256 price = 1_600 * 1e30;
    mockOracle.setPrice(price);

    // ALICE Increase position Long ETH size 500,000
    {
      bytes32 _positionId = getPositionId(ALICE, 0, ethMarketIndex);

      IPerpStorage.Position memory _positionBefore = perpStorage.getPositionById(_positionId);

      IPerpStorage.GlobalMarket memory _globalMarketBefore = perpStorage.getGlobalMarketByIndex(ethMarketIndex);

      int256 sizeDelta = 500_000 * 1e30;
      tradeService.increasePosition(ALICE, 0, ethMarketIndex, sizeDelta);

      IPerpStorage.Position memory _positionAfter = perpStorage.getPositionById(_positionId);

      IPerpStorage.GlobalMarket memory _globalMarketAfter = perpStorage.getGlobalMarketByIndex(ethMarketIndex);

      assertEq(_positionAfter.primaryAccount, ALICE);
      assertEq(_positionAfter.subAccountId, 0);
      assertEq(_positionAfter.marketIndex, ethMarketIndex);
      assertEq(_positionAfter.positionSizeE30 - _positionBefore.positionSizeE30, sizeDelta);
      assertEq(_positionAfter.avgEntryPriceE30, price);
      assertEq(_positionAfter.reserveValueE30, 9 * 5_000 * 1e30);
      assertEq(_positionAfter.lastIncreaseTimestamp, 0);
      assertEq(_positionAfter.realizedPnl, 0);
      assertEq(_positionAfter.openInterest, 312.5 * 1e30);

      assertEq(_globalMarketAfter.longPositionSize - _globalMarketBefore.longPositionSize, uint256(sizeDelta));
      assertEq(_globalMarketAfter.longOpenInterest - _globalMarketBefore.longOpenInterest, uint256(312.5 * 1e30));
    }

    // ALICE Adjust position Long ETH size 500,000
    {
      bytes32 _positionId = getPositionId(ALICE, 0, ethMarketIndex);

      IPerpStorage.Position memory _positionBefore = perpStorage.getPositionById(_positionId);

      IPerpStorage.GlobalMarket memory _globalMarketBefore = perpStorage.getGlobalMarketByIndex(ethMarketIndex);

      int256 sizeDelta = 400_000 * 1e30;
      tradeService.increasePosition(ALICE, 0, ethMarketIndex, sizeDelta);

      IPerpStorage.Position memory _positionAfter = perpStorage.getPositionById(_positionId);

      IPerpStorage.GlobalMarket memory _globalMarketAfter = perpStorage.getGlobalMarketByIndex(ethMarketIndex);

      assertEq(_positionAfter.primaryAccount, ALICE);
      assertEq(_positionAfter.subAccountId, 0);
      assertEq(_positionAfter.marketIndex, ethMarketIndex);
      assertEq(_positionAfter.positionSizeE30 - _positionBefore.positionSizeE30, sizeDelta);
      assertEq(_positionAfter.avgEntryPriceE30, price);
      assertEq(_positionAfter.reserveValueE30, 9 * 9_000 * 1e30);
      assertEq(_positionAfter.lastIncreaseTimestamp, 0);
      assertEq(_positionAfter.realizedPnl, 0);
      assertEq(_positionAfter.openInterest, 562.5 * 1e30);

      assertEq(_globalMarketAfter.longPositionSize - _globalMarketBefore.longPositionSize, uint256(sizeDelta));
      assertEq(_globalMarketAfter.longOpenInterest - _globalMarketBefore.longOpenInterest, uint256(250 * 1e30));
    }
  }

  function testCorrectness_increasePosition_WhenIncreaseAndAdjustShortMarket02() external {
    // TVL
    // 1000000 USDT -> 1000000 USD
    mockCalculator.setPLPValue(1_000_000 * 1e30);
    // ALICE add collateral
    // 10000 USDT -> free collateral -> 10000 USD
    mockCalculator.setFreeCollateral(10_000 * 1e30);

    // BTC price 25,000 USD
    uint256 price = 25_00 * 1e30;
    mockOracle.setPrice(price);

    // BOB Increase position Short BTC size 250,000
    {
      bytes32 _positionId = getPositionId(BOB, 0, btcMarketIndex);

      IPerpStorage.Position memory _positionBefore = perpStorage.getPositionById(_positionId);

      IPerpStorage.GlobalMarket memory _globalMarketBefore = perpStorage.getGlobalMarketByIndex(btcMarketIndex);

      int256 sizeDelta = -250_000 * 1e30;
      tradeService.increasePosition(BOB, 0, btcMarketIndex, sizeDelta);

      IPerpStorage.Position memory _positionAfter = perpStorage.getPositionById(_positionId);

      IPerpStorage.GlobalMarket memory _globalMarketAfter = perpStorage.getGlobalMarketByIndex(btcMarketIndex);

      assertEq(_positionAfter.primaryAccount, BOB);
      assertEq(_positionAfter.subAccountId, 0);
      assertEq(_positionAfter.marketIndex, btcMarketIndex);
      assertEq(_positionAfter.positionSizeE30 - _positionBefore.positionSizeE30, sizeDelta);
      assertEq(_positionAfter.avgEntryPriceE30, price);
      assertEq(_positionAfter.reserveValueE30, 9 * 2_500 * 1e30);
      assertEq(_positionAfter.lastIncreaseTimestamp, 0);
      assertEq(_positionAfter.realizedPnl, 0);
      assertEq(_positionAfter.openInterest, 100 * 1e30);

      assertEq(_globalMarketAfter.shortPositionSize - _globalMarketBefore.shortPositionSize, uint256(-sizeDelta));
      assertEq(_globalMarketAfter.shortOpenInterest - _globalMarketBefore.shortOpenInterest, 100 * 1e30);
    }

    // BOB Adjust position Short BTC size 750,000
    {
      bytes32 _positionId = getPositionId(BOB, 0, btcMarketIndex);

      IPerpStorage.Position memory _positionBefore = perpStorage.getPositionById(_positionId);

      IPerpStorage.GlobalMarket memory _globalMarketBefore = perpStorage.getGlobalMarketByIndex(btcMarketIndex);

      int256 sizeDelta = -750_000 * 1e30;
      tradeService.increasePosition(BOB, 0, btcMarketIndex, sizeDelta);

      IPerpStorage.Position memory _positionAfter = perpStorage.getPositionById(_positionId);

      IPerpStorage.GlobalMarket memory _globalMarketAfter = perpStorage.getGlobalMarketByIndex(btcMarketIndex);

      assertEq(_positionAfter.primaryAccount, BOB);
      assertEq(_positionAfter.subAccountId, 0);
      assertEq(_positionAfter.marketIndex, btcMarketIndex);
      assertEq(_positionAfter.positionSizeE30 - _positionBefore.positionSizeE30, sizeDelta);
      assertEq(_positionAfter.avgEntryPriceE30, price);
      assertEq(_positionAfter.reserveValueE30, 9 * 10_000 * 1e30);
      assertEq(_positionAfter.lastIncreaseTimestamp, 0);
      assertEq(_positionAfter.realizedPnl, 0);
      assertEq(_positionAfter.openInterest, 400 * 1e30);

      assertEq(_globalMarketAfter.shortPositionSize - _globalMarketBefore.shortPositionSize, uint256(-sizeDelta));
      assertEq(_globalMarketAfter.shortOpenInterest - _globalMarketBefore.shortOpenInterest, 300 * 1e30);
    }
  }
}<|MERGE_RESOLUTION|>--- conflicted
+++ resolved
@@ -125,11 +125,7 @@
   function testRevert_increasePosition_WhenBadNumberOfPosition() external {
     // Set max position 1
     configStorage.setTradingConfig(
-<<<<<<< HEAD
-      IConfigStorage.TradingConfig({ fundingInterval: 1, borrowingDevFeeRate: 0, minProfitDuration: 0, maxPosition: 1 })
-=======
       IConfigStorage.TradingConfig({ fundingInterval: 1, devFeeRate: 0, minProfitDuration: 0, maxPosition: 1 })
->>>>>>> a2416181
     );
     // TVL
     // 1000000 USDT -> 1000000 USD
