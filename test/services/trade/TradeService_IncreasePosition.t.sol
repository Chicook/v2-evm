// SPDX-License-Identifier: BUSL-1.1
pragma solidity 0.8.18;

import { TradeService_Base } from "./TradeService_Base.t.sol";
import { PositionTester } from "../../testers/PositionTester.sol";

import { ITradeService } from "../../../src/services/interfaces/ITradeService.sol";

import { IPerpStorage } from "../../../src/storages/interfaces/IPerpStorage.sol";
import { IConfigStorage } from "../../../src/storages/interfaces/IConfigStorage.sol";

// @todo - add test desciption + use position tester help to check
// @todo - rename test case

contract TradeService_IncreasePosition is TradeService_Base {
  function setUp() public virtual override {
    super.setUp();
  }

  ////////////////////////////////////////////////////////////////////////////////////
  //////////////////////  getDelta FUNCTION  /////////////////////////////////////////
  ////////////////////////////////////////////////////////////////////////////////////

  function testRevert_getDelta_WhenBadAveragePrice() external {
    // Bad position average price
    uint256 avgPriceE30 = 0;
    bool isLong = true;
    uint256 size = 1_000 * 1e30;

    vm.expectRevert(abi.encodeWithSignature("ITradeService_InvalidAveragePrice()"));
    tradeService.getDelta(size, isLong, 1e30, avgPriceE30);
  }

  function testCorrectness_getDelta_WhenLongAndPriceUp() external {
    uint256 avgPriceE30 = 22_000 * 1e30;
    uint256 nextPrice = 24_200 * 1e30;
    bool isLong = true;
    uint256 size = 1_000 * 1e30;

    // price up 10% -> profit 10% of size
    mockOracle.setPrice(nextPrice);
    (bool isProfit, uint256 delta) = tradeService.getDelta(size, isLong, nextPrice, avgPriceE30);

    assertEq(isProfit, true);
    assertEq(delta, 100 * 1e30);
  }

  function testCorrectness_getDelta_WhenLongAndPriceDown() external {
    uint256 avgPriceE30 = 22_000 * 1e30;
    uint256 nextPrice = 18_700 * 1e30;
    bool isLong = true;
    uint256 size = 1_000 * 1e30;

    // price down 15% -> loss 15% of size
    mockOracle.setPrice(nextPrice);
    (bool isProfit, uint256 delta) = tradeService.getDelta(size, isLong, nextPrice, avgPriceE30);

    assertEq(isProfit, false);
    assertEq(delta, 150 * 1e30);
  }

  function testCorrectness_getDelta_WhenShortAndPriceUp() external {
    uint256 avgPriceE30 = 22_000 * 1e30;
    uint256 nextPrice = 23_100 * 1e30;
    bool isLong = false;
    uint256 size = 1_000 * 1e30;

    // price up 5% -> loss 5% of size
    mockOracle.setPrice(nextPrice);
    (bool isProfit, uint256 delta) = tradeService.getDelta(size, isLong, nextPrice, avgPriceE30);

    assertEq(isProfit, false);
    assertEq(delta, 50 * 1e30);
  }

  function testCorrectness_getDelta_WhenShortAndPriceDown() external {
    uint256 avgPriceE30 = 22_000 * 1e30;
    uint256 nextPrice = 11_000 * 1e30;
    bool isLong = false;
    uint256 size = 1_000 * 1e30;

    // price down 50% -> profit 50% of size
    mockOracle.setPrice(nextPrice);
    (bool isProfit, uint256 delta) = tradeService.getDelta(size, isLong, nextPrice, avgPriceE30);

    assertEq(isProfit, true);
    assertEq(delta, 500 * 1e30);
  }

  ////////////////////////////////////////////////////////////////////////////////////
  /////////////////////  increasePosition FUNCTION  //////////////////////////////////
  ////////////////////////////////////////////////////////////////////////////////////

  function testRevert_increasePosition_WhenBadSizeDelta() external {
    // Increase Long ETH size 0
    {
      int256 sizeDelta = 0;
      vm.expectRevert(abi.encodeWithSignature("ITradeService_BadSizeDelta()"));
      tradeService.increasePosition(ALICE, 0, ethMarketIndex, sizeDelta);
    }
  }

  function testRevert_increasePosition_WhenNotAllowIncreasePosition() external {
    configStorage.setMarketConfig(
      0,
      IConfigStorage.MarketConfig({
        assetId: "ETH",
<<<<<<< HEAD
        assetClass: 1,
        exponent: 18,
=======
        assetClass: 0,
>>>>>>> 3afed219
        maxProfitRate: 9e18,
        minLeverage: 1 * 1e18,
        initialMarginFraction: 0.01 * 1e18,
        maintenanceMarginFraction: 0.005 * 1e18,
        increasePositionFeeRate: 0,
        decreasePositionFeeRate: 0,
        priceConfidentThreshold: 0.01 * 1e18,
        allowIncreasePosition: false,
        active: true,
        openInterest: IConfigStorage.OpenInterest({
          longMaxOpenInterestUSDE30: 1_000_000 * 1e30,
          shortMaxOpenInterestUSDE30: 1_000_000 * 1e30
        }),
        fundingRate: IConfigStorage.FundingRate({ maxFundingRate: 0, maxSkewScaleUSD: 0 })
      })
    );

    // Increase Long ETH size 1,000,000
    {
      int256 sizeDelta = 1_000_000 * 1e30;
      vm.expectRevert(abi.encodeWithSignature("ITradeService_NotAllowIncrease()"));
      tradeService.increasePosition(ALICE, 0, ethMarketIndex, sizeDelta);
    }
  }

  function testRevert_increasePosition_WhenBadNumberOfPosition() external {
    // Set max position 1
    configStorage.setTradingConfig(
      IConfigStorage.TradingConfig({ fundingInterval: 1, devFeeRate: 0, minProfitDuration: 0, maxPosition: 1 })
    );
    // TVL
    // 1000000 USDT -> 1000000 USD
    mockCalculator.setPLPValue(1_000_000 * 1e30);
    // ALICE add collateral
    // 10000 USDT -> free collateral -> 10000 USD
    mockCalculator.setFreeCollateral(10_000 * 1e30);

    // ETH price 1600 USD
    {
      uint256 price = 1_600 * 1e30;
      mockOracle.setPrice(price);
    }

    // BTC price 24000 USD
    {
      uint256 price = 24_000 * 1e30;
      mockOracle.setPrice(price);
    }

    // Increase Long ETH size 1,000,000
    {
      int256 sizeDelta = 1_000_000 * 1e30;
      tradeService.increasePosition(ALICE, 0, ethMarketIndex, sizeDelta);
    }
    // Increase Long BTC size 1,000,000
    {
      int256 sizeDelta = 1_000_000 * 1e30;
      vm.expectRevert(abi.encodeWithSignature("ITradeService_BadNumberOfPosition()"));
      tradeService.increasePosition(ALICE, 0, btcMarketIndex, sizeDelta);
    }
  }

  function testRevert_increasePosition_WhenBadExposure() external {
    // TVL
    // 1000000 USDT -> 1000000 USD
    mockCalculator.setPLPValue(1_000_000 * 1e30);
    // ALICE add collateral
    // 10000 USDT -> free collateral -> 10000 USD
    mockCalculator.setFreeCollateral(10_000 * 1e30);

    // ETH price 1600 USD
    uint256 price = 1_600 * 1e30;
    mockOracle.setPrice(price);

    // Increase Long ETH size 1,000,000
    {
      int256 sizeDelta = 1_000_000 * 1e30;
      tradeService.increasePosition(ALICE, 0, ethMarketIndex, sizeDelta);
    }
    // Increase Short ETH size 500,000
    {
      int256 sizeDelta = -500_000 * 1e30;
      vm.expectRevert(abi.encodeWithSignature("ITradeService_BadExposure()"));
      tradeService.increasePosition(ALICE, 0, ethMarketIndex, sizeDelta);
    }
  }

  // @todo - Test price revert

  function testRevert_increasePosition_WhenInsufficientFreeCollateral_OnePosition() external {
    // TVL
    // 1000000 USDT -> 1000000 USD
    mockCalculator.setPLPValue(1_000_000 * 1e30);
    // ALICE add collateral
    // 8000 USDT -> free collateral -> 8000 USD
    mockCalculator.setFreeCollateral(8_000 * 1e30);

    // ETH price 1600 USD
    uint256 price = 1_600 * 1e30;
    mockOracle.setPrice(price);

    // Increase Long ETH size 1,000,000
    {
      int256 sizeDelta = 1_000_000 * 1e30;
      vm.expectRevert(abi.encodeWithSignature("ITradeService_InsufficientFreeCollateral()"));
      tradeService.increasePosition(ALICE, 0, ethMarketIndex, sizeDelta);
    }
  }

  function testRevert_increasePosition_WhenInsufficientFreeCollateral_TwoPosition() external {
    // TVL
    // 1000000 USDT -> 1000000 USD
    mockCalculator.setPLPValue(1_000_000 * 1e30);
    // ALICE add collateral
    // 10000 USDT -> free collateral -> 10000 USD
    mockCalculator.setFreeCollateral(10_000 * 1e30);

    // ETH price 1600 USD
    {
      uint256 price = 1_600 * 1e30;
      mockOracle.setPrice(price);
    }

    // BTC price 24000 USD
    {
      uint256 price = 24_000 * 1e30;
      mockOracle.setPrice(price);
    }

    // Increase Long ETH size 800,000
    {
      int256 sizeDelta = 800_000 * 1e30;
      tradeService.increasePosition(ALICE, 0, ethMarketIndex, sizeDelta);
    }

    // Fee collateral decrease 8000 -> 2000 USD
    mockCalculator.setFreeCollateral(2_000 * 1e30);

    // Increase Long BTC size 500,000
    {
      int256 sizeDelta = 500_000 * 1e30;
      vm.expectRevert(abi.encodeWithSignature("ITradeService_InsufficientFreeCollateral()"));
      tradeService.increasePosition(ALICE, 0, btcMarketIndex, sizeDelta);
    }
  }

  function testRevert_increasePosition_WhenITradeService_InsufficientLiquidity_OnePosition() external {
    // TVL
    // 10000 USDT -> 10000 USD
    mockCalculator.setPLPValue(10_000 * 1e30);
    // ALICE add collateral
    // 20000 USDT -> free collateral -> 20000 USD
    mockCalculator.setFreeCollateral(20_000 * 1e30);

    // ETH price 1600 USD
    uint256 price = 1_600 * 1e30;
    mockOracle.setPrice(price);

    // Increase Long ETH size 2,000,000
    {
      int256 sizeDelta = 2_000_000 * 1e30;
      vm.expectRevert(abi.encodeWithSignature("ITradeService_InsufficientLiquidity()"));
      tradeService.increasePosition(ALICE, 0, ethMarketIndex, sizeDelta);
    }
  }

  function testRevert_increasePosition_WhenITradeService_InsufficientLiquidity_TwoPosition() external {
    // TVL
    // 16800 USDT -> 168000 USD
    mockCalculator.setPLPValue(168_000 * 1e30);
    // ALICE add collateral
    // 20000 USDT -> free collateral -> 20000 USD
    mockCalculator.setFreeCollateral(20_000 * 1e30);

    // ETH price 1600 USD
    {
      uint256 price = 1_600 * 1e30;
      mockOracle.setPrice(price);
    }

    // BTC price 24000 USD
    {
      uint256 price = 24_000 * 1e30;
      mockOracle.setPrice(price);
    }

    // Increase Long ETH size 1,000,000
    // Reserve value 10,000 * 9 = 90,000
    {
      int256 sizeDelta = 1_000_000 * 1e30;
      tradeService.increasePosition(ALICE, 0, ethMarketIndex, sizeDelta);
    }

    // // Fee collateral decrease 8000 -> 2000 USD
    // mockCalculator.setFreeCollateral(2_000 * 1e30);

    // Increase Long BTC size 888,000
    // Reserve value 8,800 * 9 = 79,200
    {
      int256 sizeDelta = 888_000 * 1e30;
      vm.expectRevert(abi.encodeWithSignature("ITradeService_InsufficientLiquidity()"));
      tradeService.increasePosition(ALICE, 0, btcMarketIndex, sizeDelta);
    }
  }

  function testCorrectness_increasePosition_WhenLongMarket01() external {
    // TVL
    // 1000000 USDT -> 1000000 USD
    mockCalculator.setPLPValue(1_000_000 * 1e30);
    // ALICE add collateral
    // 10000 USDT -> free collateral -> 10000 USD
    mockCalculator.setFreeCollateral(10_000 * 1e30);

    // ETH price 1600 USD
    uint256 price = 1_600 * 1e30;
    mockOracle.setPrice(price);

    int256 sizeDelta = 1_000_000 * 1e30;

    bytes32 _positionId = getPositionId(ALICE, 0, ethMarketIndex);

    IPerpStorage.Position memory _positionBefore = perpStorage.getPositionById(_positionId);

    tradeService.increasePosition(ALICE, 0, ethMarketIndex, sizeDelta);

    IPerpStorage.Position memory _positionAfter = perpStorage.getPositionById(_positionId);

    assertEq(_positionAfter.primaryAccount, ALICE);
    assertEq(_positionAfter.subAccountId, 0);
    assertEq(_positionAfter.marketIndex, ethMarketIndex);
    assertEq(_positionAfter.positionSizeE30 - _positionBefore.positionSizeE30, sizeDelta);
    assertEq(_positionAfter.avgEntryPriceE30, price);
    assertEq(_positionAfter.reserveValueE30, 9 * 10_000 * 1e30);
    assertEq(_positionAfter.lastIncreaseTimestamp, 0);
    assertEq(_positionAfter.realizedPnl, 0);
    assertEq(_positionAfter.openInterest, 625 * 1e18);
  }

  function testCorrectness_increasePosition_WhenShortMarket02() external {
    // TVL
    // 1000000 USDT -> 1000000 USD
    mockCalculator.setPLPValue(1_000_000 * 1e30);
    // ALICE add collateral
    // 10000 USDT -> free collateral -> 10000 USD
    mockCalculator.setFreeCollateral(10_000 * 1e30);

    // BTC price 25000 USD
    uint256 price = 25_000 * 1e30;
    mockOracle.setPrice(price);

    int256 sizeDelta = -800_000 * 1e30;

    bytes32 _positionId = getPositionId(ALICE, 0, btcMarketIndex);

    IPerpStorage.Position memory _positionBefore = perpStorage.getPositionById(_positionId);

    tradeService.increasePosition(ALICE, 0, btcMarketIndex, sizeDelta);

    IPerpStorage.Position memory _positionAfter = perpStorage.getPositionById(_positionId);

    assertEq(_positionAfter.primaryAccount, ALICE);
    assertEq(_positionAfter.subAccountId, 0);
    assertEq(_positionAfter.marketIndex, btcMarketIndex);
    assertEq(_positionAfter.positionSizeE30 - _positionBefore.positionSizeE30, sizeDelta);
    assertEq(_positionAfter.avgEntryPriceE30, price);
    assertEq(_positionAfter.reserveValueE30, 9 * 8_000 * 1e30);
    assertEq(_positionAfter.lastIncreaseTimestamp, 0);
    assertEq(_positionAfter.realizedPnl, 0);
    assertEq(_positionAfter.openInterest, 32 * 1e18);
  }

  function testCorrectness_increasePosition_WhenIncreaseAndAdjustLongMarket01() external {
    // TVL
    // 1000000 USDT -> 1000000 USD
    mockCalculator.setPLPValue(1_000_000 * 1e30);
    // ALICE add collateral
    // 10000 USDT -> free collateral -> 10000 USD
    mockCalculator.setFreeCollateral(10_000 * 1e30);

    // ETH price 1600 USD
    uint256 price = 1_600 * 1e30;
    mockOracle.setPrice(price);

    // ALICE Increase position Long ETH size 500,000
    {
      bytes32 _positionId = getPositionId(ALICE, 0, ethMarketIndex);

      IPerpStorage.Position memory _positionBefore = perpStorage.getPositionById(_positionId);

      IPerpStorage.GlobalMarket memory _globalMarketBefore = perpStorage.getGlobalMarketByIndex(ethMarketIndex);

      int256 sizeDelta = 500_000 * 1e30;
      tradeService.increasePosition(ALICE, 0, ethMarketIndex, sizeDelta);

      IPerpStorage.Position memory _positionAfter = perpStorage.getPositionById(_positionId);

      IPerpStorage.GlobalMarket memory _globalMarketAfter = perpStorage.getGlobalMarketByIndex(ethMarketIndex);

      assertEq(_positionAfter.primaryAccount, ALICE);
      assertEq(_positionAfter.subAccountId, 0);
      assertEq(_positionAfter.marketIndex, ethMarketIndex);
      assertEq(_positionAfter.positionSizeE30 - _positionBefore.positionSizeE30, sizeDelta);
      assertEq(_positionAfter.avgEntryPriceE30, price);
      assertEq(_positionAfter.reserveValueE30, 9 * 5_000 * 1e30);
      assertEq(_positionAfter.lastIncreaseTimestamp, 0);
      assertEq(_positionAfter.realizedPnl, 0);
      assertEq(_positionAfter.openInterest, 312.5 * 1e18);

      assertEq(_globalMarketAfter.longPositionSize - _globalMarketBefore.longPositionSize, uint256(sizeDelta));
      assertEq(_globalMarketAfter.longOpenInterest - _globalMarketBefore.longOpenInterest, uint256(312.5 * 1e18));
    }

    // ALICE Adjust position Long ETH size 500,000
    {
      bytes32 _positionId = getPositionId(ALICE, 0, ethMarketIndex);

      IPerpStorage.Position memory _positionBefore = perpStorage.getPositionById(_positionId);

      IPerpStorage.GlobalMarket memory _globalMarketBefore = perpStorage.getGlobalMarketByIndex(ethMarketIndex);

      int256 sizeDelta = 400_000 * 1e30;
      tradeService.increasePosition(ALICE, 0, ethMarketIndex, sizeDelta);

      IPerpStorage.Position memory _positionAfter = perpStorage.getPositionById(_positionId);

      IPerpStorage.GlobalMarket memory _globalMarketAfter = perpStorage.getGlobalMarketByIndex(ethMarketIndex);

      assertEq(_positionAfter.primaryAccount, ALICE);
      assertEq(_positionAfter.subAccountId, 0);
      assertEq(_positionAfter.marketIndex, ethMarketIndex);
      assertEq(_positionAfter.positionSizeE30 - _positionBefore.positionSizeE30, sizeDelta);
      assertEq(_positionAfter.avgEntryPriceE30, price);
      assertEq(_positionAfter.reserveValueE30, 9 * 9_000 * 1e30);
      assertEq(_positionAfter.lastIncreaseTimestamp, 0);
      assertEq(_positionAfter.realizedPnl, 0);
      assertEq(_positionAfter.openInterest, 562.5 * 1e18);

      assertEq(_globalMarketAfter.longPositionSize - _globalMarketBefore.longPositionSize, uint256(sizeDelta));
      assertEq(_globalMarketAfter.longOpenInterest - _globalMarketBefore.longOpenInterest, uint256(250 * 1e18));
    }
  }

  function testCorrectness_increasePosition_WhenIncreaseAndAdjustShortMarket02() external {
    // TVL
    // 1000000 USDT -> 1000000 USD
    mockCalculator.setPLPValue(1_000_000 * 1e30);
    // ALICE add collateral
    // 10000 USDT -> free collateral -> 10000 USD
    mockCalculator.setFreeCollateral(10_000 * 1e30);

    // BTC price 25,000 USD
    uint256 price = 25_00 * 1e30;
    mockOracle.setPrice(price);

    // BOB Increase position Short BTC size 250,000
    {
      bytes32 _positionId = getPositionId(BOB, 0, btcMarketIndex);

      IPerpStorage.Position memory _positionBefore = perpStorage.getPositionById(_positionId);

      IPerpStorage.GlobalMarket memory _globalMarketBefore = perpStorage.getGlobalMarketByIndex(btcMarketIndex);

      int256 sizeDelta = -250_000 * 1e30;
      tradeService.increasePosition(BOB, 0, btcMarketIndex, sizeDelta);

      IPerpStorage.Position memory _positionAfter = perpStorage.getPositionById(_positionId);

      IPerpStorage.GlobalMarket memory _globalMarketAfter = perpStorage.getGlobalMarketByIndex(btcMarketIndex);

      assertEq(_positionAfter.primaryAccount, BOB);
      assertEq(_positionAfter.subAccountId, 0);
      assertEq(_positionAfter.marketIndex, btcMarketIndex);
      assertEq(_positionAfter.positionSizeE30 - _positionBefore.positionSizeE30, sizeDelta);
      assertEq(_positionAfter.avgEntryPriceE30, price);
      assertEq(_positionAfter.reserveValueE30, 9 * 2_500 * 1e30);
      assertEq(_positionAfter.lastIncreaseTimestamp, 0);
      assertEq(_positionAfter.realizedPnl, 0);
      assertEq(_positionAfter.openInterest, 100 * 1e18);

      assertEq(_globalMarketAfter.shortPositionSize - _globalMarketBefore.shortPositionSize, uint256(-sizeDelta));
      assertEq(_globalMarketAfter.shortOpenInterest - _globalMarketBefore.shortOpenInterest, 100 * 1e18);
    }

    // BOB Adjust position Short BTC size 750,000
    {
      bytes32 _positionId = getPositionId(BOB, 0, btcMarketIndex);

      IPerpStorage.Position memory _positionBefore = perpStorage.getPositionById(_positionId);

      IPerpStorage.GlobalMarket memory _globalMarketBefore = perpStorage.getGlobalMarketByIndex(btcMarketIndex);

      int256 sizeDelta = -750_000 * 1e30;
      tradeService.increasePosition(BOB, 0, btcMarketIndex, sizeDelta);

      IPerpStorage.Position memory _positionAfter = perpStorage.getPositionById(_positionId);

      IPerpStorage.GlobalMarket memory _globalMarketAfter = perpStorage.getGlobalMarketByIndex(btcMarketIndex);

      assertEq(_positionAfter.primaryAccount, BOB);
      assertEq(_positionAfter.subAccountId, 0);
      assertEq(_positionAfter.marketIndex, btcMarketIndex);
      assertEq(_positionAfter.positionSizeE30 - _positionBefore.positionSizeE30, sizeDelta);
      assertEq(_positionAfter.avgEntryPriceE30, price);
      assertEq(_positionAfter.reserveValueE30, 9 * 10_000 * 1e30);
      assertEq(_positionAfter.lastIncreaseTimestamp, 0);
      assertEq(_positionAfter.realizedPnl, 0);
      assertEq(_positionAfter.openInterest, 400 * 1e18);

      assertEq(_globalMarketAfter.shortPositionSize - _globalMarketBefore.shortPositionSize, uint256(-sizeDelta));
      assertEq(_globalMarketAfter.shortOpenInterest - _globalMarketBefore.shortOpenInterest, 300 * 1e18);
    }
  }
}<|MERGE_RESOLUTION|>--- conflicted
+++ resolved
@@ -105,12 +105,8 @@
       0,
       IConfigStorage.MarketConfig({
         assetId: "ETH",
-<<<<<<< HEAD
-        assetClass: 1,
+        assetClass: 0,
         exponent: 18,
-=======
-        assetClass: 0,
->>>>>>> 3afed219
         maxProfitRate: 9e18,
         minLeverage: 1 * 1e18,
         initialMarginFraction: 0.01 * 1e18,
