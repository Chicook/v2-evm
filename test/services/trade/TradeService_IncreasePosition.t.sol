// SPDX-License-Identifier: BUSL-1.1
pragma solidity 0.8.18;

import { TradeService_Base } from "./TradeService_Base.t.sol";
import { PositionTester } from "../../testers/PositionTester.sol";

import { ITradeService } from "../../../src/services/interfaces/ITradeService.sol";

import { IPerpStorage } from "../../../src/storages/interfaces/IPerpStorage.sol";
import { IConfigStorage } from "../../../src/storages/interfaces/IConfigStorage.sol";

// @todo - add test desciption + use position tester help to check
// @todo - rename test case

contract TradeService_IncreasePosition is TradeService_Base {
  function setUp() public virtual override {
    super.setUp();
  }

  ////////////////////////////////////////////////////////////////////////////////////
  //////////////////////  getDelta FUNCTION  /////////////////////////////////////////
  ////////////////////////////////////////////////////////////////////////////////////

  function testRevert_getDelta_WhenBadAveragePrice() external {
    // Bad position average price
    uint256 avgPriceE30 = 0;
    bool isLong = true;
    uint256 size = 1_000 * 1e30;

<<<<<<< HEAD
    vm.expectRevert(abi.encodeWithSignature("ITradeService_InvalidAveragePrice()"));
    tradeService.getDelta(0, size, isLong, avgPriceE30);
=======
    IConfigStorage.MarketConfig memory _marketConfig = configStorage.getMarketConfigByIndex(0);

    vm.expectRevert(abi.encodeWithSignature("ITradeService_InvalidAveragePrice()"));
    tradeService.getDelta(size, isLong, 1e30, avgPriceE30);
>>>>>>> 806ec04e
  }

  function testCorrectness_getDelta_WhenLongAndPriceUp() external {
    uint256 avgPriceE30 = 22_000 * 1e30;
    uint256 nextPrice = 24_200 * 1e30;
    bool isLong = true;
    uint256 size = 1_000 * 1e30;
    IConfigStorage.MarketConfig memory _marketConfig = configStorage.getMarketConfigByIndex(0);

    // price up 10% -> profit 10% of size
    mockOracle.setPrice(nextPrice);
<<<<<<< HEAD
    (bool isProfit, uint256 delta) = tradeService.getDelta(0, size, isLong, avgPriceE30);
=======
    (bool isProfit, uint256 delta) = tradeService.getDelta(size, isLong, nextPrice, avgPriceE30);
>>>>>>> 806ec04e
    assertEq(isProfit, true);
    assertEq(delta, 100 * 1e30);
  }

  function testCorrectness_getDelta_WhenLongAndPriceDown() external {
    uint256 avgPriceE30 = 22_000 * 1e30;
    uint256 nextPrice = 18_700 * 1e30;
    bool isLong = true;
    uint256 size = 1_000 * 1e30;
    IConfigStorage.MarketConfig memory _marketConfig = configStorage.getMarketConfigByIndex(0);

    // price down 15% -> loss 15% of size
    mockOracle.setPrice(nextPrice);
<<<<<<< HEAD
    (bool isProfit, uint256 delta) = tradeService.getDelta(0, size, isLong, avgPriceE30);
=======
    (bool isProfit, uint256 delta) = tradeService.getDelta(size, isLong, nextPrice, avgPriceE30);
>>>>>>> 806ec04e
    assertEq(isProfit, false);
    assertEq(delta, 150 * 1e30);
  }

  function testCorrectness_getDelta_WhenShortAndPriceUp() external {
    uint256 avgPriceE30 = 22_000 * 1e30;
    uint256 nextPrice = 23_100 * 1e30;
    bool isLong = false;
    uint256 size = 1_000 * 1e30;
    IConfigStorage.MarketConfig memory _marketConfig = configStorage.getMarketConfigByIndex(0);

    // price up 5% -> loss 5% of size
    mockOracle.setPrice(nextPrice);
<<<<<<< HEAD
    (bool isProfit, uint256 delta) = tradeService.getDelta(0, size, isLong, avgPriceE30);
=======
    (bool isProfit, uint256 delta) = tradeService.getDelta(size, isLong, nextPrice, avgPriceE30);
>>>>>>> 806ec04e
    assertEq(isProfit, false);
    assertEq(delta, 50 * 1e30);
  }

  function testCorrectness_getDelta_WhenShortAndPriceDown() external {
    uint256 avgPriceE30 = 22_000 * 1e30;
    uint256 nextPrice = 11_000 * 1e30;
    bool isLong = false;
    uint256 size = 1_000 * 1e30;
    IConfigStorage.MarketConfig memory _marketConfig = configStorage.getMarketConfigByIndex(0);

    // price down 50% -> profit 50% of size
    mockOracle.setPrice(nextPrice);
<<<<<<< HEAD
    (bool isProfit, uint256 delta) = tradeService.getDelta(0, size, isLong, avgPriceE30);
=======
    (bool isProfit, uint256 delta) = tradeService.getDelta(size, isLong, nextPrice, avgPriceE30);
>>>>>>> 806ec04e
    assertEq(isProfit, true);
    assertEq(delta, 500 * 1e30);
  }

  ////////////////////////////////////////////////////////////////////////////////////
  /////////////////////  increasePosition FUNCTION  //////////////////////////////////
  ////////////////////////////////////////////////////////////////////////////////////

  function testRevert_increasePosition_WhenBadSizeDelta() external {
    // Increase Long ETH size 0
    {
      int256 sizeDelta = 0;
      vm.expectRevert(abi.encodeWithSignature("ITradeService_BadSizeDelta()"));
      tradeService.increasePosition(ALICE, 0, ethMarketIndex, sizeDelta);
    }
  }

  function testRevert_increasePosition_WhenNotAllowIncreasePosition() external {
    configStorage.setMarketConfig(
      0,
      IConfigStorage.MarketConfig({
        assetId: "ETH",
        assetClass: 0,
        maxProfitRate: 9e18,
        longMaxOpenInterestUSDE30: 1_000_000 * 1e30,
        shortMaxOpenInterestUSDE30: 1_000_000 * 1e30,
        minLeverage: 1 * 1e18,
        initialMarginFraction: 0.01 * 1e18,
        maintenanceMarginFraction: 0.005 * 1e18,
        increasePositionFeeRate: 0,
        decreasePositionFeeRate: 0,
        maxFundingRate: 0,
        priceConfidentThreshold: 0.01 * 1e18,
        allowIncreasePosition: false,
        active: true
      })
    );

    // Increase Long ETH size 1,000,000
    {
      int256 sizeDelta = 1_000_000 * 1e30;
      vm.expectRevert(abi.encodeWithSignature("ITradeService_NotAllowIncrease()"));
      tradeService.increasePosition(ALICE, 0, ethMarketIndex, sizeDelta);
    }
  }

  function testRevert_increasePosition_WhenBadNumberOfPosition() external {
    // Set max position 1
    configStorage.setTradingConfig(
<<<<<<< HEAD
      IConfigStorage.TradingConfig({ fundingInterval: 1, devFeeRate: 0, minProfitDuration: 0, maxPosition: 1 })
=======
      IConfigStorage.TradingConfig({ fundingInterval: 1, borrowingDevFeeRate: 0, minProfitDuration: 0, maxPosition: 1 })
>>>>>>> 806ec04e
    );
    // TVL
    // 1000000 USDT -> 1000000 USD
    mockCalculator.setPLPValue(1_000_000 * 1e30);
    // ALICE add collateral
    // 10000 USDT -> free collateral -> 10000 USD
    mockCalculator.setFreeCollateral(10_000 * 1e30);

    // ETH price 1600 USD
    {
      uint256 price = 1_600 * 1e30;
      mockOracle.setPrice(price);
    }

    // BTC price 24000 USD
    {
      uint256 price = 24_000 * 1e30;
      mockOracle.setPrice(price);
    }

    // Increase Long ETH size 1,000,000
    {
      int256 sizeDelta = 1_000_000 * 1e30;
      tradeService.increasePosition(ALICE, 0, ethMarketIndex, sizeDelta);
    }
    // Increase Long BTC size 1,000,000
    {
      int256 sizeDelta = 1_000_000 * 1e30;
      vm.expectRevert(abi.encodeWithSignature("ITradeService_BadNumberOfPosition()"));
      tradeService.increasePosition(ALICE, 0, btcMarketIndex, sizeDelta);
    }
  }

  function testRevert_increasePosition_WhenBadExposure() external {
    // TVL
    // 1000000 USDT -> 1000000 USD
    mockCalculator.setPLPValue(1_000_000 * 1e30);
    // ALICE add collateral
    // 10000 USDT -> free collateral -> 10000 USD
    mockCalculator.setFreeCollateral(10_000 * 1e30);

    // ETH price 1600 USD
    uint256 price = 1_600 * 1e30;
    mockOracle.setPrice(price);

    // Increase Long ETH size 1,000,000
    {
      int256 sizeDelta = 1_000_000 * 1e30;
      tradeService.increasePosition(ALICE, 0, ethMarketIndex, sizeDelta);
    }
    // Increase Short ETH size 500,000
    {
      int256 sizeDelta = -500_000 * 1e30;
      vm.expectRevert(abi.encodeWithSignature("ITradeService_BadExposure()"));
      tradeService.increasePosition(ALICE, 0, ethMarketIndex, sizeDelta);
    }
  }

  // @todo - Test price revert

  function testRevert_increasePosition_WhenInsufficientFreeCollateral_OnePosition() external {
    // TVL
    // 1000000 USDT -> 1000000 USD
    mockCalculator.setPLPValue(1_000_000 * 1e30);
    // ALICE add collateral
    // 8000 USDT -> free collateral -> 8000 USD
    mockCalculator.setFreeCollateral(8_000 * 1e30);

    // ETH price 1600 USD
    uint256 price = 1_600 * 1e30;
    mockOracle.setPrice(price);

    // Increase Long ETH size 1,000,000
    {
      int256 sizeDelta = 1_000_000 * 1e30;
      vm.expectRevert(abi.encodeWithSignature("ITradeService_InsufficientFreeCollateral()"));
      tradeService.increasePosition(ALICE, 0, ethMarketIndex, sizeDelta);
    }
  }

  function testRevert_increasePosition_WhenInsufficientFreeCollateral_TwoPosition() external {
    // TVL
    // 1000000 USDT -> 1000000 USD
    mockCalculator.setPLPValue(1_000_000 * 1e30);
    // ALICE add collateral
    // 10000 USDT -> free collateral -> 10000 USD
    mockCalculator.setFreeCollateral(10_000 * 1e30);

    // ETH price 1600 USD
    {
      uint256 price = 1_600 * 1e30;
      mockOracle.setPrice(price);
    }

    // BTC price 24000 USD
    {
      uint256 price = 24_000 * 1e30;
      mockOracle.setPrice(price);
    }

    // Increase Long ETH size 800,000
    {
      int256 sizeDelta = 800_000 * 1e30;
      tradeService.increasePosition(ALICE, 0, ethMarketIndex, sizeDelta);
    }

    // Fee collateral decrease 8000 -> 2000 USD
    mockCalculator.setFreeCollateral(2_000 * 1e30);

    // Increase Long BTC size 500,000
    {
      int256 sizeDelta = 500_000 * 1e30;
      vm.expectRevert(abi.encodeWithSignature("ITradeService_InsufficientFreeCollateral()"));
      tradeService.increasePosition(ALICE, 0, btcMarketIndex, sizeDelta);
    }
  }

  function testRevert_increasePosition_WhenITradeService_InsufficientLiquidity_OnePosition() external {
    // TVL
    // 10000 USDT -> 10000 USD
    mockCalculator.setPLPValue(10_000 * 1e30);
    // ALICE add collateral
    // 20000 USDT -> free collateral -> 20000 USD
    mockCalculator.setFreeCollateral(20_000 * 1e30);

    // ETH price 1600 USD
    uint256 price = 1_600 * 1e30;
    mockOracle.setPrice(price);

    // Increase Long ETH size 2,000,000
    {
      int256 sizeDelta = 2_000_000 * 1e30;
      vm.expectRevert(abi.encodeWithSignature("ITradeService_InsufficientLiquidity()"));
      tradeService.increasePosition(ALICE, 0, ethMarketIndex, sizeDelta);
    }
  }

  function testRevert_increasePosition_WhenITradeService_InsufficientLiquidity_TwoPosition() external {
    // TVL
    // 16800 USDT -> 168000 USD
    mockCalculator.setPLPValue(168_000 * 1e30);
    // ALICE add collateral
    // 20000 USDT -> free collateral -> 20000 USD
    mockCalculator.setFreeCollateral(20_000 * 1e30);

    // ETH price 1600 USD
    {
      uint256 price = 1_600 * 1e30;
      mockOracle.setPrice(price);
    }

    // BTC price 24000 USD
    {
      uint256 price = 24_000 * 1e30;
      mockOracle.setPrice(price);
    }

    // Increase Long ETH size 1,000,000
    // Reserve value 10,000 * 9 = 90,000
    {
      int256 sizeDelta = 1_000_000 * 1e30;
      tradeService.increasePosition(ALICE, 0, ethMarketIndex, sizeDelta);
    }

    // // Fee collateral decrease 8000 -> 2000 USD
    // mockCalculator.setFreeCollateral(2_000 * 1e30);

    // Increase Long BTC size 888,000
    // Reserve value 8,800 * 9 = 79,200
    {
      int256 sizeDelta = 888_000 * 1e30;
      vm.expectRevert(abi.encodeWithSignature("ITradeService_InsufficientLiquidity()"));
      tradeService.increasePosition(ALICE, 0, btcMarketIndex, sizeDelta);
    }
  }

  function testCorrectness_increasePosition_WhenLongMarket01() external {
    // TVL
    // 1000000 USDT -> 1000000 USD
    mockCalculator.setPLPValue(1_000_000 * 1e30);
    // ALICE add collateral
    // 10000 USDT -> free collateral -> 10000 USD
    mockCalculator.setFreeCollateral(10_000 * 1e30);

    // ETH price 1600 USD
    uint256 price = 1_600 * 1e30;
    mockOracle.setPrice(price);

    int256 sizeDelta = 1_000_000 * 1e30;

    bytes32 _positionId = getPositionId(ALICE, 0, ethMarketIndex);

    IPerpStorage.Position memory _positionBefore = perpStorage.getPositionById(_positionId);

    tradeService.increasePosition(ALICE, 0, ethMarketIndex, sizeDelta);

    IPerpStorage.Position memory _positionAfter = perpStorage.getPositionById(_positionId);

    assertEq(_positionAfter.primaryAccount, ALICE);
    assertEq(_positionAfter.subAccountId, 0);
    assertEq(_positionAfter.marketIndex, ethMarketIndex);
    assertEq(_positionAfter.positionSizeE30 - _positionBefore.positionSizeE30, sizeDelta);
    assertEq(_positionAfter.avgEntryPriceE30, price);
    assertEq(_positionAfter.reserveValueE30, 9 * 10_000 * 1e30);
    assertEq(_positionAfter.lastIncreaseTimestamp, 0);
    assertEq(_positionAfter.realizedPnl, 0);
    assertEq(_positionAfter.openInterest, 625 * 1e18);
  }

  function testCorrectness_increasePosition_WhenShortMarket02() external {
    // TVL
    // 1000000 USDT -> 1000000 USD
    mockCalculator.setPLPValue(1_000_000 * 1e30);
    // ALICE add collateral
    // 10000 USDT -> free collateral -> 10000 USD
    mockCalculator.setFreeCollateral(10_000 * 1e30);

    // BTC price 25000 USD
    uint256 price = 25_000 * 1e30;
    mockOracle.setPrice(price);

    int256 sizeDelta = -800_000 * 1e30;

    bytes32 _positionId = getPositionId(ALICE, 0, btcMarketIndex);

    IPerpStorage.Position memory _positionBefore = perpStorage.getPositionById(_positionId);

    tradeService.increasePosition(ALICE, 0, btcMarketIndex, sizeDelta);

    IPerpStorage.Position memory _positionAfter = perpStorage.getPositionById(_positionId);

    assertEq(_positionAfter.primaryAccount, ALICE);
    assertEq(_positionAfter.subAccountId, 0);
    assertEq(_positionAfter.marketIndex, btcMarketIndex);
    assertEq(_positionAfter.positionSizeE30 - _positionBefore.positionSizeE30, sizeDelta);
    assertEq(_positionAfter.avgEntryPriceE30, price);
    assertEq(_positionAfter.reserveValueE30, 9 * 8_000 * 1e30);
    assertEq(_positionAfter.lastIncreaseTimestamp, 0);
    assertEq(_positionAfter.realizedPnl, 0);
    assertEq(_positionAfter.openInterest, 32 * 1e18);
  }

  function testCorrectness_increasePosition_WhenIncreaseAndAdjustLongMarket01() external {
    // TVL
    // 1000000 USDT -> 1000000 USD
    mockCalculator.setPLPValue(1_000_000 * 1e30);
    // ALICE add collateral
    // 10000 USDT -> free collateral -> 10000 USD
    mockCalculator.setFreeCollateral(10_000 * 1e30);

    // ETH price 1600 USD
    uint256 price = 1_600 * 1e30;
    mockOracle.setPrice(price);

    // ALICE Increase position Long ETH size 500,000
    {
      bytes32 _positionId = getPositionId(ALICE, 0, ethMarketIndex);

      IPerpStorage.Position memory _positionBefore = perpStorage.getPositionById(_positionId);

      IPerpStorage.GlobalMarket memory _globalMarketBefore = perpStorage.getGlobalMarketByIndex(ethMarketIndex);

      int256 sizeDelta = 500_000 * 1e30;
      tradeService.increasePosition(ALICE, 0, ethMarketIndex, sizeDelta);

      IPerpStorage.Position memory _positionAfter = perpStorage.getPositionById(_positionId);

      IPerpStorage.GlobalMarket memory _globalMarketAfter = perpStorage.getGlobalMarketByIndex(ethMarketIndex);

      assertEq(_positionAfter.primaryAccount, ALICE);
      assertEq(_positionAfter.subAccountId, 0);
      assertEq(_positionAfter.marketIndex, ethMarketIndex);
      assertEq(_positionAfter.positionSizeE30 - _positionBefore.positionSizeE30, sizeDelta);
      assertEq(_positionAfter.avgEntryPriceE30, price);
      assertEq(_positionAfter.reserveValueE30, 9 * 5_000 * 1e30);
      assertEq(_positionAfter.lastIncreaseTimestamp, 0);
      assertEq(_positionAfter.realizedPnl, 0);
<<<<<<< HEAD
      assertEq(_positionAfter.openInterest, 312.5 * 1e30);

      assertEq(_globalMarketAfter.longPositionSize - _globalMarketBefore.longPositionSize, uint256(sizeDelta));
      assertEq(_globalMarketAfter.longOpenInterest - _globalMarketBefore.longOpenInterest, uint256(312.5 * 1e30));
=======
      assertEq(_positionAfter.openInterest, 312.5 * 1e18);

      assertEq(_globalMarketAfter.longPositionSize - _globalMarketBefore.longPositionSize, uint256(sizeDelta));
      assertEq(_globalMarketAfter.longOpenInterest - _globalMarketBefore.longOpenInterest, uint256(312.5 * 1e18));
>>>>>>> 806ec04e
    }

    // ALICE Adjust position Long ETH size 500,000
    {
      bytes32 _positionId = getPositionId(ALICE, 0, ethMarketIndex);

      IPerpStorage.Position memory _positionBefore = perpStorage.getPositionById(_positionId);

      IPerpStorage.GlobalMarket memory _globalMarketBefore = perpStorage.getGlobalMarketByIndex(ethMarketIndex);

      int256 sizeDelta = 400_000 * 1e30;
      tradeService.increasePosition(ALICE, 0, ethMarketIndex, sizeDelta);

      IPerpStorage.Position memory _positionAfter = perpStorage.getPositionById(_positionId);

      IPerpStorage.GlobalMarket memory _globalMarketAfter = perpStorage.getGlobalMarketByIndex(ethMarketIndex);

      assertEq(_positionAfter.primaryAccount, ALICE);
      assertEq(_positionAfter.subAccountId, 0);
      assertEq(_positionAfter.marketIndex, ethMarketIndex);
      assertEq(_positionAfter.positionSizeE30 - _positionBefore.positionSizeE30, sizeDelta);
      assertEq(_positionAfter.avgEntryPriceE30, price);
      assertEq(_positionAfter.reserveValueE30, 9 * 9_000 * 1e30);
      assertEq(_positionAfter.lastIncreaseTimestamp, 0);
      assertEq(_positionAfter.realizedPnl, 0);
<<<<<<< HEAD
      assertEq(_positionAfter.openInterest, 562.5 * 1e30);

      assertEq(_globalMarketAfter.longPositionSize - _globalMarketBefore.longPositionSize, uint256(sizeDelta));
      assertEq(_globalMarketAfter.longOpenInterest - _globalMarketBefore.longOpenInterest, uint256(250 * 1e30));
=======
      assertEq(_positionAfter.openInterest, 562.5 * 1e18);

      assertEq(_globalMarketAfter.longPositionSize - _globalMarketBefore.longPositionSize, uint256(sizeDelta));
      assertEq(_globalMarketAfter.longOpenInterest - _globalMarketBefore.longOpenInterest, uint256(250 * 1e18));
>>>>>>> 806ec04e
    }
  }

  function testCorrectness_increasePosition_WhenIncreaseAndAdjustShortMarket02() external {
    // TVL
    // 1000000 USDT -> 1000000 USD
    mockCalculator.setPLPValue(1_000_000 * 1e30);
    // ALICE add collateral
    // 10000 USDT -> free collateral -> 10000 USD
    mockCalculator.setFreeCollateral(10_000 * 1e30);

    // BTC price 25,000 USD
    uint256 price = 25_00 * 1e30;
    mockOracle.setPrice(price);

    // BOB Increase position Short BTC size 250,000
    {
      bytes32 _positionId = getPositionId(BOB, 0, btcMarketIndex);

      IPerpStorage.Position memory _positionBefore = perpStorage.getPositionById(_positionId);

      IPerpStorage.GlobalMarket memory _globalMarketBefore = perpStorage.getGlobalMarketByIndex(btcMarketIndex);

      int256 sizeDelta = -250_000 * 1e30;
      tradeService.increasePosition(BOB, 0, btcMarketIndex, sizeDelta);

      IPerpStorage.Position memory _positionAfter = perpStorage.getPositionById(_positionId);

      IPerpStorage.GlobalMarket memory _globalMarketAfter = perpStorage.getGlobalMarketByIndex(btcMarketIndex);

      assertEq(_positionAfter.primaryAccount, BOB);
      assertEq(_positionAfter.subAccountId, 0);
      assertEq(_positionAfter.marketIndex, btcMarketIndex);
      assertEq(_positionAfter.positionSizeE30 - _positionBefore.positionSizeE30, sizeDelta);
      assertEq(_positionAfter.avgEntryPriceE30, price);
      assertEq(_positionAfter.reserveValueE30, 9 * 2_500 * 1e30);
      assertEq(_positionAfter.lastIncreaseTimestamp, 0);
      assertEq(_positionAfter.realizedPnl, 0);
<<<<<<< HEAD
      assertEq(_positionAfter.openInterest, 100 * 1e30);

      assertEq(_globalMarketAfter.shortPositionSize - _globalMarketBefore.shortPositionSize, uint256(-sizeDelta));
      assertEq(_globalMarketAfter.shortOpenInterest - _globalMarketBefore.shortOpenInterest, 100 * 1e30);
=======
      assertEq(_positionAfter.openInterest, 100 * 1e18);

      assertEq(_globalMarketAfter.shortPositionSize - _globalMarketBefore.shortPositionSize, uint256(-sizeDelta));
      assertEq(_globalMarketAfter.shortOpenInterest - _globalMarketBefore.shortOpenInterest, 100 * 1e18);
>>>>>>> 806ec04e
    }

    // BOB Adjust position Short BTC size 750,000
    {
      bytes32 _positionId = getPositionId(BOB, 0, btcMarketIndex);

      IPerpStorage.Position memory _positionBefore = perpStorage.getPositionById(_positionId);

      IPerpStorage.GlobalMarket memory _globalMarketBefore = perpStorage.getGlobalMarketByIndex(btcMarketIndex);

      int256 sizeDelta = -750_000 * 1e30;
      tradeService.increasePosition(BOB, 0, btcMarketIndex, sizeDelta);

      IPerpStorage.Position memory _positionAfter = perpStorage.getPositionById(_positionId);

      IPerpStorage.GlobalMarket memory _globalMarketAfter = perpStorage.getGlobalMarketByIndex(btcMarketIndex);

      assertEq(_positionAfter.primaryAccount, BOB);
      assertEq(_positionAfter.subAccountId, 0);
      assertEq(_positionAfter.marketIndex, btcMarketIndex);
      assertEq(_positionAfter.positionSizeE30 - _positionBefore.positionSizeE30, sizeDelta);
      assertEq(_positionAfter.avgEntryPriceE30, price);
      assertEq(_positionAfter.reserveValueE30, 9 * 10_000 * 1e30);
      assertEq(_positionAfter.lastIncreaseTimestamp, 0);
      assertEq(_positionAfter.realizedPnl, 0);
<<<<<<< HEAD
      assertEq(_positionAfter.openInterest, 400 * 1e30);

      assertEq(_globalMarketAfter.shortPositionSize - _globalMarketBefore.shortPositionSize, uint256(-sizeDelta));
      assertEq(_globalMarketAfter.shortOpenInterest - _globalMarketBefore.shortOpenInterest, 300 * 1e30);
=======
      assertEq(_positionAfter.openInterest, 400 * 1e18);

      assertEq(_globalMarketAfter.shortPositionSize - _globalMarketBefore.shortPositionSize, uint256(-sizeDelta));
      assertEq(_globalMarketAfter.shortOpenInterest - _globalMarketBefore.shortOpenInterest, 300 * 1e18);
>>>>>>> 806ec04e
    }
  }
}<|MERGE_RESOLUTION|>--- conflicted
+++ resolved
@@ -27,15 +27,10 @@
     bool isLong = true;
     uint256 size = 1_000 * 1e30;
 
-<<<<<<< HEAD
-    vm.expectRevert(abi.encodeWithSignature("ITradeService_InvalidAveragePrice()"));
-    tradeService.getDelta(0, size, isLong, avgPriceE30);
-=======
     IConfigStorage.MarketConfig memory _marketConfig = configStorage.getMarketConfigByIndex(0);
 
     vm.expectRevert(abi.encodeWithSignature("ITradeService_InvalidAveragePrice()"));
     tradeService.getDelta(size, isLong, 1e30, avgPriceE30);
->>>>>>> 806ec04e
   }
 
   function testCorrectness_getDelta_WhenLongAndPriceUp() external {
@@ -47,11 +42,8 @@
 
     // price up 10% -> profit 10% of size
     mockOracle.setPrice(nextPrice);
-<<<<<<< HEAD
-    (bool isProfit, uint256 delta) = tradeService.getDelta(0, size, isLong, avgPriceE30);
-=======
     (bool isProfit, uint256 delta) = tradeService.getDelta(size, isLong, nextPrice, avgPriceE30);
->>>>>>> 806ec04e
+
     assertEq(isProfit, true);
     assertEq(delta, 100 * 1e30);
   }
@@ -65,11 +57,8 @@
 
     // price down 15% -> loss 15% of size
     mockOracle.setPrice(nextPrice);
-<<<<<<< HEAD
-    (bool isProfit, uint256 delta) = tradeService.getDelta(0, size, isLong, avgPriceE30);
-=======
     (bool isProfit, uint256 delta) = tradeService.getDelta(size, isLong, nextPrice, avgPriceE30);
->>>>>>> 806ec04e
+
     assertEq(isProfit, false);
     assertEq(delta, 150 * 1e30);
   }
@@ -83,11 +72,8 @@
 
     // price up 5% -> loss 5% of size
     mockOracle.setPrice(nextPrice);
-<<<<<<< HEAD
-    (bool isProfit, uint256 delta) = tradeService.getDelta(0, size, isLong, avgPriceE30);
-=======
     (bool isProfit, uint256 delta) = tradeService.getDelta(size, isLong, nextPrice, avgPriceE30);
->>>>>>> 806ec04e
+
     assertEq(isProfit, false);
     assertEq(delta, 50 * 1e30);
   }
@@ -101,11 +87,8 @@
 
     // price down 50% -> profit 50% of size
     mockOracle.setPrice(nextPrice);
-<<<<<<< HEAD
-    (bool isProfit, uint256 delta) = tradeService.getDelta(0, size, isLong, avgPriceE30);
-=======
     (bool isProfit, uint256 delta) = tradeService.getDelta(size, isLong, nextPrice, avgPriceE30);
->>>>>>> 806ec04e
+
     assertEq(isProfit, true);
     assertEq(delta, 500 * 1e30);
   }
@@ -155,11 +138,7 @@
   function testRevert_increasePosition_WhenBadNumberOfPosition() external {
     // Set max position 1
     configStorage.setTradingConfig(
-<<<<<<< HEAD
       IConfigStorage.TradingConfig({ fundingInterval: 1, devFeeRate: 0, minProfitDuration: 0, maxPosition: 1 })
-=======
-      IConfigStorage.TradingConfig({ fundingInterval: 1, borrowingDevFeeRate: 0, minProfitDuration: 0, maxPosition: 1 })
->>>>>>> 806ec04e
     );
     // TVL
     // 1000000 USDT -> 1000000 USD
@@ -437,17 +416,10 @@
       assertEq(_positionAfter.reserveValueE30, 9 * 5_000 * 1e30);
       assertEq(_positionAfter.lastIncreaseTimestamp, 0);
       assertEq(_positionAfter.realizedPnl, 0);
-<<<<<<< HEAD
-      assertEq(_positionAfter.openInterest, 312.5 * 1e30);
-
-      assertEq(_globalMarketAfter.longPositionSize - _globalMarketBefore.longPositionSize, uint256(sizeDelta));
-      assertEq(_globalMarketAfter.longOpenInterest - _globalMarketBefore.longOpenInterest, uint256(312.5 * 1e30));
-=======
       assertEq(_positionAfter.openInterest, 312.5 * 1e18);
 
       assertEq(_globalMarketAfter.longPositionSize - _globalMarketBefore.longPositionSize, uint256(sizeDelta));
       assertEq(_globalMarketAfter.longOpenInterest - _globalMarketBefore.longOpenInterest, uint256(312.5 * 1e18));
->>>>>>> 806ec04e
     }
 
     // ALICE Adjust position Long ETH size 500,000
@@ -473,17 +445,10 @@
       assertEq(_positionAfter.reserveValueE30, 9 * 9_000 * 1e30);
       assertEq(_positionAfter.lastIncreaseTimestamp, 0);
       assertEq(_positionAfter.realizedPnl, 0);
-<<<<<<< HEAD
-      assertEq(_positionAfter.openInterest, 562.5 * 1e30);
-
-      assertEq(_globalMarketAfter.longPositionSize - _globalMarketBefore.longPositionSize, uint256(sizeDelta));
-      assertEq(_globalMarketAfter.longOpenInterest - _globalMarketBefore.longOpenInterest, uint256(250 * 1e30));
-=======
       assertEq(_positionAfter.openInterest, 562.5 * 1e18);
 
       assertEq(_globalMarketAfter.longPositionSize - _globalMarketBefore.longPositionSize, uint256(sizeDelta));
       assertEq(_globalMarketAfter.longOpenInterest - _globalMarketBefore.longOpenInterest, uint256(250 * 1e18));
->>>>>>> 806ec04e
     }
   }
 
@@ -522,17 +487,10 @@
       assertEq(_positionAfter.reserveValueE30, 9 * 2_500 * 1e30);
       assertEq(_positionAfter.lastIncreaseTimestamp, 0);
       assertEq(_positionAfter.realizedPnl, 0);
-<<<<<<< HEAD
-      assertEq(_positionAfter.openInterest, 100 * 1e30);
-
-      assertEq(_globalMarketAfter.shortPositionSize - _globalMarketBefore.shortPositionSize, uint256(-sizeDelta));
-      assertEq(_globalMarketAfter.shortOpenInterest - _globalMarketBefore.shortOpenInterest, 100 * 1e30);
-=======
       assertEq(_positionAfter.openInterest, 100 * 1e18);
 
       assertEq(_globalMarketAfter.shortPositionSize - _globalMarketBefore.shortPositionSize, uint256(-sizeDelta));
       assertEq(_globalMarketAfter.shortOpenInterest - _globalMarketBefore.shortOpenInterest, 100 * 1e18);
->>>>>>> 806ec04e
     }
 
     // BOB Adjust position Short BTC size 750,000
@@ -558,17 +516,10 @@
       assertEq(_positionAfter.reserveValueE30, 9 * 10_000 * 1e30);
       assertEq(_positionAfter.lastIncreaseTimestamp, 0);
       assertEq(_positionAfter.realizedPnl, 0);
-<<<<<<< HEAD
-      assertEq(_positionAfter.openInterest, 400 * 1e30);
-
-      assertEq(_globalMarketAfter.shortPositionSize - _globalMarketBefore.shortPositionSize, uint256(-sizeDelta));
-      assertEq(_globalMarketAfter.shortOpenInterest - _globalMarketBefore.shortOpenInterest, 300 * 1e30);
-=======
       assertEq(_positionAfter.openInterest, 400 * 1e18);
 
       assertEq(_globalMarketAfter.shortPositionSize - _globalMarketBefore.shortPositionSize, uint256(-sizeDelta));
       assertEq(_globalMarketAfter.shortOpenInterest - _globalMarketBefore.shortOpenInterest, 300 * 1e18);
->>>>>>> 806ec04e
     }
   }
 }