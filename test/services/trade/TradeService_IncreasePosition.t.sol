--- conflicted
+++ resolved
@@ -377,19 +377,6 @@
     vm.warp(100);
     tradeService.increasePosition(ALICE, 0, btcMarketIndex, sizeDelta);
 
-<<<<<<< HEAD
-    IPerpStorage.Position memory _positionAfter = perpStorage.getPositionById(_positionId);
-
-    assertEq(_positionAfter.primaryAccount, ALICE);
-    assertEq(_positionAfter.subAccountId, 0);
-    assertEq(_positionAfter.marketIndex, btcMarketIndex);
-    assertEq(_positionAfter.positionSizeE30 - _positionBefore.positionSizeE30, sizeDelta);
-    assertEq(_positionAfter.avgEntryPriceE30, price);
-    assertEq(_positionAfter.reserveValueE30, 9 * 8_000 * 1e30);
-    assertEq(_positionAfter.lastIncreaseTimestamp, 0);
-    assertEq(_positionAfter.realizedPnl, 0);
-    assertEq(_positionAfter.openInterest, 32 * 1e8);
-=======
     // Calculate assert data
     // size: -800,000
     //   | increase position Short 800,000
@@ -412,7 +399,6 @@
       openInterest: 32 * 1e18
     });
     positionTester02.assertPosition(_positionId, assetData);
->>>>>>> fbee78ec
   }
 
   function testCorrectness_increasePosition_WhenIncreaseAndAdjustLongMarket01() external {
@@ -552,24 +538,6 @@
       bytes32 _positionId = getPositionId(BOB, 0, btcMarketIndex);
       tradeService.increasePosition(BOB, 0, btcMarketIndex, sizeDelta);
 
-<<<<<<< HEAD
-      IPerpStorage.Position memory _positionAfter = perpStorage.getPositionById(_positionId);
-
-      IPerpStorage.GlobalMarket memory _globalMarketAfter = perpStorage.getGlobalMarketByIndex(btcMarketIndex);
-
-      assertEq(_positionAfter.primaryAccount, BOB);
-      assertEq(_positionAfter.subAccountId, 0);
-      assertEq(_positionAfter.marketIndex, btcMarketIndex);
-      assertEq(_positionAfter.positionSizeE30 - _positionBefore.positionSizeE30, sizeDelta);
-      assertEq(_positionAfter.avgEntryPriceE30, price);
-      assertEq(_positionAfter.reserveValueE30, 9 * 2_500 * 1e30);
-      assertEq(_positionAfter.lastIncreaseTimestamp, 0);
-      assertEq(_positionAfter.realizedPnl, 0);
-      assertEq(_positionAfter.openInterest, 100 * 1e8);
-
-      assertEq(_globalMarketAfter.shortPositionSize - _globalMarketBefore.shortPositionSize, uint256(-sizeDelta));
-      assertEq(_globalMarketAfter.shortOpenInterest - _globalMarketBefore.shortOpenInterest, 100 * 1e8);
-=======
       // Calculate assert data
       // size: -250,000
       //   | increase position Short 250,000
@@ -612,7 +580,6 @@
         shortOpenInterest: 10 * 1e18
       });
       globalMarketTester.assertGlobalMarket(1, globalMarketAssertData);
->>>>>>> fbee78ec
     }
 
     // BOB Adjust position Short BTC size 750,000
@@ -621,24 +588,6 @@
       bytes32 _positionId = getPositionId(BOB, 0, btcMarketIndex);
       tradeService.increasePosition(BOB, 0, btcMarketIndex, sizeDelta);
 
-<<<<<<< HEAD
-      IPerpStorage.Position memory _positionAfter = perpStorage.getPositionById(_positionId);
-
-      IPerpStorage.GlobalMarket memory _globalMarketAfter = perpStorage.getGlobalMarketByIndex(btcMarketIndex);
-
-      assertEq(_positionAfter.primaryAccount, BOB);
-      assertEq(_positionAfter.subAccountId, 0);
-      assertEq(_positionAfter.marketIndex, btcMarketIndex);
-      assertEq(_positionAfter.positionSizeE30 - _positionBefore.positionSizeE30, sizeDelta);
-      assertEq(_positionAfter.avgEntryPriceE30, price);
-      assertEq(_positionAfter.reserveValueE30, 9 * 10_000 * 1e30);
-      assertEq(_positionAfter.lastIncreaseTimestamp, 0);
-      assertEq(_positionAfter.realizedPnl, 0);
-      assertEq(_positionAfter.openInterest, 400 * 1e8);
-
-      assertEq(_globalMarketAfter.shortPositionSize - _globalMarketBefore.shortPositionSize, uint256(-sizeDelta));
-      assertEq(_globalMarketAfter.shortOpenInterest - _globalMarketBefore.shortOpenInterest, 300 * 1e8);
-=======
       // Calculate assert data
       // size: -1,000,000
       //   | increase position Short 750,000
@@ -685,7 +634,6 @@
         shortOpenInterest: 40 * 1e18
       });
       globalMarketTester.assertGlobalMarket(1, globalMarketAssertData);
->>>>>>> fbee78ec
     }
   }
 }