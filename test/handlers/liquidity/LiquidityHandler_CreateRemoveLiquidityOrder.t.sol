// SPDX-License-Identifier: MIT
pragma solidity 0.8.18;

import { LiquidityHandler_Base, IConfigStorage, IPerpStorage } from "./LiquidityHandler_Base.t.sol";
import { ILiquidityHandler } from "@hmx/handlers/interfaces/ILiquidityHandler.sol";
<<<<<<< HEAD
import { console } from "forge-std/console.sol";
=======
import { console } from "../../../lib/forge-std/src/console.sol";
>>>>>>> 0e46d0a5

// - revert
//   - Try notAcceptedToken
//   - Try _executionFee < minExecutionFee
//   - Try shouldWrap Error
//   - Try msg.value != minExecutionFee
//   - Try cancelOrder not owner
//   - Try cancelOrder with uncreated order

// - success
//   - Try executeOrder_createRemoveLiquidityOrder
//   - Try executeOrder_createRemoveLiquidityOrder_multiple

contract LiquidityHandler_CreateRemoveLiquidityOrder is LiquidityHandler_Base {
  function setUp() public override {
    super.setUp();

    liquidityHandler.setOrderExecutor(address(this), true);
  }

  /**
   * REVERT
   */
  function test_revert_notAcceptedToken() external {
    vm.deal(ALICE, 5 ether);

    vm.prank(ALICE);
    vm.expectRevert(abi.encodeWithSignature("IConfigStorage_NotAcceptedLiquidity()"));

    liquidityHandler.createRemoveLiquidityOrder{ value: 5 ether }(address(bad), 1 ether, 1 ether, 5 ether, false);
  }

  function test_revert_InsufficientExecutionFee() external {
    vm.deal(ALICE, 5 ether);
    plp.mint(ALICE, 5 ether);
    vm.startPrank(ALICE);

    plp.approve(address(liquidityHandler), 1 ether);
    vm.expectRevert(abi.encodeWithSignature("ILiquidityHandler_InsufficientExecutionFee()"));
    liquidityHandler.createRemoveLiquidityOrder{ value: 5 ether }(address(wbtc), 1 ether, 1 ether, 3 ether, false);
    vm.stopPrank();
  }

  function test_revert_incorrectValueTransfer() external {
    vm.deal(ALICE, 5 ether);
    plp.mint(ALICE, 5 ether);

    vm.startPrank(ALICE);
    plp.approve(address(liquidityHandler), 1 ether);
    vm.expectRevert(abi.encodeWithSignature("ILiquidityHandler_InCorrectValueTransfer()"));
    liquidityHandler.createRemoveLiquidityOrder{ value: 3 ether }(address(wbtc), 1 ether, 1 ether, 5 ether, false);
    vm.stopPrank();
  }

  function test_revert_nativeIncorrectValueTransfer() external {
    wbtc.mint(ALICE, 1 ether);
    vm.deal(ALICE, 5 ether);
    vm.prank(ALICE);
    wbtc.approve(address(liquidityHandler), 1 ether);
    vm.expectRevert(abi.encodeWithSignature("ILiquidityHandler_InCorrectValueTransfer()"));
    liquidityHandler.createRemoveLiquidityOrder{ value: 3 ether }(address(weth), 1 ether, 1 ether, 5 ether, false);
  }

  function test_revert_plpCircuitBreaker() external {
    mockLiquidityService.setPlpEnabled(false);

    vm.deal(ALICE, 5 ether);
    plp.mint(ALICE, 5 ether);

    vm.startPrank(ALICE);
    plp.approve(address(liquidityHandler), type(uint256).max);

    // plpIn 5 ether, execution fee 5
    vm.expectRevert(abi.encodeWithSignature("LiquidityService_CircuitBreaker()"));
    uint256 _index = liquidityHandler.createRemoveLiquidityOrder{ value: 5 ether }(
      address(wbtc),
      5 ether,
      0,
      5 ether,
      false
    );
    vm.stopPrank();
  }

  function test_revert_badAmount() external {
    vm.deal(ALICE, 5 ether);
    plp.mint(ALICE, 5 ether);

    vm.startPrank(ALICE);
    plp.approve(address(liquidityHandler), type(uint256).max);

    // plpIn 5 ether, execution fee 5
    vm.expectRevert(abi.encodeWithSignature("LiquidityService_BadAmount()"));
    uint256 _index = liquidityHandler.createRemoveLiquidityOrder{ value: 5 ether }(address(wbtc), 0, 0, 5 ether, false);
    vm.stopPrank();
  }

  /**
   * CORRECTNESS
   */

  function test_correctness_executeOrder_removeLiquidity() external {
    _createRemoveLiquidityOrder();

    ILiquidityHandler.LiquidityOrder[] memory _aliceOrders = liquidityHandler.getLiquidityOrders();
    assertEq(_aliceOrders.length, 1, "Order Amount After Executed Order");
    assertEq(liquidityHandler.nextExecutionOrderIndex(), 0, "Order Index After Executed Order");
  }

  function test_correctness_executeOrder_removeLiquidity_multiple() external {
    _createRemoveLiquidityOrder();
    _createRemoveLiquidityOrder();

    ILiquidityHandler.LiquidityOrder[] memory _aliceOrders = liquidityHandler.getLiquidityOrders();
    assertEq(_aliceOrders.length, 2, "Order Amount After Executed Order");
    assertEq(liquidityHandler.nextExecutionOrderIndex(), 0, "Order Index After Executed Order");
  }

  function _createRemoveLiquidityOrder() internal {
    vm.deal(ALICE, 5 ether);
    plp.mint(ALICE, 5 ether);

    vm.startPrank(ALICE);
    plp.approve(address(liquidityHandler), type(uint256).max);

    // plpIn 5 ether, execution fee 5
    uint256 _index = liquidityHandler.createRemoveLiquidityOrder{ value: 5 ether }(
      address(wbtc),
      5 ether,
      0,
      5 ether,
      false
    );
    vm.stopPrank();

    assertEq(plp.balanceOf(ALICE), 0, "User PLP Balance");

    ILiquidityHandler.LiquidityOrder[] memory _orders = liquidityHandler.getLiquidityOrders();

    assertEq(_orders[_index].account, ALICE, "Alice Order.account");
    assertEq(_orders[_index].token, address(wbtc), "Alice Order.token");
    assertEq(_orders[_index].amount, 5 ether, "Alice PLP Order.amount");
    assertEq(_orders[_index].minOut, 0, "Alice WBTC Order.minOut");
    assertEq(_orders[_index].isAdd, false, "Alice Order.isAdd");
    assertEq(_orders[_index].isNativeOut, false, "Alice Order.isNativeOut");
  }
}<|MERGE_RESOLUTION|>--- conflicted
+++ resolved
@@ -3,11 +3,7 @@
 
 import { LiquidityHandler_Base, IConfigStorage, IPerpStorage } from "./LiquidityHandler_Base.t.sol";
 import { ILiquidityHandler } from "@hmx/handlers/interfaces/ILiquidityHandler.sol";
-<<<<<<< HEAD
 import { console } from "forge-std/console.sol";
-=======
-import { console } from "../../../lib/forge-std/src/console.sol";
->>>>>>> 0e46d0a5
 
 // - revert
 //   - Try notAcceptedToken
