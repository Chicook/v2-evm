--- conflicted
+++ resolved
@@ -1,18 +1,12 @@
 // SPDX-License-Identifier: BUSL-1.1
 pragma solidity 0.8.18;
 
-<<<<<<< HEAD
-import { BaseTest } from "../../base/BaseTest.sol";
+import { BaseTest } from "@hmx-test/base/BaseTest.sol";
 import { Deployer } from "@hmx-test/libs/Deployer.sol";
 
 import { BaseTest, IPerpStorage, IConfigStorage } from "../../base/BaseTest.sol";
 
 import { ILiquidityHandler } from "@hmx/handlers/interfaces/ILiquidityHandler.sol";
-=======
-import { BaseTest } from "@hmx-test/base/BaseTest.sol";
-
-import { BaseTest, LiquidityHandler, IPerpStorage, IConfigStorage } from "@hmx-test/base/BaseTest.sol";
->>>>>>> e6d532fe
 
 contract LiquidityHandler_Base is BaseTest {
   ILiquidityHandler liquidityHandler;
