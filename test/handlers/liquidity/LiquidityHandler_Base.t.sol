// SPDX-License-Identifier: BUSL-1.1
pragma solidity 0.8.18;

import { BaseTest } from "@hmx-test/base/BaseTest.sol";
import { Deployer } from "@hmx-test/libs/Deployer.sol";

import { BaseTest, IPerpStorage, IConfigStorage } from "../../base/BaseTest.sol";

import { ILiquidityHandler } from "@hmx/handlers/interfaces/ILiquidityHandler.sol";

contract LiquidityHandler_Base is BaseTest {
  ILiquidityHandler liquidityHandler;

  function setUp() public virtual {
<<<<<<< HEAD
    liquidityHandler = deployLiquidityHandler(address(mockLiquidityService), address(mockPyth), 5 ether);

    plp.setMinter(address(this), true);
=======
    liquidityHandler = Deployer.deployLiquidityHandler(address(mockLiquidityService), address(mockPyth), 5 ether);
>>>>>>> 649535f8
  }
}<|MERGE_RESOLUTION|>--- conflicted
+++ resolved
@@ -12,12 +12,7 @@
   ILiquidityHandler liquidityHandler;
 
   function setUp() public virtual {
-<<<<<<< HEAD
-    liquidityHandler = deployLiquidityHandler(address(mockLiquidityService), address(mockPyth), 5 ether);
-
+    liquidityHandler = Deployer.deployLiquidityHandler(address(mockLiquidityService), address(mockPyth), 5 ether);
     plp.setMinter(address(this), true);
-=======
-    liquidityHandler = Deployer.deployLiquidityHandler(address(mockLiquidityService), address(mockPyth), 5 ether);
->>>>>>> 649535f8
   }
 }