// SPDX-License-Identifier: MIT
pragma solidity 0.8.18;

import { BaseTest, IConfigStorage, IPerpStorage, MockErc20 } from "../../base/BaseTest.sol";
import { OracleMiddleware } from "@hmx/oracle/OracleMiddleware.sol";
import { AddressUtils } from "@hmx/libraries/AddressUtils.sol";
import { ICrossMarginHandler } from "@hmx/handlers/interfaces/ICrossMarginHandler.sol";
import { ICrossMarginService } from "@hmx/services/interfaces/ICrossMarginService.sol";

contract CrossMarginHandler_Base is BaseTest {
  using AddressUtils for address;

<<<<<<< HEAD
  ICrossMarginHandler internal crossMarginHandler;
  ICrossMarginService internal crossMarginService;
=======
  uint8 internal SUB_ACCOUNT_NO = 1;
>>>>>>> 80a44362

  uint256 internal SUB_ACCOUNT_NO = 1;

  bytes[] internal priceDataBytes;

  function setUp() public virtual {
    DeployReturnVars memory deployed = deployPerp88v2();

    OracleMiddleware(deployed.oracleMiddleware).setAssetPriceConfig("ETH", 1e6, 60);
    OracleMiddleware(deployed.oracleMiddleware).setAssetPriceConfig("BTC", 1e6, 60);
    OracleMiddleware(deployed.oracleMiddleware).setAssetPriceConfig(address(wbtc).toBytes32(), 1e6, 60);
    OracleMiddleware(deployed.oracleMiddleware).setAssetPriceConfig(address(weth).toBytes32(), 1e6, 60);

    calculator = deployCalculator(
      address(deployed.oracleMiddleware),
      address(vaultStorage),
      address(mockPerpStorage),
      address(configStorage)
    );

    crossMarginService = deployCrossMarginService(address(configStorage), address(vaultStorage), address(calculator));
    crossMarginHandler = deployCrossMarginHandler(address(crossMarginService), address(deployed.pythAdapter.pyth()));

    // Set whitelist for service executor
    configStorage.setServiceExecutor(address(crossMarginService), address(crossMarginHandler), true);

    // Set accepted token deposit/withdraw as WETH and USDC
    IConfigStorage.CollateralTokenConfig memory _collateralConfigWETH = IConfigStorage.CollateralTokenConfig({
      collateralFactorBPS: 0.8 * 1e4,
      accepted: true,
      settleStrategy: address(0)
    });

    IConfigStorage.CollateralTokenConfig memory _collateralConfigUSDC = IConfigStorage.CollateralTokenConfig({
      collateralFactorBPS: 0.8 * 1e4,
      accepted: true,
      settleStrategy: address(0)
    });

    configStorage.setCollateralTokenConfig(address(weth).toBytes32(), _collateralConfigWETH);
    configStorage.setCollateralTokenConfig(address(usdc).toBytes32(), _collateralConfigUSDC);

    // Set market config
    configStorage.setMarketConfig(
      0,
      IConfigStorage.MarketConfig({
        assetId: address(weth).toBytes32(),
        assetClass: 1,
        maxProfitRateBPS: 9 * 1e4,
        minLeverageBPS: 1 * 1e4,
        initialMarginFractionBPS: 0.1 * 1e4,
        maintenanceMarginFractionBPS: 0.005 * 1e4,
        increasePositionFeeRateBPS: 0,
        decreasePositionFeeRateBPS: 0,
        allowIncreasePosition: false,
        active: true,
        openInterest: IConfigStorage.OpenInterest({
          longMaxOpenInterestUSDE30: 1_000_000 * 1e30,
          shortMaxOpenInterestUSDE30: 1_000_000 * 1e30
        }),
        fundingRate: IConfigStorage.FundingRate({ maxFundingRateBPS: 0.0004 * 1e4, maxSkewScaleUSD: 3_000_000 * 1e30 })
      })
    );

    // Mock gas for handler used for update Pyth's prices
    vm.deal(address(crossMarginHandler), 1 ether);

    // Set Oracle data for Price feeding
    {
      deployed.pythAdapter.setPythPriceId(address(wbtc).toBytes32(), wbtcPriceId);
      deployed.pythAdapter.setPythPriceId(address(weth).toBytes32(), wethPriceId);

      priceDataBytes = new bytes[](2);
      priceDataBytes[0] = mockPyth.createPriceFeedUpdateData(
        wbtcPriceId,
        20_000 * 1e8,
        500 * 1e8,
        -8,
        20_000 * 1e8,
        500 * 1e8,
        uint64(block.timestamp)
      );
      priceDataBytes[1] = mockPyth.createPriceFeedUpdateData(
        wethPriceId,
        1_500 * 1e8,
        50 * 1e8,
        -8,
        1_500 * 1e8,
        50 * 1e8,
        uint64(block.timestamp)
      );
    }

    // Set market status
    deployed.oracleMiddleware.setUpdater(address(this), true);
    deployed.oracleMiddleware.setMarketStatus(address(wbtc).toBytes32(), uint8(2)); // active
    deployed.oracleMiddleware.setMarketStatus(address(weth).toBytes32(), uint8(2)); // active
  }

  /**
   * COMMON FUNCTION
   */

  function getSubAccount(address _primary, uint8 _subAccountId) internal pure returns (address _subAccount) {
    if (_subAccountId > 255) revert();
    return address(uint160(_primary) ^ uint160(_subAccountId));
  }

  function simulateAliceDepositToken(address _token, uint256 _depositAmount) internal {
    vm.startPrank(ALICE);
    MockErc20(_token).approve(address(crossMarginHandler), _depositAmount);
    crossMarginHandler.depositCollateral(ALICE, SUB_ACCOUNT_NO, _token, _depositAmount);
    vm.stopPrank();
  }

  function simulateAliceWithdrawToken(address _token, uint256 _withdrawAmount) internal {
    vm.startPrank(ALICE);
    crossMarginHandler.withdrawCollateral(ALICE, SUB_ACCOUNT_NO, _token, _withdrawAmount, priceDataBytes);
    vm.stopPrank();
  }
}<|MERGE_RESOLUTION|>--- conflicted
+++ resolved
@@ -10,14 +10,9 @@
 contract CrossMarginHandler_Base is BaseTest {
   using AddressUtils for address;
 
-<<<<<<< HEAD
   ICrossMarginHandler internal crossMarginHandler;
   ICrossMarginService internal crossMarginService;
-=======
   uint8 internal SUB_ACCOUNT_NO = 1;
->>>>>>> 80a44362
-
-  uint256 internal SUB_ACCOUNT_NO = 1;
 
   bytes[] internal priceDataBytes;
 
