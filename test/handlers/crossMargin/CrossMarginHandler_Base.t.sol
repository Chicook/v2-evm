--- conflicted
+++ resolved
@@ -1,17 +1,11 @@
 // SPDX-License-Identifier: MIT
 pragma solidity 0.8.18;
 
-<<<<<<< HEAD
-import { BaseTest, CrossMarginService, CrossMarginHandler, IConfigStorage, IPerpStorage, MockErc20, IOracleAdapter } from "@hmx-test/base/BaseTest.sol";
-import { OracleMiddleware } from "@hmx/oracles/OracleMiddleware.sol";
-import { AddressUtils } from "@hmx/libraries/AddressUtils.sol";
-=======
 import { BaseTest, IConfigStorage, IPerpStorage, MockErc20 } from "@hmx-test/base/BaseTest.sol";
 import { Deployer } from "@hmx-test/libs/Deployer.sol";
 
 import { ICrossMarginHandler } from "@hmx/handlers/interfaces/ICrossMarginHandler.sol";
 import { ICrossMarginService } from "@hmx/services/interfaces/ICrossMarginService.sol";
->>>>>>> 0e46d0a5
 
 contract CrossMarginHandler_Base is BaseTest {
   ICrossMarginHandler internal crossMarginHandler;
@@ -22,15 +16,8 @@
   bytes[] internal priceDataBytes;
 
   function setUp() public virtual {
-<<<<<<< HEAD
-    DeployCoreReturnVars memory deployed = deployPerp88v2();
-
-    OracleMiddleware(deployed.oracleMiddleware).setAssetPriceConfig(wethAssetId, 1e6, 60);
-    OracleMiddleware(deployed.oracleMiddleware).setAssetPriceConfig(wbtcAssetId, 1e6, 60);
-=======
     oracleMiddleware.setAssetPriceConfig(wethAssetId, 1e6, 60);
     oracleMiddleware.setAssetPriceConfig(wbtcAssetId, 1e6, 60);
->>>>>>> 0e46d0a5
 
     calculator = Deployer.deployCalculator(
       address(oracleMiddleware),
@@ -118,26 +105,9 @@
     }
 
     // Set market status
-<<<<<<< HEAD
-    deployed.oracleMiddleware.setUpdater(address(this), true);
-    deployed.oracleMiddleware.setMarketStatus(wbtcAssetId, uint8(2)); // active
-    deployed.oracleMiddleware.setMarketStatus(wethAssetId, uint8(2)); // active
-
-    bytes32[] memory marketIds = new bytes32[](2);
-    marketIds[0] = wbtcAssetId;
-    marketIds[1] = wethAssetId;
-
-    IOracleAdapter[] memory adapters = new IOracleAdapter[](2);
-    adapters[0] = deployed.pythAdapter;
-    adapters[1] = deployed.pythAdapter;
-
-    deployed.oracleMiddleware.setOracleAdapters(marketIds, adapters);
-    deployed.oracleMiddleware.setOracleAdapters(marketIds, adapters);
-=======
     oracleMiddleware.setUpdater(address(this), true);
     oracleMiddleware.setMarketStatus(wbtcAssetId, uint8(2)); // active
     oracleMiddleware.setMarketStatus(wethAssetId, uint8(2)); // active
->>>>>>> 0e46d0a5
   }
 
   /**
