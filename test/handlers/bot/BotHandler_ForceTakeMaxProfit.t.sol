// SPDX-License-Identifier: MIT
pragma solidity 0.8.18;

import { BotHandler_Base } from "./BotHandler_Base.t.sol";

import { PositionTester } from "../../testers/PositionTester.sol";
import { MockCalculatorWithRealCalculator } from "../../mocks/MockCalculatorWithRealCalculator.sol";

/// @title BotHandler_ForceTakeMaxProfit
/// @notice The purpose is test BotHandler contract able to call TradeService to force close position of trader
///         And take maximum of profit (reserved value of position)
contract BotHandler_ForceTakeMaxProfit is BotHandler_Base {
  // What this test DONE
  // note: random correctness / revert cases from TradeService_ForceClosePosition
  // - correctness
  //   - close and take profit when profit = reserved value
  //   - close and take profit when profit > reserved value
  // revert
  //   - price stale
  //   - try close long position which already closed
  //   - unauthorized (owned test)
  function setUp() public virtual override {
    super.setUp();

    // Override the mock calculator
    {
      mockCalculator = new MockCalculatorWithRealCalculator(
        address(mockOracle),
        address(vaultStorage),
        address(perpStorage),
        address(configStorage)
      );
      MockCalculatorWithRealCalculator(address(mockCalculator)).useActualFunction("calculateLongAveragePrice");
      MockCalculatorWithRealCalculator(address(mockCalculator)).useActualFunction("calculateShortAveragePrice");
      MockCalculatorWithRealCalculator(address(mockCalculator)).useActualFunction("getDelta");
      configStorage.setCalculator(address(mockCalculator));
      tradeService.reloadConfig();
    }

    // TVL
    // 1000000 USDT -> 2000000 USD
    mockCalculator.setPLPValue(1_000_000 * 1e30);

    // assume ALICE has free collateral for 10,000 USD
    mockCalculator.setEquity(ALICE, 10_000 * 1e30);
    mockCalculator.setFreeCollateral(10_000 * 1e30);

    // mock PLP token for profitable trader
    // related with TVL 2,000,000 USD then provide liquidity, - 1,000,000 WETH (price 1$)
    //                                                        - 10,000 WBTC (price 100$)
    vaultStorage.addPLPLiquidity(address(weth), 1_000_000 ether);
    vaultStorage.addPLPLiquidity(address(wbtc), 10_000 ether);

    // assume ALICE sub-account 0 has collateral
    // weth - 100,000 ether
    vaultStorage.setTraderBalance(_getSubAccount(ALICE, 0), address(weth), 100_000 ether);
  }

  /**
   * Revert
   */

  function testRevert_WhenSomeoneCallBotHandler() external {
    vm.prank(ALICE);
    vm.expectRevert(abi.encodeWithSignature("IBotHandler_UnauthorizedSender()"));
    botHandler.forceTakeMaxProfit(ALICE, 0, ethMarketIndex, address(0), prices);
  }

  /**
   * Copied test from TradeService_ForceClosePosition
   */

  // ref: testCorrectness_WhenExecutorCloseShortPositionForAlice_AndProfitIsGreaterThenReserved
  function testCorrectness_WhenBotHandlerForceTakeMaxProfit_AndProfitIsGreaterThenReserved() external {
    // Prepare for this test

    // ALICE open SHORT position
    tradeService.increasePosition(ALICE, 0, ethMarketIndex, -1_000_000 * 1e30, 0);

    // price change to 0.95 USD
    mockOracle.setPrice(0.95 * 1e30);

    // BOB open SHORT position
    tradeService.increasePosition(BOB, 0, ethMarketIndex, -500_000 * 1e30, 0);

    address _tpToken = address(weth); // take profit token

    // let position tester watch this position
    bytes32 _positionId = _getPositionId(ALICE, 0, ethMarketIndex);
    positionTester.watch(ALICE, 0, _tpToken, _positionId);

    // price changed to 0.9 USD
    mockOracle.setPrice(0.9 * 1e30);

    // Bot force take max profit ALICE position
    botHandler.forceTakeMaxProfit(ALICE, 0, ethMarketIndex, _tpToken, prices);

    // all calculation is same with testCorrectness_WhenExecutorCloseShortPositionForAlice_AndProfitIsGreaterThenReserved
    address[] memory _checkPlpTokens = new address[](1);
    uint256[] memory _expectedTraderBalances = new uint256[](1);
    uint256[] memory _expectedPlpLiquidities = new uint256[](1);
    uint256[] memory _expectedFees = new uint256[](1);

    _checkPlpTokens[0] = _tpToken;
    _expectedTraderBalances[0] = 199_500 ether;
    _expectedPlpLiquidities[0] = 900_000 ether;
    _expectedFees[0] = 500 ether;

    PositionTester.DecreasePositionAssertionData memory _assertData = PositionTester.DecreasePositionAssertionData({
      primaryAccount: ALICE,
      subAccountId: 0,
      // position info
      decreasedPositionSize: 1_000_000 * 1e30,
      reserveValueDelta: 90_000 * 1e30,
      openInterestDelta: 1_000_000 * 1e18,
      realizedPnl: 90_000 * 1e30,
      // average prices
      newPositionAveragePrice: 0,
      newLongGlobalAveragePrice: 0,
      newShortGlobalAveragePrice: 0.970488081725312145289443813847 * 1e30
    });
    positionTester.assertDecreasePositionResult(
      _assertData,
      _checkPlpTokens,
      _expectedTraderBalances,
      _expectedPlpLiquidities,
      _expectedFees
    );
  }

  // ref: testCorrectness_WhenExecutorCloseLongPositionForAlice_AndProfitIsEqualsToReserved
  function testCorrectness_WhenBotHandlerForceTakeMaxProfit_AndProfitIsEqualsToReserved() external {
    // ALICE open LONG position
    tradeService.increasePosition(ALICE, 0, ethMarketIndex, 1_000_000 * 1e30, 0);

    // price change to 1.05 USD
    mockOracle.setPrice(1.05 * 1e30);

    // BOB open LONG position
    tradeService.increasePosition(BOB, 0, ethMarketIndex, 500_000 * 1e30, 0);

    address _tpToken = address(weth); // take profit token

    // let position tester watch this position
    bytes32 _positionId = _getPositionId(ALICE, 0, ethMarketIndex);
    positionTester.watch(ALICE, 0, _tpToken, _positionId);

    // price change to 1.09 USD
    mockOracle.setPrice(1.09 * 1e30);

    // Tester close ALICE position
    botHandler.forceTakeMaxProfit(ALICE, 0, ethMarketIndex, _tpToken, prices);

    // all calculation is same with testCorrectness_WhenExecutorCloseLongPositionForAlice_AndProfitIsEqualsToReserved
    address[] memory _checkPlpTokens = new address[](1);
    uint256[] memory _expectedTraderBalances = new uint256[](1);
    uint256[] memory _expectedPlpLiquidities = new uint256[](1);
    uint256[] memory _expectedFees = new uint256[](1);

    _checkPlpTokens[0] = _tpToken;
    _expectedTraderBalances[0] = 182_155.963302752293577981 ether;
    _expectedPlpLiquidities[0] = 917_431.192660550458715597 ether;
    _expectedFees[0] = 412.844036697247706422 ether;

    PositionTester.DecreasePositionAssertionData memory _assertData = PositionTester.DecreasePositionAssertionData({
      primaryAccount: ALICE,
      subAccountId: 0,
      // position info
      decreasedPositionSize: 1_000_000 * 1e30,
      reserveValueDelta: 90_000 * 1e30,
      openInterestDelta: 1_000_000 * 1e18,
      realizedPnl: 90_000 * 1e30,
      // average prices
      newPositionAveragePrice: 0,
      newLongGlobalAveragePrice: 1.049999999999999999999999999998 * 1e30,
      newShortGlobalAveragePrice: 0
    });
    positionTester.assertDecreasePositionResult(
      _assertData,
      _checkPlpTokens,
      _expectedTraderBalances,
      _expectedPlpLiquidities,
      _expectedFees
    );
  }

  // ref: testRevert_WhenExecutorTryClosePositionButPriceStale
  function testRevert_WhenBotHandlerForceTakeMaxProfitButPriceStale() external {
    // ALICE open LONG position
    tradeService.increasePosition(ALICE, 0, ethMarketIndex, 1_000_000 * 1e30, 0);

    // make price stale in mock oracle middleware
    mockOracle.setPriceStale(true);

<<<<<<< HEAD
    vm.expectRevert(abi.encodeWithSignature("IOracleMiddleware_PriceStale()"));
    botHandler.forceTakeMaxProfit(ALICE, 0, ethMarketIndex, address(0));
=======
    vm.expectRevert(abi.encodeWithSignature("IOracleMiddleware_PythPriceStale()"));
    botHandler.forceTakeMaxProfit(ALICE, 0, ethMarketIndex, address(0), prices);
>>>>>>> 0e46d0a5
  }

  // ref: testRevert_WhenExecutorTryCloseLongPositionButPositionIsAlreadyClosed
  function testRevert_WhenBotHandlerForceTakeMaxProfitButPositionIsAlreadyClosed() external {
    // ALICE open LONG position
    tradeService.increasePosition(ALICE, 0, ethMarketIndex, 1_000_000 * 1e30, 0);

    // ALICE fully close position
    tradeService.decreasePosition(ALICE, 0, ethMarketIndex, 1_000_000 * 1e30, address(0), 0);

    // Somehow Tester close ALICE position again
    vm.expectRevert(abi.encodeWithSignature("ITradeService_PositionAlreadyClosed()"));
    botHandler.forceTakeMaxProfit(ALICE, 0, ethMarketIndex, address(0), prices);
  }
}<|MERGE_RESOLUTION|>--- conflicted
+++ resolved
@@ -192,13 +192,8 @@
     // make price stale in mock oracle middleware
     mockOracle.setPriceStale(true);
 
-<<<<<<< HEAD
     vm.expectRevert(abi.encodeWithSignature("IOracleMiddleware_PriceStale()"));
     botHandler.forceTakeMaxProfit(ALICE, 0, ethMarketIndex, address(0));
-=======
-    vm.expectRevert(abi.encodeWithSignature("IOracleMiddleware_PythPriceStale()"));
-    botHandler.forceTakeMaxProfit(ALICE, 0, ethMarketIndex, address(0), prices);
->>>>>>> 0e46d0a5
   }
 
   // ref: testRevert_WhenExecutorTryCloseLongPositionButPositionIsAlreadyClosed
