// SPDX-License-Identifier: MIT
pragma solidity 0.8.18;

import { Vm } from "forge-std/Vm.sol";

// Interfaces
import { IPLPv2 } from "@hmx/contracts/interfaces/IPLPv2.sol";
import { ICalculator } from "@hmx/contracts/interfaces/ICalculator.sol";

import { IEcoPyth } from "@hmx/oracles/interfaces/IEcoPyth.sol";
import { IPyth } from "@hmx/oracles/interfaces/IPyth.sol";
import { IPythAdapter } from "@hmx/oracles/interfaces/IPythAdapter.sol";
import { ILeanPyth } from "@hmx/oracles/interfaces/ILeanPyth.sol";
import { IOracleMiddleware } from "@hmx/oracles/interfaces/IOracleMiddleware.sol";

import { IConfigStorage } from "@hmx/storages/interfaces/IConfigStorage.sol";
import { IPerpStorage } from "@hmx/storages/interfaces/IPerpStorage.sol";
import { IVaultStorage } from "@hmx/storages/interfaces/IVaultStorage.sol";

import { ICrossMarginHandler } from "@hmx/handlers/interfaces/ICrossMarginHandler.sol";
import { IBotHandler } from "@hmx/handlers/interfaces/IBotHandler.sol";
import { IMarketTradeHandler } from "@hmx/handlers/interfaces/IMarketTradeHandler.sol";
import { ILiquidityHandler } from "@hmx/handlers/interfaces/ILiquidityHandler.sol";
import { ILimitTradeHandler } from "@hmx/handlers/interfaces/ILimitTradeHandler.sol";

import { ICrossMarginService } from "@hmx/services/interfaces/ICrossMarginService.sol";
import { ITradeService } from "@hmx/services/interfaces/ITradeService.sol";
import { ILiquidationService } from "@hmx/services/interfaces/ILiquidationService.sol";
import { ILiquidityService } from "@hmx/services/interfaces/ILiquidityService.sol";
import { ITradingStaking } from "@hmx/staking/interfaces/ITradingStaking.sol";
import { ITradeServiceHook } from "@hmx/services/interfaces/ITradeServiceHook.sol";
import { IRewarder } from "@hmx/staking/interfaces/IRewarder.sol";

import { ITradeHelper } from "@hmx/helpers/interfaces/ITradeHelper.sol";
import { ITraderLoyaltyCredit } from "@hmx/tokens/interfaces/ITraderLoyaltyCredit.sol";
import { ITLCStaking } from "@hmx/staking/interfaces/ITLCStaking.sol";
import { IEpochRewarder } from "@hmx/staking/interfaces/IEpochRewarder.sol";
import { IVester } from "@hmx/vesting/interfaces/IVester.sol";

import { IGmxGlpManager } from "@hmx/interfaces/gmx/IGmxGlpManager.sol";
import { IOracleAdapter } from "@hmx/oracles/interfaces/IOracleAdapter.sol";
import { IGmxRewardRouterV2 } from "@hmx/interfaces/gmx/IGmxRewardRouterV2.sol";
import { IGmxRewardTracker } from "@hmx/interfaces/gmx/IGmxRewardTracker.sol";

<<<<<<< HEAD
import { IStakedGlpStrategy } from "@hmx/strategies/interfaces/IStakedGlpStrategy.sol";
import { IUnstakedGlpStrategy } from "@hmx/strategies/interfaces/IUnstakedGlpStrategy.sol";
=======
import { IERC20Upgradeable } from "@openzeppelin-upgradeable/contracts/token/ERC20/IERC20Upgradeable.sol";
>>>>>>> bb8f4f81

library Deployer {
  Vm internal constant vm = Vm(0x7109709ECfa91a80626fF3989D68f67F5b1DD12D);

  /**
   * General Contracts
   */

  function deployPLPv2(address _proxyAdmin) internal returns (IPLPv2) {
    bytes memory _logicBytecode = abi.encodePacked(vm.getCode("./out/PLPv2.sol/PLPv2.json"));
    bytes memory _initializer = abi.encodeWithSelector(bytes4(keccak256("initialize()")));
    address _proxy = _setupUpgradeable(_logicBytecode, _initializer, _proxyAdmin);
    return IPLPv2(payable(_proxy));
  }

  function deployCalculator(
    address _proxyAdmin,
    address _oracle,
    address _vaultStorage,
    address _perpStorage,
    address _configStorage
  ) internal returns (ICalculator) {
    bytes memory _logicBytecode = abi.encodePacked(vm.getCode("./out/Calculator.sol/Calculator.json"));
    bytes memory _initializer = abi.encodeWithSelector(
      bytes4(keccak256("initialize(address,address,address,address)")),
      _oracle,
      _vaultStorage,
      _perpStorage,
      _configStorage
    );
    address _proxy = _setupUpgradeable(_logicBytecode, _initializer, _proxyAdmin);
    return ICalculator(payable(_proxy));
  }

  /**
   * Oracles
   */

  function deployEcoPyth(address _proxyAdmin) internal returns (IEcoPyth) {
    bytes memory _logicBytecode = abi.encodePacked(vm.getCode("./out/EcoPyth.sol/EcoPyth.json"));
    bytes memory _initializer = abi.encodeWithSelector(bytes4(keccak256("initialize()")));
    address _proxy = _setupUpgradeable(_logicBytecode, _initializer, _proxyAdmin);
    return IEcoPyth(payable(_proxy));
  }

  function deployPythAdapter(address _proxyAdmin, address _pyth) internal returns (IPythAdapter) {
    bytes memory _logicBytecode = abi.encodePacked(vm.getCode("./out/PythAdapter.sol/PythAdapter.json"));
    bytes memory _initializer = abi.encodeWithSelector(bytes4(keccak256("initialize(address)")), _pyth);
    address _proxy = _setupUpgradeable(_logicBytecode, _initializer, _proxyAdmin);
    return IPythAdapter(payable(_proxy));
  }

  function deployStakedGlpOracleAdapter(
    address _proxyAdmin,
    IERC20Upgradeable _sGlp,
    IGmxGlpManager _glpManager,
    bytes32 _sGlpAssetId
  ) internal returns (IOracleAdapter) {
    bytes memory _logicBytecode = abi.encodePacked(
      vm.getCode("./out/StakedGlpOracleAdapter.sol/StakedGlpOracleAdapter.json")
    );
    bytes memory _initializer = abi.encodeWithSelector(
      bytes4(keccak256("initialize(address,address,bytes32)")),
      _sGlp,
      _glpManager,
      _sGlpAssetId
    );
    address _proxy = _setupUpgradeable(_logicBytecode, _initializer, _proxyAdmin);
    return IOracleAdapter(payable(_proxy));
  }

  function deployOracleMiddleware(address _proxyAdmin) internal returns (IOracleMiddleware) {
    bytes memory _logicBytecode = abi.encodePacked(vm.getCode("./out/OracleMiddleware.sol/OracleMiddleware.json"));
    bytes memory _initializer = abi.encodeWithSelector(bytes4(keccak256("initialize()")));
    address _proxy = _setupUpgradeable(_logicBytecode, _initializer, _proxyAdmin);
    return IOracleMiddleware(payable(_proxy));
  }

  function deployLeanPyth(address _proxyAdmin, IPyth _pyth) internal returns (ILeanPyth) {
    bytes memory _logicBytecode = abi.encodePacked(vm.getCode("./out/LeanPyth.sol/LeanPyth.json"));
    bytes memory _initializer = abi.encodeWithSelector(bytes4(keccak256("initialize(address)")), _pyth);
    address _proxy = _setupUpgradeable(_logicBytecode, _initializer, _proxyAdmin);
    return ILeanPyth(payable(_proxy));
  }

  /**
   * Storages
   */

  function deployConfigStorage(address _proxyAdmin) internal returns (IConfigStorage) {
    bytes memory _logicBytecode = abi.encodePacked(vm.getCode("./out/ConfigStorage.sol/ConfigStorage.json"));
    bytes memory _initializer = abi.encodeWithSelector(bytes4(keccak256("initialize()")));
    address _proxy = _setupUpgradeable(_logicBytecode, _initializer, _proxyAdmin);
    return IConfigStorage(payable(_proxy));
  }

  function deployPerpStorage(address _proxyAdmin) internal returns (IPerpStorage) {
    bytes memory _logicBytecode = abi.encodePacked(vm.getCode("./out/PerpStorage.sol/PerpStorage.json"));
    bytes memory _initializer = abi.encodeWithSelector(bytes4(keccak256("initialize()")));
    address _proxy = _setupUpgradeable(_logicBytecode, _initializer, _proxyAdmin);
    return IPerpStorage(payable(_proxy));
  }

  function deployVaultStorage(address _proxyAdmin) internal returns (IVaultStorage) {
    bytes memory _logicBytecode = abi.encodePacked(vm.getCode("./out/VaultStorage.sol/VaultStorage.json"));
    bytes memory _initializer = abi.encodeWithSelector(bytes4(keccak256("initialize()")));
    address _proxy = _setupUpgradeable(_logicBytecode, _initializer, _proxyAdmin);
    return IVaultStorage(payable(_proxy));
  }

  /**
   * Handlers
   */

  function deployCrossMarginHandler(
    address _proxyAdmin,
    address _crossMarginService,
    address _pyth,
    uint256 _executionOrderFee
  ) internal returns (ICrossMarginHandler) {
    bytes memory _logicBytecode = abi.encodePacked(vm.getCode("./out/CrossMarginHandler.sol/CrossMarginHandler.json"));
    bytes memory _initializer = abi.encodeWithSelector(
      bytes4(keccak256("initialize(address,address,uint256)")),
      _crossMarginService,
      _pyth,
      _executionOrderFee
    );
    address _proxy = _setupUpgradeable(_logicBytecode, _initializer, _proxyAdmin);
    return ICrossMarginHandler(payable(_proxy));
  }

  function deployLiquidityHandler(
    address _proxyAdmin,
    address _liquidityService,
    address _pyth,
    uint256 _executionOrderFee
  ) internal returns (ILiquidityHandler) {
    bytes memory _logicBytecode = abi.encodePacked(vm.getCode("./out/LiquidityHandler.sol/LiquidityHandler.json"));
    bytes memory _initializer = abi.encodeWithSelector(
      bytes4(keccak256("initialize(address,address,uint256)")),
      _liquidityService,
      _pyth,
      _executionOrderFee
    );
    address _proxy = _setupUpgradeable(_logicBytecode, _initializer, _proxyAdmin);
    return ILiquidityHandler(payable(_proxy));
  }

  function deployLimitTradeHandler(
    address _proxyAdmin,
    address _weth,
    address _tradeService,
    address _pyth,
    uint256 _minExecutionFee
  ) internal returns (ILimitTradeHandler) {
    bytes memory _logicBytecode = abi.encodePacked(vm.getCode("./out/LimitTradeHandler.sol/LimitTradeHandler.json"));
    bytes memory _initializer = abi.encodeWithSelector(
      bytes4(keccak256("initialize(address,address,address,uint256)")),
      _weth,
      _tradeService,
      _pyth,
      _minExecutionFee
    );
    address _proxy = _setupUpgradeable(_logicBytecode, _initializer, _proxyAdmin);
    return ILimitTradeHandler(payable(_proxy));
  }

  function deployMarketTradeHandler(
    address _proxyAdmin,
    address _tradeService,
    address _pyth
  ) internal returns (IMarketTradeHandler) {
    bytes memory _logicBytecode = abi.encodePacked(vm.getCode("./out/MarketTradeHandler.sol/MarketTradeHandler.json"));
    bytes memory _initializer = abi.encodeWithSelector(
      bytes4(keccak256("initialize(address,address)")),
      _tradeService,
      _pyth
    );
    address _proxy = _setupUpgradeable(_logicBytecode, _initializer, _proxyAdmin);
    return IMarketTradeHandler(payable(_proxy));
  }

  function deployBotHandler(
    address _proxyAdmin,
    address _tradeService,
    address _liquidationService,
    address _pyth
  ) internal returns (IBotHandler) {
    bytes memory _logicBytecode = abi.encodePacked(vm.getCode("./out/BotHandler.sol/BotHandler.json"));
    bytes memory _initializer = abi.encodeWithSelector(
      bytes4(keccak256("initialize(address,address,address)")),
      _tradeService,
      _liquidationService,
      _pyth
    );
    address _proxy = _setupUpgradeable(_logicBytecode, _initializer, _proxyAdmin);
    return IBotHandler(payable(_proxy));
  }

  /**
   * Staking
   */

  function deployTradingStaking(address _proxyAdmin) internal returns (ITradingStaking) {
    bytes memory _logicBytecode = abi.encodePacked(vm.getCode("./out/TradingStaking.sol/TradingStaking.json"));
    bytes memory _initializer = abi.encodeWithSelector(bytes4(keccak256("initialize()")));
    address _proxy = _setupUpgradeable(_logicBytecode, _initializer, _proxyAdmin);
    return ITradingStaking(payable(_proxy));
  }

  function deployTradingStakingHook(
    address _proxyAdmin,
    address _tradingStaking,
    address _tradeService
  ) internal returns (ITradeServiceHook) {
    bytes memory _logicBytecode = abi.encodePacked(vm.getCode("./out/TradingStakingHook.sol/TradingStakingHook.json"));
    bytes memory _initializer = abi.encodeWithSelector(
      bytes4(keccak256("initialize(address,address)")),
      _tradingStaking,
      _tradeService
    );
    address _proxy = _setupUpgradeable(_logicBytecode, _initializer, _proxyAdmin);
    return ITradeServiceHook(payable(_proxy));
  }

  function deployFeedableRewarder(
    address _proxyAdmin,
    string memory _name,
    address _rewardToken,
    address _staking
  ) internal returns (IRewarder) {
    bytes memory _logicBytecode = abi.encodePacked(vm.getCode("./out/FeedableRewarder.sol/FeedableRewarder.json"));
    bytes memory _initializer = abi.encodeWithSelector(
      bytes4(keccak256("initialize(string,address,address)")),
      _name,
      _rewardToken,
      _staking
    );
    address _proxy = _setupUpgradeable(_logicBytecode, _initializer, _proxyAdmin);
    return IRewarder(payable(_proxy));
  }

  function deployTLCStaking(address _proxyAdmin, address _stakingToken) internal returns (ITLCStaking) {
    bytes memory _logicBytecode = abi.encodePacked(vm.getCode("./out/TLCStaking.sol/TLCStaking.json"));
    bytes memory _initializer = abi.encodeWithSelector(bytes4(keccak256("initialize(address)")), _stakingToken);
    address _proxy = _setupUpgradeable(_logicBytecode, _initializer, _proxyAdmin);
    return ITLCStaking(payable(_proxy));
  }

  function deployTLCHook(
    address _proxyAdmin,
    address _tradeService,
    address _tlc,
    address _tlcStaking
  ) internal returns (ITradeServiceHook) {
    bytes memory _logicBytecode = abi.encodePacked(vm.getCode("./out/TLCHook.sol/TLCHook.json"));
    bytes memory _initializer = abi.encodeWithSelector(
      bytes4(keccak256("initialize(address,address,address)")),
      _tradeService,
      _tlc,
      _tlcStaking
    );
    address _proxy = _setupUpgradeable(_logicBytecode, _initializer, _proxyAdmin);
    return ITradeServiceHook(payable(_proxy));
  }

  function deployEpochFeedableRewarder(
    address _proxyAdmin,
    string memory _name,
    address _rewardToken,
    address _staking
  ) internal returns (IEpochRewarder) {
    bytes memory _logicBytecode = abi.encodePacked(
      vm.getCode("./out/EpochFeedableRewarder.sol/EpochFeedableRewarder.json")
    );
    bytes memory _initializer = abi.encodeWithSelector(
      bytes4(keccak256("initialize(string,address,address)")),
      _name,
      _rewardToken,
      _staking
    );
    address _proxy = _setupUpgradeable(_logicBytecode, _initializer, _proxyAdmin);
    return IEpochRewarder(payable(_proxy));
  }

  /**
   * Services
   */

  function deployCrossMarginService(
    address _proxyAdmin,
    address _configStorage,
    address _vaultStorage,
    address _perpStorage,
    address _calculator,
    address _unstakeGlpStrategy
  ) internal returns (ICrossMarginService) {
<<<<<<< HEAD
    return
      ICrossMarginService(
        deployContractWithArguments(
          "CrossMarginService",
          abi.encode(_configStorage, _vaultStorage, _perpStorage, _calculator, _unstakeGlpStrategy)
        )
      );
=======
    bytes memory _logicBytecode = abi.encodePacked(vm.getCode("./out/CrossMarginService.sol/CrossMarginService.json"));
    bytes memory _initializer = abi.encodeWithSelector(
      bytes4(keccak256("initialize(address,address,address,address)")),
      _configStorage,
      _vaultStorage,
      _perpStorage,
      _calculator
    );
    address _proxy = _setupUpgradeable(_logicBytecode, _initializer, _proxyAdmin);
    return ICrossMarginService(payable(_proxy));
>>>>>>> bb8f4f81
  }

  function deployTradeService(
    address _proxyAdmin,
    address _perpStorage,
    address _vaultStorage,
    address _configStorage,
    address _tradeHelper
  ) internal returns (ITradeService) {
    bytes memory _logicBytecode = abi.encodePacked(vm.getCode("./out/TradeService.sol/TradeService.json"));
    bytes memory _initializer = abi.encodeWithSelector(
      bytes4(keccak256("initialize(address,address,address,address)")),
      _perpStorage,
      _vaultStorage,
      _configStorage,
      _tradeHelper
    );
    address _proxy = _setupUpgradeable(_logicBytecode, _initializer, _proxyAdmin);
    return ITradeService(payable(_proxy));
  }

  function deployLiquidationService(
    address _proxyAdmin,
    address _perpStorage,
    address _vaultStorage,
    address _configStorage,
    address _tradeHelper
  ) internal returns (ILiquidationService) {
    bytes memory _logicBytecode = abi.encodePacked(vm.getCode("./out/LiquidationService.sol/LiquidationService.json"));
    bytes memory _initializer = abi.encodeWithSelector(
      bytes4(keccak256("initialize(address,address,address,address)")),
      _perpStorage,
      _vaultStorage,
      _configStorage,
      _tradeHelper
    );
    address _proxy = _setupUpgradeable(_logicBytecode, _initializer, _proxyAdmin);
    return ILiquidationService(payable(_proxy));
  }

  function deployLiquidityService(
    address _proxyAdmin,
    address _perpStorage,
    address _vaultStorage,
    address _configStorage
  ) internal returns (ILiquidityService) {
    bytes memory _logicBytecode = abi.encodePacked(vm.getCode("./out/LiquidityService.sol/LiquidityService.json"));
    bytes memory _initializer = abi.encodeWithSelector(
      bytes4(keccak256("initialize(address,address,address)")),
      _perpStorage,
      _vaultStorage,
      _configStorage
    );
    address _proxy = _setupUpgradeable(_logicBytecode, _initializer, _proxyAdmin);
    return ILiquidityService(payable(_proxy));
  }

  /**
   * Helpers
   */

  function deployTradeHelper(
    address _proxyAdmin,
    address _perpStorage,
    address _vaultStorage,
    address _configStorage
  ) internal returns (ITradeHelper) {
    bytes memory _logicBytecode = abi.encodePacked(vm.getCode("./out/TradeHelper.sol/TradeHelper.json"));
    bytes memory _initializer = abi.encodeWithSelector(
      bytes4(keccak256("initialize(address,address,address)")),
      _perpStorage,
      _vaultStorage,
      _configStorage
    );
    address _proxy = _setupUpgradeable(_logicBytecode, _initializer, _proxyAdmin);
    return ITradeHelper(payable(_proxy));
  }

  /**
   * Tokens
   */

  function deployTLCToken(address _proxyAdmin) internal returns (ITraderLoyaltyCredit) {
    bytes memory _logicBytecode = abi.encodePacked(
      vm.getCode("./out/TraderLoyaltyCredit.sol/TraderLoyaltyCredit.json")
    );
    bytes memory _initializer = abi.encodeWithSelector(bytes4(keccak256("initialize()")));
    address _proxy = _setupUpgradeable(_logicBytecode, _initializer, _proxyAdmin);
    return ITraderLoyaltyCredit(payable(_proxy));
  }

  /*
   * Vesting
   */

  function deployVester(
    address _proxyAdmin,
    address esHMXAddress,
    address hmxAddress,
    address vestedEsHmxDestinationAddress,
    address unusedEsHmxDestinationAddress
  ) internal returns (IVester) {
    bytes memory _logicBytecode = abi.encodePacked(vm.getCode("./out/Vester.sol/Vester.json"));
    bytes memory _initializer = abi.encodeWithSelector(
      bytes4(keccak256("initialize(address,address,address,address)")),
      esHMXAddress,
      hmxAddress,
      vestedEsHmxDestinationAddress,
      unusedEsHmxDestinationAddress
    );
    address _proxy = _setupUpgradeable(_logicBytecode, _initializer, _proxyAdmin);
    return IVester(payable(_proxy));
  }

  /*
   * Strategies
   */

  function deployStakedGlpStrategy(
<<<<<<< HEAD
    IERC20 _sGlp,
    IGmxRewardRouterV2 _rewardRouter,
    IGmxRewardTracker _rewardTracker,
    IGmxGlpManager _glpManager,
    IOracleMiddleware _oracleMiddleware,
    IVaultStorage _vaultStorage,
    address _treasury,
    uint16 _strategyBps
  ) internal returns (IStakedGlpStrategy) {
    return
      IStakedGlpStrategy(
        deployContractWithArguments(
          "StakedGlpStrategy",
          abi.encode(
            _sGlp,
            _rewardRouter,
            _rewardTracker,
            _glpManager,
            _oracleMiddleware,
            _vaultStorage,
            _treasury,
            _strategyBps
          )
        )
      );
=======
    address _proxyAdmin,
    IERC20Upgradeable _sGlp,
    IStrategy.StakedGlpStrategyConfig memory _stakedGlpStrategyConfig,
    address _keeper,
    address _treasury,
    uint16 _strategyBps
  ) internal returns (IStrategy) {
    bytes memory _logicBytecode = abi.encodePacked(vm.getCode("./out/StakedGlpStrategy.sol/StakedGlpStrategy.json"));
    bytes memory _initializer = abi.encodeWithSelector(
      bytes4(keccak256("initialize(address,(address,address,address,address,address),address,address,uint16)")),
      _sGlp,
      _stakedGlpStrategyConfig,
      _keeper,
      _treasury,
      _strategyBps
    );
    address _proxy = _setupUpgradeable(_logicBytecode, _initializer, _proxyAdmin);
    return IStrategy(payable(_proxy));
>>>>>>> bb8f4f81
  }

  function deployUnstakedGlpStrategy(
    IERC20 _sGlp,
    IGmxRewardRouterV2 _rewardRouter,
    IVaultStorage _vaultStorage
  ) internal returns (IUnstakedGlpStrategy) {
    return
      IUnstakedGlpStrategy(
        deployContractWithArguments("UnstakedGlpStrategy", abi.encode(_sGlp, _rewardRouter, _vaultStorage))
      );
  }

  /**
   * Private Functions
   */

  function deployContract(string memory _name) internal returns (address _deployedAddress) {
    string memory _jsonFile = string.concat("./out/", _name, ".sol/", _name, ".json");

    bytes memory _logicBytecode = abi.encodePacked(vm.getCode(_jsonFile));

    assembly {
      _deployedAddress := create(0, add(_logicBytecode, 0x20), mload(_logicBytecode))
      if iszero(extcodesize(_deployedAddress)) {
        revert(0, 0)
      }
    }
  }

  function deployContractWithArguments(
    string memory _name,
    bytes memory _args
  ) internal returns (address _deployedAddress) {
    string memory _jsonFile = string.concat("./out/", _name, ".sol/", _name, ".json");

    bytes memory _logicBytecode = abi.encodePacked(vm.getCode(_jsonFile), _args);

    assembly {
      _deployedAddress := create(0, add(_logicBytecode, 0x20), mload(_logicBytecode))
      if iszero(extcodesize(_deployedAddress)) {
        revert(0, 0)
      }
    }
  }

  function _setupUpgradeable(
    bytes memory _logicBytecode,
    bytes memory _initializer,
    address _proxyAdmin
  ) internal returns (address) {
    bytes memory _proxyBytecode = abi.encodePacked(
      vm.getCode("./out/TransparentUpgradeableProxy.sol/TransparentUpgradeableProxy.json")
    );

    address _logic;
    assembly {
      _logic := create(0, add(_logicBytecode, 0x20), mload(_logicBytecode))
    }

    _proxyBytecode = abi.encodePacked(_proxyBytecode, abi.encode(_logic, _proxyAdmin, _initializer));

    address _proxy;
    assembly {
      _proxy := create(0, add(_proxyBytecode, 0x20), mload(_proxyBytecode))
      if iszero(extcodesize(_proxy)) {
        revert(0, 0)
      }
    }

    return _proxy;
  }
}<|MERGE_RESOLUTION|>--- conflicted
+++ resolved
@@ -42,12 +42,9 @@
 import { IGmxRewardRouterV2 } from "@hmx/interfaces/gmx/IGmxRewardRouterV2.sol";
 import { IGmxRewardTracker } from "@hmx/interfaces/gmx/IGmxRewardTracker.sol";
 
-<<<<<<< HEAD
 import { IStakedGlpStrategy } from "@hmx/strategies/interfaces/IStakedGlpStrategy.sol";
 import { IUnstakedGlpStrategy } from "@hmx/strategies/interfaces/IUnstakedGlpStrategy.sol";
-=======
 import { IERC20Upgradeable } from "@openzeppelin-upgradeable/contracts/token/ERC20/IERC20Upgradeable.sol";
->>>>>>> bb8f4f81
 
 library Deployer {
   Vm internal constant vm = Vm(0x7109709ECfa91a80626fF3989D68f67F5b1DD12D);
@@ -273,79 +270,13 @@
     return ITradeServiceHook(payable(_proxy));
   }
 
-  function deployFeedableRewarder(
-    address _proxyAdmin,
-    string memory _name,
-    address _rewardToken,
-    address _staking
-  ) internal returns (IRewarder) {
-    bytes memory _logicBytecode = abi.encodePacked(vm.getCode("./out/FeedableRewarder.sol/FeedableRewarder.json"));
-    bytes memory _initializer = abi.encodeWithSelector(
-      bytes4(keccak256("initialize(string,address,address)")),
-      _name,
-      _rewardToken,
-      _staking
-    );
-    address _proxy = _setupUpgradeable(_logicBytecode, _initializer, _proxyAdmin);
-    return IRewarder(payable(_proxy));
-  }
-
-  function deployTLCStaking(address _proxyAdmin, address _stakingToken) internal returns (ITLCStaking) {
-    bytes memory _logicBytecode = abi.encodePacked(vm.getCode("./out/TLCStaking.sol/TLCStaking.json"));
-    bytes memory _initializer = abi.encodeWithSelector(bytes4(keccak256("initialize(address)")), _stakingToken);
-    address _proxy = _setupUpgradeable(_logicBytecode, _initializer, _proxyAdmin);
-    return ITLCStaking(payable(_proxy));
-  }
-
-  function deployTLCHook(
-    address _proxyAdmin,
-    address _tradeService,
-    address _tlc,
-    address _tlcStaking
-  ) internal returns (ITradeServiceHook) {
-    bytes memory _logicBytecode = abi.encodePacked(vm.getCode("./out/TLCHook.sol/TLCHook.json"));
-    bytes memory _initializer = abi.encodeWithSelector(
-      bytes4(keccak256("initialize(address,address,address)")),
-      _tradeService,
-      _tlc,
-      _tlcStaking
-    );
-    address _proxy = _setupUpgradeable(_logicBytecode, _initializer, _proxyAdmin);
-    return ITradeServiceHook(payable(_proxy));
-  }
-
-  function deployEpochFeedableRewarder(
-    address _proxyAdmin,
-    string memory _name,
-    address _rewardToken,
-    address _staking
-  ) internal returns (IEpochRewarder) {
-    bytes memory _logicBytecode = abi.encodePacked(
-      vm.getCode("./out/EpochFeedableRewarder.sol/EpochFeedableRewarder.json")
-    );
-    bytes memory _initializer = abi.encodeWithSelector(
-      bytes4(keccak256("initialize(string,address,address)")),
-      _name,
-      _rewardToken,
-      _staking
-    );
-    address _proxy = _setupUpgradeable(_logicBytecode, _initializer, _proxyAdmin);
-    return IEpochRewarder(payable(_proxy));
-  }
-
-  /**
-   * Services
-   */
-
   function deployCrossMarginService(
-    address _proxyAdmin,
     address _configStorage,
     address _vaultStorage,
     address _perpStorage,
     address _calculator,
     address _unstakeGlpStrategy
   ) internal returns (ICrossMarginService) {
-<<<<<<< HEAD
     return
       ICrossMarginService(
         deployContractWithArguments(
@@ -353,7 +284,79 @@
           abi.encode(_configStorage, _vaultStorage, _perpStorage, _calculator, _unstakeGlpStrategy)
         )
       );
-=======
+  }
+
+  function deployFeedableRewarder(
+    address _proxyAdmin,
+    string memory _name,
+    address _rewardToken,
+    address _staking
+  ) internal returns (IRewarder) {
+    bytes memory _logicBytecode = abi.encodePacked(vm.getCode("./out/FeedableRewarder.sol/FeedableRewarder.json"));
+    bytes memory _initializer = abi.encodeWithSelector(
+      bytes4(keccak256("initialize(string,address,address)")),
+      _name,
+      _rewardToken,
+      _staking
+    );
+    address _proxy = _setupUpgradeable(_logicBytecode, _initializer, _proxyAdmin);
+    return IRewarder(payable(_proxy));
+  }
+
+  function deployTLCStaking(address _proxyAdmin, address _stakingToken) internal returns (ITLCStaking) {
+    bytes memory _logicBytecode = abi.encodePacked(vm.getCode("./out/TLCStaking.sol/TLCStaking.json"));
+    bytes memory _initializer = abi.encodeWithSelector(bytes4(keccak256("initialize(address)")), _stakingToken);
+    address _proxy = _setupUpgradeable(_logicBytecode, _initializer, _proxyAdmin);
+    return ITLCStaking(payable(_proxy));
+  }
+
+  function deployTLCHook(
+    address _proxyAdmin,
+    address _tradeService,
+    address _tlc,
+    address _tlcStaking
+  ) internal returns (ITradeServiceHook) {
+    bytes memory _logicBytecode = abi.encodePacked(vm.getCode("./out/TLCHook.sol/TLCHook.json"));
+    bytes memory _initializer = abi.encodeWithSelector(
+      bytes4(keccak256("initialize(address,address,address)")),
+      _tradeService,
+      _tlc,
+      _tlcStaking
+    );
+    address _proxy = _setupUpgradeable(_logicBytecode, _initializer, _proxyAdmin);
+    return ITradeServiceHook(payable(_proxy));
+  }
+
+  function deployEpochFeedableRewarder(
+    address _proxyAdmin,
+    string memory _name,
+    address _rewardToken,
+    address _staking
+  ) internal returns (IEpochRewarder) {
+    bytes memory _logicBytecode = abi.encodePacked(
+      vm.getCode("./out/EpochFeedableRewarder.sol/EpochFeedableRewarder.json")
+    );
+    bytes memory _initializer = abi.encodeWithSelector(
+      bytes4(keccak256("initialize(string,address,address)")),
+      _name,
+      _rewardToken,
+      _staking
+    );
+    address _proxy = _setupUpgradeable(_logicBytecode, _initializer, _proxyAdmin);
+    return IEpochRewarder(payable(_proxy));
+  }
+
+  /**
+   * Services
+   */
+
+  function deployCrossMarginService(
+    address _proxyAdmin,
+    address _configStorage,
+    address _vaultStorage,
+    address _perpStorage,
+    address _calculator
+  ) internal returns (ICrossMarginService) {
     bytes memory _logicBytecode = abi.encodePacked(vm.getCode("./out/CrossMarginService.sol/CrossMarginService.json"));
     bytes memory _initializer = abi.encodeWithSelector(
       bytes4(keccak256("initialize(address,address,address,address)")),
@@ -364,7 +367,6 @@
     );
     address _proxy = _setupUpgradeable(_logicBytecode, _initializer, _proxyAdmin);
     return ICrossMarginService(payable(_proxy));
->>>>>>> bb8f4f81
   }
 
   function deployTradeService(
@@ -484,33 +486,6 @@
    */
 
   function deployStakedGlpStrategy(
-<<<<<<< HEAD
-    IERC20 _sGlp,
-    IGmxRewardRouterV2 _rewardRouter,
-    IGmxRewardTracker _rewardTracker,
-    IGmxGlpManager _glpManager,
-    IOracleMiddleware _oracleMiddleware,
-    IVaultStorage _vaultStorage,
-    address _treasury,
-    uint16 _strategyBps
-  ) internal returns (IStakedGlpStrategy) {
-    return
-      IStakedGlpStrategy(
-        deployContractWithArguments(
-          "StakedGlpStrategy",
-          abi.encode(
-            _sGlp,
-            _rewardRouter,
-            _rewardTracker,
-            _glpManager,
-            _oracleMiddleware,
-            _vaultStorage,
-            _treasury,
-            _strategyBps
-          )
-        )
-      );
-=======
     address _proxyAdmin,
     IERC20Upgradeable _sGlp,
     IStrategy.StakedGlpStrategyConfig memory _stakedGlpStrategyConfig,
@@ -529,7 +504,6 @@
     );
     address _proxy = _setupUpgradeable(_logicBytecode, _initializer, _proxyAdmin);
     return IStrategy(payable(_proxy));
->>>>>>> bb8f4f81
   }
 
   function deployUnstakedGlpStrategy(
