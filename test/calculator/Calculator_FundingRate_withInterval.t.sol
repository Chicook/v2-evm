<<<<<<< HEAD
// SPDX-License-Identifier: MIT
pragma solidity 0.8.18;

import { Calculator_Base } from "./Calculator_Base.t.sol";
import { IPerpStorage } from "@hmx/storages/interfaces/IPerpStorage.sol";
import { IConfigStorage } from "@hmx/storages/interfaces/IConfigStorage.sol";

contract Calculator_FundingRate is Calculator_Base {
  struct FundingRate {
    int256 accumFundingLong;
    int256 accumFundingShort;
    int256 accumFundingRate;
    int256 nextFundingRateLong;
    int256 nextFundingRateShort;
    int256 fundingFeeLong;
    int256 fundingFeeShort;
  }

  function setUp() public virtual override {
    super.setUp();

    // Set market config
    // maxFundingRate = 0.04%
    // maxSkewScaleUSD = 3m USD
    configStorage.setMarketConfig(
      0,
      IConfigStorage.MarketConfig({
        assetId: "BTC",
        maxLongPositionSize: 10_000_000 * 1e30,
        maxShortPositionSize: 10_000_000 * 1e30,
        assetClass: 1,
        maxProfitRateBPS: 9 * 1e4,
        initialMarginFractionBPS: 0.01 * 1e4,
        maintenanceMarginFractionBPS: 0.005 * 1e4,
        increasePositionFeeRateBPS: 0,
        decreasePositionFeeRateBPS: 0,
        allowIncreasePosition: false,
        active: true,
        fundingRate: IConfigStorage.FundingRate({ maxFundingRate: 0.0004 * 1e18, maxSkewScaleUSD: 3_000_000 * 1e30 })
      })
    );

    // Simulate ALICE contains 1 opening LONG position
    mockPerpStorage.setPositionBySubAccount(
      ALICE,
      IPerpStorage.Position({
        primaryAccount: address(1),
        subAccountId: 1,
        marketIndex: 0,
        positionSizeE30: 100_000 * 1e30,
        avgEntryPriceE30: 20_000 * 1e30,
        entryBorrowingRate: 0,
        entryFundingRate: 0,
        reserveValueE30: 9_000 * 1e30,
        lastIncreaseTimestamp: block.timestamp,
        realizedPnl: 0
      })
    );

    // Simulate BOB contains 1 opening SHORT position
    mockPerpStorage.setPositionBySubAccount(
      BOB,
      IPerpStorage.Position({
        primaryAccount: address(1),
        subAccountId: 1,
        marketIndex: 0,
        positionSizeE30: -50_000 * 1e30,
        avgEntryPriceE30: 25_000 * 1e30,
        entryBorrowingRate: 0,
        entryFundingRate: 0,
        reserveValueE30: 9_000 * 1e30,
        lastIncreaseTimestamp: block.timestamp,
        realizedPnl: 0
      })
    );
  }

  // =========================================
  // | ------- Test Correctness ------------ |
  // =========================================

  // |-----|------|---------------|----------------|-----------------|-------------------|--------------------------|------------------|
  // | Row | Time | Long Size USD | Short Size USD | Market Skew USD | Next Funding Rate | Next Funding Rate x Time | Acm Funding Rate |
  // |-----|------|---------------|----------------|-----------------|-------------------|--------------------------|------------------|
  // |   1 |    0 |       2000000 |        1000000 |         1000000 |       -0.00013333 |              -0.00013333 |      -0.00013333 |
  // |   2 |    5 |       2000000 |        1000000 |         1000000 |       -0.00013333 |              -0.00066667 |          -0.0008 |
  // |   3 |   10 |       1000000 |        1000000 |               0 |                 0 |                        0 |          -0.0008 |
  // |   4 |   15 |       1000000 |        1000000 |               0 |                 0 |                        0 |          -0.0008 |
  // |   5 |   20 |       1000000 |        3000000 |        -2000000 |        0.00026667 |               0.00133333 |       0.00053333 |
  // |   6 |   25 |       1000000 |        3000000 |        -2000000 |        0.00026667 |               0.00133333 |       0.00186667 |
  // |   7 |   30 |       1000000 |        3000000 |        -2000000 |        0.00026667 |               0.00133333 |           0.0032 |
  // |   8 |   35 |       2000000 |        3000000 |        -1000000 |        0.00013333 |               0.00066667 |       0.00386667 |
  // |   9 |   40 |       2500000 |        3000000 |         -500000 |        0.00006667 |               0.00033333 |           0.0042 |
  // |  10 |   45 |       2500000 |        3000000 |         -500000 |        0.00006667 |               0.00033333 |       0.00453333 |
  // |  11 |   50 |       6000000 |        3000000 |         3000000 |           -0.0004 |                   -0.002 |       0.00253333 |
  // |  12 |   55 |       6000000 |        3000000 |         3000000 |           -0.0004 |                   -0.002 |       0.00053333 |
  // |  13 |   60 |       6000000 |        3000000 |         3000000 |           -0.0004 |                   -0.002 |      -0.00146667 |
  // |  14 |   65 |       6000000 |        3000000 |         3000000 |           -0.0004 |                   -0.002 |      -0.00346667 |
  // |  15 |   70 |       6000000 |        3000000 |         3000000 |           -0.0004 |                   -0.002 |      -0.00546667 |
  // |  16 |   75 |       6000000 |        3000000 |         3000000 |           -0.0004 |                   -0.002 |      -0.00746667 |

  function testCorrectness_getNextFundingRate_withInterval() external {
    // |-----|------|---------------|----------------|-----------------|-------------------|--------------------------|------------------|
    // | Row | Time | Long Size USD | Short Size USD | Market Skew USD | Next Funding Rate | Next Funding Rate x Time | Acm Funding Rate |
    // |-----|------|---------------|----------------|-----------------|-------------------|--------------------------|------------------|
    // |   1 |    0 |       2000000 |        1000000 |         1000000 |       -0.00013333 |              -0.00013333 |      -0.00013333 |

    FundingRate memory vars;

    // Mock global market config as table above
    uint256 marketIndex = 0;

    uint256 longPositionSize = 2_000_000 * 1e30;

    uint256 shortPositionSize = 1_000_000 * 1e30;

    vars.accumFundingLong = 0;
    vars.accumFundingShort = 0;
    vars.accumFundingRate = 0;
    vars.nextFundingRateLong = 0;
    vars.nextFundingRateShort = 0;
    vars.fundingFeeLong = 0;
    vars.fundingFeeShort = 0;

    // Set WBTC 20,000
    mockOracle.setPrice(20_000 * 1e30);

    mockPerpStorage.updateGlobalLongMarketById(
      marketIndex,
      longPositionSize,
      vars.accumFundingLong,
      vars.accumFundingRate
    );
    mockPerpStorage.updateGlobalShortMarketById(
      marketIndex,
      shortPositionSize,
      vars.accumFundingShort,
      vars.accumFundingRate
    );

    int256 nextFundingRate = calculator.getNextFundingRate(0);
    vars.accumFundingRate += nextFundingRate;

    if (longPositionSize > 0) {
      vars.fundingFeeLong = (vars.accumFundingRate * int(longPositionSize)) / 1e30;
    }
    if (shortPositionSize > 0) {
      vars.fundingFeeShort = (vars.accumFundingRate * -int(shortPositionSize)) / 1e30;
    }

    vars.accumFundingLong += vars.fundingFeeLong;
    vars.accumFundingShort += vars.fundingFeeShort;

    assertEq(vars.accumFundingRate, -133333333333333);
    assertEq(nextFundingRate, -133333333333333);
    assertEq(vars.fundingFeeLong, -266666666666666000000);
    assertEq(vars.fundingFeeShort, 133333333333333000000);

    // |-----|------|---------------|----------------|-----------------|-------------------|--------------------------|------------------|
    // | Row | Time | Long Size USD | Short Size USD | Market Skew USD | Next Funding Rate | Next Funding Rate x Time | Acm Funding Rate |
    // |-----|------|---------------|----------------|-----------------|-------------------|--------------------------|------------------|
    // |   1 |    0 |       2000000 |        1000000 |         1000000 |       -0.00013333 |              -0.00013333 |      -0.00013333 |
    // |   2 |    5 |       2000000 |        1000000 |         1000000 |       -0.00013333 |              -0.00066667 |          -0.0008 |

    vm.warp(5);
    {
      // Mock global market config as table above
      longPositionSize = 2_000_000 * 1e30;

      vars.accumFundingLong += vars.nextFundingRateLong; //start accrued funding rate

      shortPositionSize = 1_000_000 * 1e30;

      vars.accumFundingShort += vars.nextFundingRateShort; //start accrued funding rate

      mockPerpStorage.updateGlobalLongMarketById(
        marketIndex,
        longPositionSize,
        vars.accumFundingLong,
        vars.accumFundingRate
      );
      mockPerpStorage.updateGlobalShortMarketById(
        marketIndex,
        shortPositionSize,
        vars.accumFundingShort,
        vars.accumFundingRate
      );

      nextFundingRate = calculator.getNextFundingRate(0);
      vars.accumFundingRate += nextFundingRate;

      if (longPositionSize > 0) {
        vars.fundingFeeLong = (vars.accumFundingRate * int(longPositionSize)) / 1e30;
      }
      if (shortPositionSize > 0) {
        vars.fundingFeeShort = (vars.accumFundingRate * -int(shortPositionSize)) / 1e30;
      }

      vars.accumFundingLong += vars.fundingFeeLong;
      vars.accumFundingShort += vars.fundingFeeShort;

      assertEq(nextFundingRate, -666666666666665);
      assertEq(vars.accumFundingRate, -799999999999998);
      assertEq(vars.fundingFeeLong, -1599999999999996000000);
      assertEq(vars.fundingFeeShort, 799999999999998000000);
    }

    vm.warp(5);
    // |-----|------|---------------|----------------|-----------------|-------------------|--------------------------|------------------|
    // | Row | Time | Long Size USD | Short Size USD | Market Skew USD | Next Funding Rate | Next Funding Rate x Time | Acm Funding Rate |
    // |-----|------|---------------|----------------|-----------------|-------------------|--------------------------|------------------|
    // |   2 |    5 |       2000000 |        1000000 |         1000000 |       -0.00013333 |              -0.00066667 |          -0.0008 |
    // |   3 |   10 |       1000000 |        1000000 |               0 |                 0 |                        0 |          -0.0008 |

    {
      // Mock global market config as table above
      longPositionSize = 1_000_000 * 1e30;

      vars.accumFundingLong += vars.nextFundingRateLong;

      shortPositionSize = 1_000_000 * 1e30;

      vars.accumFundingShort += vars.nextFundingRateShort;

      mockPerpStorage.updateGlobalLongMarketById(
        marketIndex,
        longPositionSize,
        vars.accumFundingLong,
        vars.accumFundingRate
      );
      mockPerpStorage.updateGlobalShortMarketById(
        marketIndex,
        shortPositionSize,
        vars.accumFundingShort,
        vars.accumFundingRate
      );

      nextFundingRate = calculator.getNextFundingRate(0);
      vars.accumFundingRate += nextFundingRate;

      if (longPositionSize > 0) {
        vars.fundingFeeLong = (vars.accumFundingRate * int(longPositionSize)) / 1e30;
      }
      if (shortPositionSize > 0) {
        vars.fundingFeeShort = (vars.accumFundingRate * -int(shortPositionSize)) / 1e30;
      }

      vars.accumFundingLong += vars.fundingFeeLong;
      vars.accumFundingShort += vars.fundingFeeShort;

      assertEq(nextFundingRate, 0);
      assertEq(vars.accumFundingRate, -799999999999998); // -0.0008
      assertEq(vars.fundingFeeLong, -799999999999998000000);
      assertEq(vars.fundingFeeShort, 799999999999998000000);
    }

    vm.warp(5);
    // |-----|------|---------------|----------------|-----------------|-------------------|--------------------------|------------------|
    // | Row | Time | Long Size USD | Short Size USD | Market Skew USD | Next Funding Rate | Next Funding Rate x Time | Acm Funding Rate |
    // |-----|------|---------------|----------------|-----------------|-------------------|--------------------------|------------------|
    // |   3 |   10 |       1000000 |        1000000 |               0 |                 0 |                        0 |          -0.0008 |
    // |   4 |   15 |       1000000 |        1000000 |               0 |                 0 |                        0 |          -0.0008 |

    {
      // Mock global market config as table above
      longPositionSize = 1_000_000 * 1e30;

      vars.accumFundingLong += vars.nextFundingRateLong;

      shortPositionSize = 1_000_000 * 1e30;

      vars.accumFundingShort += vars.nextFundingRateShort;

      mockPerpStorage.updateGlobalLongMarketById(
        marketIndex,
        longPositionSize,
        vars.accumFundingLong,
        vars.accumFundingRate
      );
      mockPerpStorage.updateGlobalShortMarketById(
        marketIndex,
        shortPositionSize,
        vars.accumFundingShort,
        vars.accumFundingRate
      );

      nextFundingRate = calculator.getNextFundingRate(0);
      vars.accumFundingRate += nextFundingRate;

      if (longPositionSize > 0) {
        vars.fundingFeeLong = (vars.accumFundingRate * int(longPositionSize)) / 1e30;
      }
      if (shortPositionSize > 0) {
        vars.fundingFeeShort = (vars.accumFundingRate * -int(shortPositionSize)) / 1e30;
      }

      vars.accumFundingLong += vars.fundingFeeLong;
      vars.accumFundingShort += vars.fundingFeeShort;

      assertEq(nextFundingRate, 0);
      assertEq(vars.accumFundingRate, -799999999999998); // -0.0008
      assertEq(vars.fundingFeeLong, -799999999999998000000);
      assertEq(vars.fundingFeeShort, 799999999999998000000);
    }

    vm.warp(5);
    // |-----|------|---------------|----------------|-----------------|-------------------|--------------------------|------------------|
    // | Row | Time | Long Size USD | Short Size USD | Market Skew USD | Next Funding Rate | Next Funding Rate x Time | Acm Funding Rate |
    // |-----|------|---------------|----------------|-----------------|-------------------|--------------------------|------------------|
    // |   4 |   15 |       1000000 |        1000000 |               0 |                 0 |                        0 |          -0.0008 |
    // |   5 |   20 |       1000000 |        3000000 |        -2000000 |        0.00026667 |               0.00133333 |       0.00053333 |

    {
      // Mock global market config as table above
      longPositionSize = 1_000_000 * 1e30;

      vars.accumFundingLong += vars.nextFundingRateLong;

      shortPositionSize = 3_000_000 * 1e30;

      vars.accumFundingShort += vars.nextFundingRateShort;

      mockPerpStorage.updateGlobalLongMarketById(
        marketIndex,
        longPositionSize,
        vars.accumFundingLong,
        vars.accumFundingRate
      );
      mockPerpStorage.updateGlobalShortMarketById(
        marketIndex,
        shortPositionSize,
        vars.accumFundingShort,
        vars.accumFundingRate
      );

      nextFundingRate = calculator.getNextFundingRate(0);
      vars.accumFundingRate += nextFundingRate;

      if (longPositionSize > 0) {
        vars.fundingFeeLong = (vars.accumFundingRate * int(longPositionSize)) / 1e30;
      }
      if (shortPositionSize > 0) {
        vars.fundingFeeShort = (vars.accumFundingRate * -int(shortPositionSize)) / 1e30;
      }

      vars.accumFundingLong += vars.fundingFeeLong;
      vars.accumFundingShort += vars.fundingFeeShort;

      assertEq(nextFundingRate, 1333333333333330); //0.00133333
      assertEq(vars.accumFundingRate, 533333333333332); //0.00053333
      assertEq(vars.fundingFeeLong, 533333333333332000000);
      assertEq(vars.fundingFeeShort, -1599999999999996000000);
    }

    vm.warp(5);

    // |-----|------|---------------|----------------|-----------------|-------------------|--------------------------|------------------|
    // | Row | Time | Long Size USD | Short Size USD | Market Skew USD | Next Funding Rate | Next Funding Rate x Time | Acm Funding Rate |
    // |-----|------|---------------|----------------|-----------------|-------------------|--------------------------|------------------|
    // |   5 |   20 |       1000000 |        3000000 |        -2000000 |        0.00026667 |               0.00133333 |       0.00053333 |
    // |   6 |   25 |       1000000 |        3000000 |        -2000000 |        0.00026667 |               0.00133333 |       0.00186667 |

    // Mock global market config as table above
    {
      longPositionSize = 1_000_000 * 1e30;
      vars.accumFundingLong += vars.nextFundingRateLong;

      shortPositionSize = 3_000_000 * 1e30;
      vars.accumFundingShort += vars.nextFundingRateShort;

      mockPerpStorage.updateGlobalLongMarketById(
        marketIndex,
        longPositionSize,
        vars.accumFundingLong,
        vars.accumFundingRate
      );
      mockPerpStorage.updateGlobalShortMarketById(
        marketIndex,
        shortPositionSize,
        vars.accumFundingShort,
        vars.accumFundingRate
      );

      nextFundingRate = calculator.getNextFundingRate(0);
      vars.accumFundingRate += nextFundingRate;

      if (longPositionSize > 0) {
        vars.fundingFeeLong = (vars.accumFundingRate * int(longPositionSize)) / 1e30;
      }
      if (shortPositionSize > 0) {
        vars.fundingFeeShort = (vars.accumFundingRate * -int(shortPositionSize)) / 1e30;
      }

      vars.accumFundingLong += vars.fundingFeeLong;
      vars.accumFundingShort += vars.fundingFeeShort;

      assertEq(nextFundingRate, 1333333333333330); //0.00133333
      assertEq(vars.accumFundingRate, 1866666666666662); //0.00186667
      assertEq(vars.fundingFeeLong, 1866666666666662000000);
      assertEq(vars.fundingFeeShort, -5599999999999986000000);
    }
  }
}
=======
//Moved to test/services/trade/TradeService_FundingFee.t.sol
// // SPDX-License-Identifier: MIT
// pragma solidity 0.8.18;

// import { Calculator_Base } from "./Calculator_Base.t.sol";
// import { IPerpStorage } from "@hmx/storages/interfaces/IPerpStorage.sol";
// import { IConfigStorage } from "@hmx/storages/interfaces/IConfigStorage.sol";

// contract Calculator_FundingRate is Calculator_Base {
//   struct FundingRate {
//     int256 accumFundingLong;
//     int256 accumFundingShort;
//     int256 accumFundingRate;
//     int256 nextFundingRateLong;
//     int256 nextFundingRateShort;
//     int256 fundingFeeLong;
//     int256 fundingFeeShort;
//   }

//   function setUp() public virtual override {
//     super.setUp();

//     // Set market config
//     // maxFundingRate = 0.04%
//     // maxSkewScaleUSD = 3m USD
//     configStorage.setMarketConfig(
//       0,
//       IConfigStorage.MarketConfig({
//         assetId: "BTC",
//         maxLongPositionSize: 10_000_000 * 1e30,
//         maxShortPositionSize: 10_000_000 * 1e30,
//         assetClass: 1,
//         maxProfitRateBPS: 9 * 1e4,
//         minLeverageBPS: 1 * 1e4,
//         initialMarginFractionBPS: 0.01 * 1e4,
//         maintenanceMarginFractionBPS: 0.005 * 1e4,
//         increasePositionFeeRateBPS: 0,
//         decreasePositionFeeRateBPS: 0,
//         allowIncreasePosition: false,
//         active: true,
//         fundingRate: IConfigStorage.FundingRate({ maxFundingRate: 0.0004 * 1e18, maxSkewScaleUSD: 3_000_000 * 1e30 })
//       })
//     );

//     // Simulate ALICE contains 1 opening LONG position
//     mockPerpStorage.setPositionBySubAccount(
//       ALICE,
//       IPerpStorage.Position({
//         primaryAccount: address(1),
//         subAccountId: 1,
//         marketIndex: 0,
//         positionSizeE30: 100_000 * 1e30,
//         avgEntryPriceE30: 20_000 * 1e30,
//         entryBorrowingRate: 0,
//         lastFundingAccrued: 0,
//         reserveValueE30: 9_000 * 1e30,
//         lastIncreaseTimestamp: block.timestamp,
//         realizedPnl: 0
//       })
//     );

//     // Simulate BOB contains 1 opening SHORT position
//     mockPerpStorage.setPositionBySubAccount(
//       BOB,
//       IPerpStorage.Position({
//         primaryAccount: address(1),
//         subAccountId: 1,
//         marketIndex: 0,
//         positionSizeE30: -50_000 * 1e30,
//         avgEntryPriceE30: 25_000 * 1e30,
//         entryBorrowingRate: 0,
//         lastFundingAccrued: 0,
//         reserveValueE30: 9_000 * 1e30,
//         lastIncreaseTimestamp: block.timestamp,
//         realizedPnl: 0
//       })
//     );
//   }

//   // =========================================
//   // | ------- Test Correctness ------------ |
//   // =========================================

//   // |-----|------|---------------|----------------|-----------------|-------------------|--------------------------|------------------|
//   // | Row | Time | Long Size USD | Short Size USD | Market Skew USD | Next Funding Rate | Next Funding Rate x Time | Acm Funding Rate |
//   // |-----|------|---------------|----------------|-----------------|-------------------|--------------------------|------------------|
//   // |   1 |    0 |       2000000 |        1000000 |         1000000 |       -0.00013333 |              -0.00013333 |      -0.00013333 |
//   // |   2 |    5 |       2000000 |        1000000 |         1000000 |       -0.00013333 |              -0.00066667 |          -0.0008 |
//   // |   3 |   10 |       1000000 |        1000000 |               0 |                 0 |                        0 |          -0.0008 |
//   // |   4 |   15 |       1000000 |        1000000 |               0 |                 0 |                        0 |          -0.0008 |
//   // |   5 |   20 |       1000000 |        3000000 |        -2000000 |        0.00026667 |               0.00133333 |       0.00053333 |
//   // |   6 |   25 |       1000000 |        3000000 |        -2000000 |        0.00026667 |               0.00133333 |       0.00186667 |
//   // |   7 |   30 |       1000000 |        3000000 |        -2000000 |        0.00026667 |               0.00133333 |           0.0032 |
//   // |   8 |   35 |       2000000 |        3000000 |        -1000000 |        0.00013333 |               0.00066667 |       0.00386667 |
//   // |   9 |   40 |       2500000 |        3000000 |         -500000 |        0.00006667 |               0.00033333 |           0.0042 |
//   // |  10 |   45 |       2500000 |        3000000 |         -500000 |        0.00006667 |               0.00033333 |       0.00453333 |
//   // |  11 |   50 |       6000000 |        3000000 |         3000000 |           -0.0004 |                   -0.002 |       0.00253333 |
//   // |  12 |   55 |       6000000 |        3000000 |         3000000 |           -0.0004 |                   -0.002 |       0.00053333 |
//   // |  13 |   60 |       6000000 |        3000000 |         3000000 |           -0.0004 |                   -0.002 |      -0.00146667 |
//   // |  14 |   65 |       6000000 |        3000000 |         3000000 |           -0.0004 |                   -0.002 |      -0.00346667 |
//   // |  15 |   70 |       6000000 |        3000000 |         3000000 |           -0.0004 |                   -0.002 |      -0.00546667 |
//   // |  16 |   75 |       6000000 |        3000000 |         3000000 |           -0.0004 |                   -0.002 |      -0.00746667 |

//   function testCorrectness_getFundingRateVelocity_withInterval() external {
//     // |-----|------|---------------|----------------|-----------------|-------------------|--------------------------|------------------|
//     // | Row | Time | Long Size USD | Short Size USD | Market Skew USD | Next Funding Rate | Next Funding Rate x Time | Acm Funding Rate |
//     // |-----|------|---------------|----------------|-----------------|-------------------|--------------------------|------------------|
//     // |   1 |    0 |       2000000 |        1000000 |         1000000 |       -0.00013333 |              -0.00013333 |      -0.00013333 |

//     FundingRate memory vars;

//     // Mock global market config as table above
//     uint256 marketIndex = 0;

//     uint256 longPositionSize = 2_000_000 * 1e30;

//     uint256 shortPositionSize = 2_000_000 * 1e30;

//     vars.accumFundingLong = 0;
//     vars.accumFundingShort = 0;
//     vars.accumFundingRate = 0;
//     vars.nextFundingRateLong = 0;
//     vars.nextFundingRateShort = 0;
//     vars.fundingFeeLong = 0;
//     vars.fundingFeeShort = 0;

//     // Set WBTC 20,000
//     mockOracle.setPrice(20_000 * 1e30);

//     mockPerpStorage.updateGlobalLongMarketById(
//       marketIndex,
//       longPositionSize,
//       vars.accumFundingLong,
//       vars.accumFundingRate
//     );
//     mockPerpStorage.updateGlobalShortMarketById(
//       marketIndex,
//       shortPositionSize,
//       vars.accumFundingShort,
//       vars.accumFundingRate
//     );

//     int256 nextFundingRate = calculator.getFundingRateVelocity(0);
//     vars.accumFundingRate += nextFundingRate;

//     if (longPositionSize > 0) {
//       vars.fundingFeeLong = (vars.accumFundingRate * int(longPositionSize)) / 1e30;
//     }
//     if (shortPositionSize > 0) {
//       vars.fundingFeeShort = (vars.accumFundingRate * -int(shortPositionSize)) / 1e30;
//     }

//     vars.accumFundingLong += vars.fundingFeeLong;
//     vars.accumFundingShort += vars.fundingFeeShort;

//     assertEq(vars.accumFundingRate, -133333333333333);
//     assertEq(nextFundingRate, -133333333333333);
//     assertEq(vars.fundingFeeLong, -266666666666666000000);
//     assertEq(vars.fundingFeeShort, 133333333333333000000);

//     // |-----|------|---------------|----------------|-----------------|-------------------|--------------------------|------------------|
//     // | Row | Time | Long Size USD | Short Size USD | Market Skew USD | Next Funding Rate | Next Funding Rate x Time | Acm Funding Rate |
//     // |-----|------|---------------|----------------|-----------------|-------------------|--------------------------|------------------|
//     // |   1 |    0 |       2000000 |        1000000 |         1000000 |       -0.00013333 |              -0.00013333 |      -0.00013333 |
//     // |   2 |    5 |       2000000 |        1000000 |         1000000 |       -0.00013333 |              -0.00066667 |          -0.0008 |

//     vm.warp(5);
//     {
//       // Mock global market config as table above
//       longPositionSize = 2_000_000 * 1e30;

//       vars.accumFundingLong += vars.nextFundingRateLong; //start accrued funding rate

//       shortPositionSize = 1_000_000 * 1e30;

//       vars.accumFundingShort += vars.nextFundingRateShort; //start accrued funding rate

//       mockPerpStorage.updateGlobalLongMarketById(
//         marketIndex,
//         longPositionSize,
//         vars.accumFundingLong,
//         vars.accumFundingRate
//       );
//       mockPerpStorage.updateGlobalShortMarketById(
//         marketIndex,
//         shortPositionSize,
//         vars.accumFundingShort,
//         vars.accumFundingRate
//       );

//       nextFundingRate = calculator.getFundingRateVelocity(0);
//       vars.accumFundingRate += nextFundingRate;

//       if (longPositionSize > 0) {
//         vars.fundingFeeLong = (vars.accumFundingRate * int(longPositionSize)) / 1e30;
//       }
//       if (shortPositionSize > 0) {
//         vars.fundingFeeShort = (vars.accumFundingRate * -int(shortPositionSize)) / 1e30;
//       }

//       vars.accumFundingLong += vars.fundingFeeLong;
//       vars.accumFundingShort += vars.fundingFeeShort;

//       assertEq(nextFundingRate, -666666666666665);
//       assertEq(vars.accumFundingRate, -799999999999998);
//       assertEq(vars.fundingFeeLong, -1599999999999996000000);
//       assertEq(vars.fundingFeeShort, 799999999999998000000);
//     }

//     vm.warp(5);
//     // |-----|------|---------------|----------------|-----------------|-------------------|--------------------------|------------------|
//     // | Row | Time | Long Size USD | Short Size USD | Market Skew USD | Next Funding Rate | Next Funding Rate x Time | Acm Funding Rate |
//     // |-----|------|---------------|----------------|-----------------|-------------------|--------------------------|------------------|
//     // |   2 |    5 |       2000000 |        1000000 |         1000000 |       -0.00013333 |              -0.00066667 |          -0.0008 |
//     // |   3 |   10 |       1000000 |        1000000 |               0 |                 0 |                        0 |          -0.0008 |

//     {
//       // Mock global market config as table above
//       longPositionSize = 1_000_000 * 1e30;

//       vars.accumFundingLong += vars.nextFundingRateLong;

//       shortPositionSize = 1_000_000 * 1e30;

//       vars.accumFundingShort += vars.nextFundingRateShort;

//       mockPerpStorage.updateGlobalLongMarketById(
//         marketIndex,
//         longPositionSize,
//         vars.accumFundingLong,
//         vars.accumFundingRate
//       );
//       mockPerpStorage.updateGlobalShortMarketById(
//         marketIndex,
//         shortPositionSize,
//         vars.accumFundingShort,
//         vars.accumFundingRate
//       );

//       nextFundingRate = calculator.getFundingRateVelocity(0);
//       vars.accumFundingRate += nextFundingRate;

//       if (longPositionSize > 0) {
//         vars.fundingFeeLong = (vars.accumFundingRate * int(longPositionSize)) / 1e30;
//       }
//       if (shortPositionSize > 0) {
//         vars.fundingFeeShort = (vars.accumFundingRate * -int(shortPositionSize)) / 1e30;
//       }

//       vars.accumFundingLong += vars.fundingFeeLong;
//       vars.accumFundingShort += vars.fundingFeeShort;

//       assertEq(nextFundingRate, 0);
//       assertEq(vars.accumFundingRate, -799999999999998); // -0.0008
//       assertEq(vars.fundingFeeLong, -799999999999998000000);
//       assertEq(vars.fundingFeeShort, 799999999999998000000);
//     }

//     vm.warp(5);
//     // |-----|------|---------------|----------------|-----------------|-------------------|--------------------------|------------------|
//     // | Row | Time | Long Size USD | Short Size USD | Market Skew USD | Next Funding Rate | Next Funding Rate x Time | Acm Funding Rate |
//     // |-----|------|---------------|----------------|-----------------|-------------------|--------------------------|------------------|
//     // |   3 |   10 |       1000000 |        1000000 |               0 |                 0 |                        0 |          -0.0008 |
//     // |   4 |   15 |       1000000 |        1000000 |               0 |                 0 |                        0 |          -0.0008 |

//     {
//       // Mock global market config as table above
//       longPositionSize = 1_000_000 * 1e30;

//       vars.accumFundingLong += vars.nextFundingRateLong;

//       shortPositionSize = 1_000_000 * 1e30;

//       vars.accumFundingShort += vars.nextFundingRateShort;

//       mockPerpStorage.updateGlobalLongMarketById(
//         marketIndex,
//         longPositionSize,
//         vars.accumFundingLong,
//         vars.accumFundingRate
//       );
//       mockPerpStorage.updateGlobalShortMarketById(
//         marketIndex,
//         shortPositionSize,
//         vars.accumFundingShort,
//         vars.accumFundingRate
//       );

//       nextFundingRate = calculator.getFundingRateVelocity(0);
//       vars.accumFundingRate += nextFundingRate;

//       if (longPositionSize > 0) {
//         vars.fundingFeeLong = (vars.accumFundingRate * int(longPositionSize)) / 1e30;
//       }
//       if (shortPositionSize > 0) {
//         vars.fundingFeeShort = (vars.accumFundingRate * -int(shortPositionSize)) / 1e30;
//       }

//       vars.accumFundingLong += vars.fundingFeeLong;
//       vars.accumFundingShort += vars.fundingFeeShort;

//       assertEq(nextFundingRate, 0);
//       assertEq(vars.accumFundingRate, -799999999999998); // -0.0008
//       assertEq(vars.fundingFeeLong, -799999999999998000000);
//       assertEq(vars.fundingFeeShort, 799999999999998000000);
//     }

//     vm.warp(5);
//     // |-----|------|---------------|----------------|-----------------|-------------------|--------------------------|------------------|
//     // | Row | Time | Long Size USD | Short Size USD | Market Skew USD | Next Funding Rate | Next Funding Rate x Time | Acm Funding Rate |
//     // |-----|------|---------------|----------------|-----------------|-------------------|--------------------------|------------------|
//     // |   4 |   15 |       1000000 |        1000000 |               0 |                 0 |                        0 |          -0.0008 |
//     // |   5 |   20 |       1000000 |        3000000 |        -2000000 |        0.00026667 |               0.00133333 |       0.00053333 |

//     {
//       // Mock global market config as table above
//       longPositionSize = 1_000_000 * 1e30;

//       vars.accumFundingLong += vars.nextFundingRateLong;

//       shortPositionSize = 3_000_000 * 1e30;

//       vars.accumFundingShort += vars.nextFundingRateShort;

//       mockPerpStorage.updateGlobalLongMarketById(
//         marketIndex,
//         longPositionSize,
//         vars.accumFundingLong,
//         vars.accumFundingRate
//       );
//       mockPerpStorage.updateGlobalShortMarketById(
//         marketIndex,
//         shortPositionSize,
//         vars.accumFundingShort,
//         vars.accumFundingRate
//       );

//       nextFundingRate = calculator.getFundingRateVelocity(0);
//       vars.accumFundingRate += nextFundingRate;

//       if (longPositionSize > 0) {
//         vars.fundingFeeLong = (vars.accumFundingRate * int(longPositionSize)) / 1e30;
//       }
//       if (shortPositionSize > 0) {
//         vars.fundingFeeShort = (vars.accumFundingRate * -int(shortPositionSize)) / 1e30;
//       }

//       vars.accumFundingLong += vars.fundingFeeLong;
//       vars.accumFundingShort += vars.fundingFeeShort;

//       assertEq(nextFundingRate, 1333333333333330); //0.00133333
//       assertEq(vars.accumFundingRate, 533333333333332); //0.00053333
//       assertEq(vars.fundingFeeLong, 533333333333332000000);
//       assertEq(vars.fundingFeeShort, -1599999999999996000000);
//     }

//     vm.warp(5);

//     // |-----|------|---------------|----------------|-----------------|-------------------|--------------------------|------------------|
//     // | Row | Time | Long Size USD | Short Size USD | Market Skew USD | Next Funding Rate | Next Funding Rate x Time | Acm Funding Rate |
//     // |-----|------|---------------|----------------|-----------------|-------------------|--------------------------|------------------|
//     // |   5 |   20 |       1000000 |        3000000 |        -2000000 |        0.00026667 |               0.00133333 |       0.00053333 |
//     // |   6 |   25 |       1000000 |        3000000 |        -2000000 |        0.00026667 |               0.00133333 |       0.00186667 |

//     // Mock global market config as table above
//     {
//       longPositionSize = 1_000_000 * 1e30;
//       vars.accumFundingLong += vars.nextFundingRateLong;

//       shortPositionSize = 3_000_000 * 1e30;
//       vars.accumFundingShort += vars.nextFundingRateShort;

//       mockPerpStorage.updateGlobalLongMarketById(
//         marketIndex,
//         longPositionSize,
//         vars.accumFundingLong,
//         vars.accumFundingRate
//       );
//       mockPerpStorage.updateGlobalShortMarketById(
//         marketIndex,
//         shortPositionSize,
//         vars.accumFundingShort,
//         vars.accumFundingRate
//       );

//       nextFundingRate = calculator.getFundingRateVelocity(0);
//       vars.accumFundingRate += nextFundingRate;

//       if (longPositionSize > 0) {
//         vars.fundingFeeLong = (vars.accumFundingRate * int(longPositionSize)) / 1e30;
//       }
//       if (shortPositionSize > 0) {
//         vars.fundingFeeShort = (vars.accumFundingRate * -int(shortPositionSize)) / 1e30;
//       }

//       vars.accumFundingLong += vars.fundingFeeLong;
//       vars.accumFundingShort += vars.fundingFeeShort;

//       assertEq(nextFundingRate, 1333333333333330); //0.00133333
//       assertEq(vars.accumFundingRate, 1866666666666662); //0.00186667
//       assertEq(vars.fundingFeeLong, 1866666666666662000000);
//       assertEq(vars.fundingFeeShort, -5599999999999986000000);
//     }
//   }
// }
>>>>>>> 3da7318f
<|MERGE_RESOLUTION|>--- conflicted
+++ resolved
@@ -1,408 +1,3 @@
-<<<<<<< HEAD
-// SPDX-License-Identifier: MIT
-pragma solidity 0.8.18;
-
-import { Calculator_Base } from "./Calculator_Base.t.sol";
-import { IPerpStorage } from "@hmx/storages/interfaces/IPerpStorage.sol";
-import { IConfigStorage } from "@hmx/storages/interfaces/IConfigStorage.sol";
-
-contract Calculator_FundingRate is Calculator_Base {
-  struct FundingRate {
-    int256 accumFundingLong;
-    int256 accumFundingShort;
-    int256 accumFundingRate;
-    int256 nextFundingRateLong;
-    int256 nextFundingRateShort;
-    int256 fundingFeeLong;
-    int256 fundingFeeShort;
-  }
-
-  function setUp() public virtual override {
-    super.setUp();
-
-    // Set market config
-    // maxFundingRate = 0.04%
-    // maxSkewScaleUSD = 3m USD
-    configStorage.setMarketConfig(
-      0,
-      IConfigStorage.MarketConfig({
-        assetId: "BTC",
-        maxLongPositionSize: 10_000_000 * 1e30,
-        maxShortPositionSize: 10_000_000 * 1e30,
-        assetClass: 1,
-        maxProfitRateBPS: 9 * 1e4,
-        initialMarginFractionBPS: 0.01 * 1e4,
-        maintenanceMarginFractionBPS: 0.005 * 1e4,
-        increasePositionFeeRateBPS: 0,
-        decreasePositionFeeRateBPS: 0,
-        allowIncreasePosition: false,
-        active: true,
-        fundingRate: IConfigStorage.FundingRate({ maxFundingRate: 0.0004 * 1e18, maxSkewScaleUSD: 3_000_000 * 1e30 })
-      })
-    );
-
-    // Simulate ALICE contains 1 opening LONG position
-    mockPerpStorage.setPositionBySubAccount(
-      ALICE,
-      IPerpStorage.Position({
-        primaryAccount: address(1),
-        subAccountId: 1,
-        marketIndex: 0,
-        positionSizeE30: 100_000 * 1e30,
-        avgEntryPriceE30: 20_000 * 1e30,
-        entryBorrowingRate: 0,
-        entryFundingRate: 0,
-        reserveValueE30: 9_000 * 1e30,
-        lastIncreaseTimestamp: block.timestamp,
-        realizedPnl: 0
-      })
-    );
-
-    // Simulate BOB contains 1 opening SHORT position
-    mockPerpStorage.setPositionBySubAccount(
-      BOB,
-      IPerpStorage.Position({
-        primaryAccount: address(1),
-        subAccountId: 1,
-        marketIndex: 0,
-        positionSizeE30: -50_000 * 1e30,
-        avgEntryPriceE30: 25_000 * 1e30,
-        entryBorrowingRate: 0,
-        entryFundingRate: 0,
-        reserveValueE30: 9_000 * 1e30,
-        lastIncreaseTimestamp: block.timestamp,
-        realizedPnl: 0
-      })
-    );
-  }
-
-  // =========================================
-  // | ------- Test Correctness ------------ |
-  // =========================================
-
-  // |-----|------|---------------|----------------|-----------------|-------------------|--------------------------|------------------|
-  // | Row | Time | Long Size USD | Short Size USD | Market Skew USD | Next Funding Rate | Next Funding Rate x Time | Acm Funding Rate |
-  // |-----|------|---------------|----------------|-----------------|-------------------|--------------------------|------------------|
-  // |   1 |    0 |       2000000 |        1000000 |         1000000 |       -0.00013333 |              -0.00013333 |      -0.00013333 |
-  // |   2 |    5 |       2000000 |        1000000 |         1000000 |       -0.00013333 |              -0.00066667 |          -0.0008 |
-  // |   3 |   10 |       1000000 |        1000000 |               0 |                 0 |                        0 |          -0.0008 |
-  // |   4 |   15 |       1000000 |        1000000 |               0 |                 0 |                        0 |          -0.0008 |
-  // |   5 |   20 |       1000000 |        3000000 |        -2000000 |        0.00026667 |               0.00133333 |       0.00053333 |
-  // |   6 |   25 |       1000000 |        3000000 |        -2000000 |        0.00026667 |               0.00133333 |       0.00186667 |
-  // |   7 |   30 |       1000000 |        3000000 |        -2000000 |        0.00026667 |               0.00133333 |           0.0032 |
-  // |   8 |   35 |       2000000 |        3000000 |        -1000000 |        0.00013333 |               0.00066667 |       0.00386667 |
-  // |   9 |   40 |       2500000 |        3000000 |         -500000 |        0.00006667 |               0.00033333 |           0.0042 |
-  // |  10 |   45 |       2500000 |        3000000 |         -500000 |        0.00006667 |               0.00033333 |       0.00453333 |
-  // |  11 |   50 |       6000000 |        3000000 |         3000000 |           -0.0004 |                   -0.002 |       0.00253333 |
-  // |  12 |   55 |       6000000 |        3000000 |         3000000 |           -0.0004 |                   -0.002 |       0.00053333 |
-  // |  13 |   60 |       6000000 |        3000000 |         3000000 |           -0.0004 |                   -0.002 |      -0.00146667 |
-  // |  14 |   65 |       6000000 |        3000000 |         3000000 |           -0.0004 |                   -0.002 |      -0.00346667 |
-  // |  15 |   70 |       6000000 |        3000000 |         3000000 |           -0.0004 |                   -0.002 |      -0.00546667 |
-  // |  16 |   75 |       6000000 |        3000000 |         3000000 |           -0.0004 |                   -0.002 |      -0.00746667 |
-
-  function testCorrectness_getNextFundingRate_withInterval() external {
-    // |-----|------|---------------|----------------|-----------------|-------------------|--------------------------|------------------|
-    // | Row | Time | Long Size USD | Short Size USD | Market Skew USD | Next Funding Rate | Next Funding Rate x Time | Acm Funding Rate |
-    // |-----|------|---------------|----------------|-----------------|-------------------|--------------------------|------------------|
-    // |   1 |    0 |       2000000 |        1000000 |         1000000 |       -0.00013333 |              -0.00013333 |      -0.00013333 |
-
-    FundingRate memory vars;
-
-    // Mock global market config as table above
-    uint256 marketIndex = 0;
-
-    uint256 longPositionSize = 2_000_000 * 1e30;
-
-    uint256 shortPositionSize = 1_000_000 * 1e30;
-
-    vars.accumFundingLong = 0;
-    vars.accumFundingShort = 0;
-    vars.accumFundingRate = 0;
-    vars.nextFundingRateLong = 0;
-    vars.nextFundingRateShort = 0;
-    vars.fundingFeeLong = 0;
-    vars.fundingFeeShort = 0;
-
-    // Set WBTC 20,000
-    mockOracle.setPrice(20_000 * 1e30);
-
-    mockPerpStorage.updateGlobalLongMarketById(
-      marketIndex,
-      longPositionSize,
-      vars.accumFundingLong,
-      vars.accumFundingRate
-    );
-    mockPerpStorage.updateGlobalShortMarketById(
-      marketIndex,
-      shortPositionSize,
-      vars.accumFundingShort,
-      vars.accumFundingRate
-    );
-
-    int256 nextFundingRate = calculator.getNextFundingRate(0);
-    vars.accumFundingRate += nextFundingRate;
-
-    if (longPositionSize > 0) {
-      vars.fundingFeeLong = (vars.accumFundingRate * int(longPositionSize)) / 1e30;
-    }
-    if (shortPositionSize > 0) {
-      vars.fundingFeeShort = (vars.accumFundingRate * -int(shortPositionSize)) / 1e30;
-    }
-
-    vars.accumFundingLong += vars.fundingFeeLong;
-    vars.accumFundingShort += vars.fundingFeeShort;
-
-    assertEq(vars.accumFundingRate, -133333333333333);
-    assertEq(nextFundingRate, -133333333333333);
-    assertEq(vars.fundingFeeLong, -266666666666666000000);
-    assertEq(vars.fundingFeeShort, 133333333333333000000);
-
-    // |-----|------|---------------|----------------|-----------------|-------------------|--------------------------|------------------|
-    // | Row | Time | Long Size USD | Short Size USD | Market Skew USD | Next Funding Rate | Next Funding Rate x Time | Acm Funding Rate |
-    // |-----|------|---------------|----------------|-----------------|-------------------|--------------------------|------------------|
-    // |   1 |    0 |       2000000 |        1000000 |         1000000 |       -0.00013333 |              -0.00013333 |      -0.00013333 |
-    // |   2 |    5 |       2000000 |        1000000 |         1000000 |       -0.00013333 |              -0.00066667 |          -0.0008 |
-
-    vm.warp(5);
-    {
-      // Mock global market config as table above
-      longPositionSize = 2_000_000 * 1e30;
-
-      vars.accumFundingLong += vars.nextFundingRateLong; //start accrued funding rate
-
-      shortPositionSize = 1_000_000 * 1e30;
-
-      vars.accumFundingShort += vars.nextFundingRateShort; //start accrued funding rate
-
-      mockPerpStorage.updateGlobalLongMarketById(
-        marketIndex,
-        longPositionSize,
-        vars.accumFundingLong,
-        vars.accumFundingRate
-      );
-      mockPerpStorage.updateGlobalShortMarketById(
-        marketIndex,
-        shortPositionSize,
-        vars.accumFundingShort,
-        vars.accumFundingRate
-      );
-
-      nextFundingRate = calculator.getNextFundingRate(0);
-      vars.accumFundingRate += nextFundingRate;
-
-      if (longPositionSize > 0) {
-        vars.fundingFeeLong = (vars.accumFundingRate * int(longPositionSize)) / 1e30;
-      }
-      if (shortPositionSize > 0) {
-        vars.fundingFeeShort = (vars.accumFundingRate * -int(shortPositionSize)) / 1e30;
-      }
-
-      vars.accumFundingLong += vars.fundingFeeLong;
-      vars.accumFundingShort += vars.fundingFeeShort;
-
-      assertEq(nextFundingRate, -666666666666665);
-      assertEq(vars.accumFundingRate, -799999999999998);
-      assertEq(vars.fundingFeeLong, -1599999999999996000000);
-      assertEq(vars.fundingFeeShort, 799999999999998000000);
-    }
-
-    vm.warp(5);
-    // |-----|------|---------------|----------------|-----------------|-------------------|--------------------------|------------------|
-    // | Row | Time | Long Size USD | Short Size USD | Market Skew USD | Next Funding Rate | Next Funding Rate x Time | Acm Funding Rate |
-    // |-----|------|---------------|----------------|-----------------|-------------------|--------------------------|------------------|
-    // |   2 |    5 |       2000000 |        1000000 |         1000000 |       -0.00013333 |              -0.00066667 |          -0.0008 |
-    // |   3 |   10 |       1000000 |        1000000 |               0 |                 0 |                        0 |          -0.0008 |
-
-    {
-      // Mock global market config as table above
-      longPositionSize = 1_000_000 * 1e30;
-
-      vars.accumFundingLong += vars.nextFundingRateLong;
-
-      shortPositionSize = 1_000_000 * 1e30;
-
-      vars.accumFundingShort += vars.nextFundingRateShort;
-
-      mockPerpStorage.updateGlobalLongMarketById(
-        marketIndex,
-        longPositionSize,
-        vars.accumFundingLong,
-        vars.accumFundingRate
-      );
-      mockPerpStorage.updateGlobalShortMarketById(
-        marketIndex,
-        shortPositionSize,
-        vars.accumFundingShort,
-        vars.accumFundingRate
-      );
-
-      nextFundingRate = calculator.getNextFundingRate(0);
-      vars.accumFundingRate += nextFundingRate;
-
-      if (longPositionSize > 0) {
-        vars.fundingFeeLong = (vars.accumFundingRate * int(longPositionSize)) / 1e30;
-      }
-      if (shortPositionSize > 0) {
-        vars.fundingFeeShort = (vars.accumFundingRate * -int(shortPositionSize)) / 1e30;
-      }
-
-      vars.accumFundingLong += vars.fundingFeeLong;
-      vars.accumFundingShort += vars.fundingFeeShort;
-
-      assertEq(nextFundingRate, 0);
-      assertEq(vars.accumFundingRate, -799999999999998); // -0.0008
-      assertEq(vars.fundingFeeLong, -799999999999998000000);
-      assertEq(vars.fundingFeeShort, 799999999999998000000);
-    }
-
-    vm.warp(5);
-    // |-----|------|---------------|----------------|-----------------|-------------------|--------------------------|------------------|
-    // | Row | Time | Long Size USD | Short Size USD | Market Skew USD | Next Funding Rate | Next Funding Rate x Time | Acm Funding Rate |
-    // |-----|------|---------------|----------------|-----------------|-------------------|--------------------------|------------------|
-    // |   3 |   10 |       1000000 |        1000000 |               0 |                 0 |                        0 |          -0.0008 |
-    // |   4 |   15 |       1000000 |        1000000 |               0 |                 0 |                        0 |          -0.0008 |
-
-    {
-      // Mock global market config as table above
-      longPositionSize = 1_000_000 * 1e30;
-
-      vars.accumFundingLong += vars.nextFundingRateLong;
-
-      shortPositionSize = 1_000_000 * 1e30;
-
-      vars.accumFundingShort += vars.nextFundingRateShort;
-
-      mockPerpStorage.updateGlobalLongMarketById(
-        marketIndex,
-        longPositionSize,
-        vars.accumFundingLong,
-        vars.accumFundingRate
-      );
-      mockPerpStorage.updateGlobalShortMarketById(
-        marketIndex,
-        shortPositionSize,
-        vars.accumFundingShort,
-        vars.accumFundingRate
-      );
-
-      nextFundingRate = calculator.getNextFundingRate(0);
-      vars.accumFundingRate += nextFundingRate;
-
-      if (longPositionSize > 0) {
-        vars.fundingFeeLong = (vars.accumFundingRate * int(longPositionSize)) / 1e30;
-      }
-      if (shortPositionSize > 0) {
-        vars.fundingFeeShort = (vars.accumFundingRate * -int(shortPositionSize)) / 1e30;
-      }
-
-      vars.accumFundingLong += vars.fundingFeeLong;
-      vars.accumFundingShort += vars.fundingFeeShort;
-
-      assertEq(nextFundingRate, 0);
-      assertEq(vars.accumFundingRate, -799999999999998); // -0.0008
-      assertEq(vars.fundingFeeLong, -799999999999998000000);
-      assertEq(vars.fundingFeeShort, 799999999999998000000);
-    }
-
-    vm.warp(5);
-    // |-----|------|---------------|----------------|-----------------|-------------------|--------------------------|------------------|
-    // | Row | Time | Long Size USD | Short Size USD | Market Skew USD | Next Funding Rate | Next Funding Rate x Time | Acm Funding Rate |
-    // |-----|------|---------------|----------------|-----------------|-------------------|--------------------------|------------------|
-    // |   4 |   15 |       1000000 |        1000000 |               0 |                 0 |                        0 |          -0.0008 |
-    // |   5 |   20 |       1000000 |        3000000 |        -2000000 |        0.00026667 |               0.00133333 |       0.00053333 |
-
-    {
-      // Mock global market config as table above
-      longPositionSize = 1_000_000 * 1e30;
-
-      vars.accumFundingLong += vars.nextFundingRateLong;
-
-      shortPositionSize = 3_000_000 * 1e30;
-
-      vars.accumFundingShort += vars.nextFundingRateShort;
-
-      mockPerpStorage.updateGlobalLongMarketById(
-        marketIndex,
-        longPositionSize,
-        vars.accumFundingLong,
-        vars.accumFundingRate
-      );
-      mockPerpStorage.updateGlobalShortMarketById(
-        marketIndex,
-        shortPositionSize,
-        vars.accumFundingShort,
-        vars.accumFundingRate
-      );
-
-      nextFundingRate = calculator.getNextFundingRate(0);
-      vars.accumFundingRate += nextFundingRate;
-
-      if (longPositionSize > 0) {
-        vars.fundingFeeLong = (vars.accumFundingRate * int(longPositionSize)) / 1e30;
-      }
-      if (shortPositionSize > 0) {
-        vars.fundingFeeShort = (vars.accumFundingRate * -int(shortPositionSize)) / 1e30;
-      }
-
-      vars.accumFundingLong += vars.fundingFeeLong;
-      vars.accumFundingShort += vars.fundingFeeShort;
-
-      assertEq(nextFundingRate, 1333333333333330); //0.00133333
-      assertEq(vars.accumFundingRate, 533333333333332); //0.00053333
-      assertEq(vars.fundingFeeLong, 533333333333332000000);
-      assertEq(vars.fundingFeeShort, -1599999999999996000000);
-    }
-
-    vm.warp(5);
-
-    // |-----|------|---------------|----------------|-----------------|-------------------|--------------------------|------------------|
-    // | Row | Time | Long Size USD | Short Size USD | Market Skew USD | Next Funding Rate | Next Funding Rate x Time | Acm Funding Rate |
-    // |-----|------|---------------|----------------|-----------------|-------------------|--------------------------|------------------|
-    // |   5 |   20 |       1000000 |        3000000 |        -2000000 |        0.00026667 |               0.00133333 |       0.00053333 |
-    // |   6 |   25 |       1000000 |        3000000 |        -2000000 |        0.00026667 |               0.00133333 |       0.00186667 |
-
-    // Mock global market config as table above
-    {
-      longPositionSize = 1_000_000 * 1e30;
-      vars.accumFundingLong += vars.nextFundingRateLong;
-
-      shortPositionSize = 3_000_000 * 1e30;
-      vars.accumFundingShort += vars.nextFundingRateShort;
-
-      mockPerpStorage.updateGlobalLongMarketById(
-        marketIndex,
-        longPositionSize,
-        vars.accumFundingLong,
-        vars.accumFundingRate
-      );
-      mockPerpStorage.updateGlobalShortMarketById(
-        marketIndex,
-        shortPositionSize,
-        vars.accumFundingShort,
-        vars.accumFundingRate
-      );
-
-      nextFundingRate = calculator.getNextFundingRate(0);
-      vars.accumFundingRate += nextFundingRate;
-
-      if (longPositionSize > 0) {
-        vars.fundingFeeLong = (vars.accumFundingRate * int(longPositionSize)) / 1e30;
-      }
-      if (shortPositionSize > 0) {
-        vars.fundingFeeShort = (vars.accumFundingRate * -int(shortPositionSize)) / 1e30;
-      }
-
-      vars.accumFundingLong += vars.fundingFeeLong;
-      vars.accumFundingShort += vars.fundingFeeShort;
-
-      assertEq(nextFundingRate, 1333333333333330); //0.00133333
-      assertEq(vars.accumFundingRate, 1866666666666662); //0.00186667
-      assertEq(vars.fundingFeeLong, 1866666666666662000000);
-      assertEq(vars.fundingFeeShort, -5599999999999986000000);
-    }
-  }
-}
-=======
 //Moved to test/services/trade/TradeService_FundingFee.t.sol
 // // SPDX-License-Identifier: MIT
 // pragma solidity 0.8.18;
@@ -807,5 +402,4 @@
 //       assertEq(vars.fundingFeeShort, -5599999999999986000000);
 //     }
 //   }
-// }
->>>>>>> 3da7318f
+// }