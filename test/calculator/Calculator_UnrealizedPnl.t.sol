// SPDX-License-Identifier: MIT
pragma solidity 0.8.18;

import { Calculator_Base } from "./Calculator_Base.t.sol";
import { IPerpStorage } from "../../src/storages/interfaces/IPerpStorage.sol";

// What is this test DONE
// - success
//   - Try get Unrealized PNL with no opening position on trader's sub account
//   - Try get Unrealized PNL with LONG opening position with PROFIT on trader's sub account
//   - Try get Unrealized PNL with LONG opening position with LOSS on trader's sub account
//   - Try get Unrealized PNL with SHORT opening position with PROFIT on trader's sub account
//   - Try get Unrealized PNL with SHORT opening position with LOSS on trader's sub account
// What is this test not covered
//   - Price Stale checking from Oracle

contract Calculator_UnrealizedPnl is Calculator_Base {
  function setUp() public virtual override {
    super.setUp();
  }

  // =========================================
  // | ------- Test Revert ----------------- |
  // =========================================

  function testRevert_getUnrealizedPnl_invalidAveragePrice() external {
    // Simulate ALICE opening positions
    mockPerpStorage.setPositionBySubAccount(
      ALICE,
      IPerpStorage.Position({
        primaryAccount: address(1),
        subAccountId: 1,
        marketIndex: 0, //WETH
        positionSizeE30: 100_000 * 1e30,
        avgEntryPriceE30: 0, // This must not happend
        entryBorrowingRate: 0,
        entryFundingRate: 0,
        reserveValueE30: 9_000 * 1e30,
        lastIncreaseTimestamp: block.timestamp,
        realizedPnl: 0,
        openInterest: 0
      })
    );

    vm.expectRevert(abi.encodeWithSignature("ICalculator_InvalidAveragePrice()"));
<<<<<<< HEAD
    calculator.getUnrealizedPnl(ALICE);
=======
    calculator.getUnrealizedPnl(ALICE, 0, 0);
>>>>>>> bd61325e
  }

  // =========================================
  // | ------- Test Correctness ------------ |
  // =========================================

  // Try get Unrealized PNL with no opening position on trader's sub account
  function testCorrectness_getUnrealizedPnl_noPosition() external {
    // CAROL not has any opening position, so unrealized PNL must return 0
    assertEq(calculator.getUnrealizedPnl(BOB, 0, 0), 0);
  }

  // Try get Unrealized PNL with LONG opening position with PROFIT on trader's sub account
  function testCorrectness_getUnrealizedPnl_profitLongPosition() external {
    // Simulate ALICE opening LONG position with profit
    mockPerpStorage.setPositionBySubAccount(
      ALICE,
      IPerpStorage.Position({
        primaryAccount: address(1),
        subAccountId: 1,
        marketIndex: 0, //WETH
        positionSizeE30: 100_000 * 1e30,
        avgEntryPriceE30: 1_600 * 1e30,
        entryBorrowingRate: 0,
        entryFundingRate: 0,
        reserveValueE30: 9_000 * 1e30,
        lastIncreaseTimestamp: block.timestamp,
        realizedPnl: 0,
        openInterest: 0
      })
    );

    // Mock WETH Price to 2,000
    mockOracle.setPrice(2_000 * 1e30);
    configStorage.setPnlFactor(0.8 * 1e4);

    // Calculate unrealized pnl from ALICE's position
    // UnrealizedPnl = ABS(positionSize - priceDelta)/avgEntryPrice
    // If Profit then UnrealizedPnl = UnrealizedPnl * pnlFactor
    // UnrealizedPnl = (100,000 * (2,000 - 1,600))/1,600 = 25,000 in Profit
    // UnrealizedPnl = 25,000 * 0.8 = 20,000
    assertEq(calculator.getUnrealizedPnl(ALICE, 0, 0), 20_000 * 1e30);
  }

  // Try get Unrealized PNL with SHORT opening position with PROFIT on trader's sub account
  function testCorrectness_getUnrealizedPnl_profitShortPosition() external {
    // Simulate ALICE opening SHORT positions with profit
    mockPerpStorage.setPositionBySubAccount(
      ALICE,
      IPerpStorage.Position({
        primaryAccount: address(1),
        subAccountId: 1,
        marketIndex: 0, //WETH
        positionSizeE30: -100_000 * 1e30,
        avgEntryPriceE30: 1_600 * 1e30,
        entryBorrowingRate: 0,
        entryFundingRate: 0,
        reserveValueE30: 9_000 * 1e30,
        lastIncreaseTimestamp: block.timestamp,
        realizedPnl: 0,
        openInterest: 0
      })
    );

    // Mock WETH Price to 1,400
    mockOracle.setPrice(1_400 * 1e30);
    configStorage.setPnlFactor(0.8 * 1e4);

    // Calculate unrealized pnl from ALICE's position
    // UnrealizedPnl = ABS(positionSize - priceDelta)/avgEntryPrice
    // If Profit then UnrealizedPnl = UnrealizedPnl * pnlFactor
    // UnrealizedPnl = (-100,000 * (1,600 - 1,400))/1,600 = 12,500 in Profit
    // UnrealizedPnl = 12,500 * 0.8 = 10,000
    assertEq(calculator.getUnrealizedPnl(ALICE, 0, 0), 10_000 * 1e30);
  }

  // Try get Unrealized PNL with LONG opening position with LOSS on trader's sub account
  function testCorrectness_getUnrealizedPnl_notProfitLongPosition() external {
    // Simulate ALICE opening LONG position with loss
    mockPerpStorage.setPositionBySubAccount(
      ALICE,
      IPerpStorage.Position({
        primaryAccount: address(1),
        subAccountId: 1,
        marketIndex: 0, //WETH
        positionSizeE30: 100_000 * 1e30,
        avgEntryPriceE30: 1_600 * 1e30,
        entryBorrowingRate: 0,
        entryFundingRate: 0,
        reserveValueE30: 9_000 * 1e30,
        lastIncreaseTimestamp: block.timestamp,
        realizedPnl: 0,
        openInterest: 0
      })
    );

    // Mock WETH Price to 1,400
    mockOracle.setPrice(1_400 * 1e30);
    configStorage.setPnlFactor(0.8 * 1e4);

    // Calculate unrealized pnl from ALICE's position
    // UnrealizedPnl = ABS(positionSize - priceDelta)/avgEntryPrice
    // If Profit then UnrealizedPnl = UnrealizedPnl * pnlFactor
    // UnrealizedPnl = -1 * (100,000 * (2,000 - 1,600))/1,600 = -12,500 in Loss
    // UnrealizedPnl = -12,500
    assertEq(calculator.getUnrealizedPnl(ALICE, 0, 0), -12_500 * 1e30);
  }

  // Try get Unrealized PNL with SHORT opening position with LOSS on trader's sub account
  function testCorrectness_getUnrealizedPnl_notProfitShortPosition() external {
    // Simulate ALICE opening SHORT positions with Loss
    mockPerpStorage.setPositionBySubAccount(
      ALICE,
      IPerpStorage.Position({
        primaryAccount: address(1),
        subAccountId: 1,
        marketIndex: 0, //WETH
        positionSizeE30: -100_000 * 1e30,
        avgEntryPriceE30: 1_600 * 1e30,
        entryBorrowingRate: 0,
        entryFundingRate: 0,
        reserveValueE30: 9_000 * 1e30,
        lastIncreaseTimestamp: block.timestamp,
        realizedPnl: 0,
        openInterest: 0
      })
    );

    // Mock WETH Price to 1,800
    mockOracle.setPrice(1_800 * 1e30);
    configStorage.setPnlFactor(0.8 * 1e4);

    // Calculate unrealized pnl from ALICE's position
    // UnrealizedPnl = ABS(positionSize - priceDelta)/avgEntryPrice
    // If Profit then UnrealizedPnl = UnrealizedPnl * pnlFactor
    // UnrealizedPnl = (-100,000 * (1,600 - 1,800))/1,600 = 12,500 in Loss
    // UnrealizedPnl = -12,500
    assertEq(calculator.getUnrealizedPnl(ALICE, 0, 0), -12_500 * 1e30);
  }
}<|MERGE_RESOLUTION|>--- conflicted
+++ resolved
@@ -43,11 +43,7 @@
     );
 
     vm.expectRevert(abi.encodeWithSignature("ICalculator_InvalidAveragePrice()"));
-<<<<<<< HEAD
-    calculator.getUnrealizedPnl(ALICE);
-=======
     calculator.getUnrealizedPnl(ALICE, 0, 0);
->>>>>>> bd61325e
   }
 
   // =========================================
